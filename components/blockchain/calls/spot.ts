--- conflicted
+++ resolved
@@ -13,11 +13,8 @@
 export const spotIlks: CallDef<string, SpotIlk> = {
   call: (_, { contract, mcdSpot }) => contract<McdSpot>(mcdSpot).methods.ilks,
   prepareArgs: (ilk) => [Web3.utils.utf8ToHex(ilk)],
-<<<<<<< HEAD
-  postprocess: ({ 0: pip, 1: mat }: any) => ({
-=======
+//  postprocess: ({ 0: pip, 1: mat }: any) => ({
   postprocess: ({ pip, mat }: any) => ({
->>>>>>> 555a6245
     priceFeedAddress: pip,
     liquidationRatio: amountFromRay(new BigNumber(mat)),
   }),
