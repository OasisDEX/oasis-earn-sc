import { isAppContextAvailable } from 'components/AppContextProvider'
import { Footer } from 'components/Footer'
import { AppHeader, ConnectPageHeader, MarketingHeader } from 'components/Header'
import { AppLinkProps } from 'components/Links'
import { WithChildren } from 'helpers/types'
import React from 'react'
import { Container, Flex, SxStyleProp } from 'theme-ui'

interface BasicLayoutProps extends WithChildren {
  header: JSX.Element
  footer?: JSX.Element
  sx?: SxStyleProp
  variant?: string
}

export interface AppLayoutProps extends WithChildren {
  backLink?: AppLinkProps
  CustomLogoWithBack?: () => JSX.Element
}

export interface MarketingLayoutProps extends WithChildren {
  variant?: string
}

export function BasicLayout({ header, footer, children, sx, variant }: BasicLayoutProps) {
  return (
    <Flex
      sx={{
        background: (theme) => theme.gradients.app,
        backgroundAttachment: 'fixed',
        flexDirection: 'column',
        minHeight: '100%',
        ...sx,
      }}
    >
      {header}
      <Container variant={variant || 'appContainer'} sx={{ flex: 2, mb: 5 }} as="main">
        <Flex sx={{ width: '100%', height: '100%' }}>{children}</Flex>
      </Container>
      {footer}
    </Flex>
  )
}

export function AppLayout({ children, backLink, CustomLogoWithBack }: AppLayoutProps) {
  if (!isAppContextAvailable()) {
    return null
  }

  return (
    <BasicLayout footer={<Footer />} header={<AppHeader {...{ backLink, CustomLogoWithBack }} />}>
      {children}
    </BasicLayout>
  )
}

export function MarketingLayout({ children, variant }: MarketingLayoutProps) {
  if (!isAppContextAvailable()) {
    return null
  }

  return (
    <BasicLayout
      header={<MarketingHeader />}
      footer={<Footer />}
      variant={variant || 'marketingContainer'}
    >
      {children}
    </BasicLayout>
  )
}

<<<<<<< HEAD
export function ConnectPageLayout({
  children,
}: //backLink,
WithChildren & { backLink: AppLinkProps }) {
=======
export function ConnectPageLayout({ children }: WithChildren & { backLink: AppLinkProps }) {
>>>>>>> ec72e89a
  if (!isAppContextAvailable()) {
    return null
  }
  return <BasicLayout header={<ConnectPageHeader />}>{children}</BasicLayout>
}<|MERGE_RESOLUTION|>--- conflicted
+++ resolved
@@ -70,14 +70,7 @@
   )
 }
 
-<<<<<<< HEAD
-export function ConnectPageLayout({
-  children,
-}: //backLink,
-WithChildren & { backLink: AppLinkProps }) {
-=======
 export function ConnectPageLayout({ children }: WithChildren & { backLink: AppLinkProps }) {
->>>>>>> ec72e89a
   if (!isAppContextAvailable()) {
     return null
   }
