--- conflicted
+++ resolved
@@ -153,7 +153,9 @@
   // computed
   const tokenOraclePrice$ = memoize(curry(createTokenOraclePrice$)(vatIlks$, spotPar$, spotIlks$))
 
-  const ilkData$ = memoize(curry(createIlkData$)(vatIlks$, spotIlks$, jugIlks$, catIlks$, ilkToToken$))
+  const ilkData$ = memoize(
+    curry(createIlkData$)(vatIlks$, spotIlks$, jugIlks$, catIlks$, ilkToToken$),
+  )
 
   const controller$ = memoize(
     curry(createController$)(proxyOwner$, cdpManagerOwner$),
@@ -170,7 +172,7 @@
       ilkData$,
       tokenOraclePrice$,
       controller$,
-      ilkToToken$
+      ilkToToken$,
     ),
     bigNumberTostring,
   )
@@ -197,23 +199,14 @@
     tokenOraclePrice$,
     balance$,
     ilkData$,
-<<<<<<< HEAD
     ilks$,
-=======
-    ilkToToken$
->>>>>>> 0368a2c0
+    ilkToToken$,
   )
 
   const featuredIlks$ = createFeaturedIlks$(ilkDataList$)
 
   const vaultsOverview$ = memoize(
-    curry(createVaultsOverview$)(
-      context$,
-      vaults$,
-      vaultSummary$,
-      ilkDataList$,
-      featuredIlks$,
-    ),
+    curry(createVaultsOverview$)(context$, vaults$, vaultSummary$, ilkDataList$, featuredIlks$),
   )
   const landing$ = curry(createLanding$)(ilkDataList$, featuredIlks$)
 
@@ -235,7 +228,7 @@
     landing$,
     openVault$,
     vaultsOverview$,
-    redirectState$
+    redirectState$,
   }
 }
 
