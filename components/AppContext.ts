--- conflicted
+++ resolved
@@ -123,17 +123,6 @@
   // base
   const proxyAddress$ = curry(createProxyAddress$)(connectedContext$)
   const proxyOwner$ = curry(createProxyOwner$)(connectedContext$)
-<<<<<<< HEAD
-
-  const cdpManagerUrns$ = curry(createCdpManagerUrns$)(connectedContext$)
-  const cdpManagerIlks$ = curry(createCdpManagerIlks$)(connectedContext$)
-  const vatUrns$ = curry(createVatUrns$)(connectedContext$, cdpManagerUrns$, cdpManagerIlks$)
-  const vatIlks$ = curry(createVatIlks$)(connectedContext$)
-  const vatGem$ = curry(createVatGem$)(connectedContext$, cdpManagerUrns$, cdpManagerIlks$)
-  const vatLine$ = curry(createVatLine$)(connectedContext$)
-  const vault$ = curry(createVault$)(
-    connectedContext$,
-=======
   const cdpManagerUrns$ = observe(onEveryBlock$, connectedContext$, cdpManagerUrns)
   const cdpManagerIlks$ = observe(onEveryBlock$, connectedContext$, cdpManagerIlks)
   const cdpManagerOwner$ = observe(onEveryBlock$, connectedContext$, cdpManagerOwner)
@@ -149,22 +138,17 @@
   const controller$ = curry(createController$)(proxyOwner$, cdpManagerOwner$)
 
   const vault$ = curry(createVault$)({
->>>>>>> 8174763f
     cdpManagerUrns$,
     cdpManagerIlks$,
     vatUrns$,
     vatIlks$,
     vatGem$,
-<<<<<<< HEAD
-  )
-=======
     cdpManagerOwner$,
     spotIlks$,
     jugIlks$,
     collateralPrice$,
     controller$,
   })
->>>>>>> 8174763f
 
   const vaults$ = curry(createVaults$)(connectedContext$, proxyAddress$, vault$)
 
