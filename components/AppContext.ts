--- conflicted
+++ resolved
@@ -202,7 +202,6 @@
   const ilks$ = createIlks$(context$)
   const ilkDataList$ = createIlkDataList$(ilkData$, ilks$)
 
-<<<<<<< HEAD
   const openVault$ = curry(createOpenVault$)(
     connectedContext$,
     txHelpers$,
@@ -213,32 +212,19 @@
     ilkData$,
     ilks$,
     ilkToToken$,
-=======
-  const openVault$ = memoize(
-    curry(createOpenVault$)(
-      connectedContext$,
-      txHelpers$,
-      proxyAddress$,
-      allowance$,
-      tokenOraclePrice$,
-      balance$,
-      ilkData$,
-      ilks$,
-      ilkToToken$,
-    ),
-  )
+  )
+
   const manageVault$ = memoize(
     curry(createManageVault$)(
       connectedContext$,
       txHelpers$,
       proxyAddress$,
       allowance$,
-      tokenOraclePrice$,
+      oraclePriceData$,
       balance$,
       ilkData$,
       vault$,
     ),
->>>>>>> 0dd08c92
   )
 
   const featuredIlks$ = createFeaturedIlks$(ilkDataList$)
