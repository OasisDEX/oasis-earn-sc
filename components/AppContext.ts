--- conflicted
+++ resolved
@@ -33,11 +33,8 @@
 } from 'blockchain/tokens'
 import { createController$, createVault$, createVaults$ } from 'blockchain/vaults'
 import { pluginDevModeHelpers } from 'components/devModeHelpers'
-<<<<<<< HEAD
 import { createVaultHistory$ } from 'features/history/history'
-=======
 import { createCollateralPrices$ } from 'features/collateralPrices/collateralPrices'
->>>>>>> 5a1de898
 import { createIlkDataListWithBalances$ } from 'features/ilks/ilksWithBalances'
 import { createLanding$ } from 'features/landing/landing'
 import { createManageVault$, defaultManageVaultState } from 'features/manageVault/manageVault'
@@ -287,11 +284,8 @@
     vaultsOverview$,
     redirectState$,
     accountBalances$,
-<<<<<<< HEAD
     vaultHistory$,
-=======
     collateralPrices$,
->>>>>>> 5a1de898
   }
 }
 
