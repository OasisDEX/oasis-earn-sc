import { createSend, SendFunction } from '@oasisdex/transactions'
import { createWeb3Context$ } from '@oasisdex/web3-context'
import { BigNumber } from 'bignumber.js'
import {
  createSendTransaction,
  createSendWithGasConstraints,
  estimateGas,
  EstimateGasFunction,
  SendTransactionFunction,
  TransactionDef,
} from 'blockchain/calls/callsHelpers'
import { cdpManagerIlks, cdpManagerOwner, cdpManagerUrns } from 'blockchain/calls/cdpManager'
import { pipHop, pipPeek, pipPeep, pipZzz } from 'blockchain/calls/osm'
import {
  CreateDsProxyData,
  createProxyAddress$,
  createProxyOwner$,
  SetProxyOwnerData,
} from 'blockchain/calls/proxy'
import {
  DepositAndGenerateData,
  OpenData,
  WithdrawAndPaybackData,
} from 'blockchain/calls/proxyActions'
import { vatGem, vatIlk, vatUrns } from 'blockchain/calls/vat'
<<<<<<< HEAD
import { createIlkData$, createIlkDataList$, createIlks$ } from 'blockchain/ilks'
import { createGasPrice$, createOraclePriceData$ } from 'blockchain/prices'
import {
  createAccountBalance$,
  createAllowance$,
  createBalance$,
  createTokens$,
} from 'blockchain/tokens'
=======
import {
  createIlkData$,
  createIlkDataList$,
  createIlks$,
} from 'blockchain/ilks'
import { createGasPrice$, createTokenOraclePrice$ } from 'blockchain/prices'
import { createAccountBalance$, createAllowance$, createBalance$ } from 'blockchain/tokens'
>>>>>>> 7eb75da4
import { createController$, createVault$, createVaults$ } from 'blockchain/vaults'
import { pluginDevModeHelpers } from 'components/devModeHelpers'
import { createIlkDataListWithBalances$ } from 'features/ilks/ilksWithBalances'
import { createLanding$ } from 'features/landing/landing'
import { createManageVault$ } from 'features/manageVault/manageVault'
import { createOpenVault$ } from 'features/openVault/openVault'
import { redirectState$ } from 'features/router/redirectState'
import { createUserTokenInfo$ } from 'features/shared/userTokenInfo'
import { createFeaturedIlks$, createVaultsOverview$ } from 'features/vaultsOverview/vaultsOverview'
import { mapValues } from 'lodash'
import { memoize } from 'lodash'
import { curry } from 'ramda'
import { Observable, of } from 'rxjs'
import { filter, map, shareReplay, switchMap } from 'rxjs/operators'

import { catIlk } from '../blockchain/calls/cat'
import {
  ApproveData,
  DisapproveData,
  tokenAllowance,
  tokenBalance,
} from '../blockchain/calls/erc20'
import { jugIlk } from '../blockchain/calls/jug'
import { observe } from '../blockchain/calls/observe'
import { spotIlk } from '../blockchain/calls/spot'
import { networksById } from '../blockchain/config'
import {
  ContextConnected,
  createAccount$,
  createContext$,
  createInitializedAccount$,
  createOnEveryBlock$,
  createWeb3ContextConnected$,
} from '../blockchain/network'
import { createTransactionManager } from '../features/account/transactionManager'
import { HasGasEstimation } from '../helpers/form'

export type TxData =
  | OpenData
  | DepositAndGenerateData
  | WithdrawAndPaybackData
  | ApproveData
  | DisapproveData
  | CreateDsProxyData
  | SetProxyOwnerData

export interface TxHelpers {
  send: SendTransactionFunction<TxData>
  sendWithGasEstimation: SendTransactionFunction<TxData>
  estimateGas: EstimateGasFunction<TxData>
}

export type AddGasEstimationFunction = <S extends HasGasEstimation>(
  state: S,
  call: (send: TxHelpers, state: S) => Observable<number> | undefined,
) => Observable<S>

export type TxHelpers$ = Observable<TxHelpers>

function createTxHelpers$(
  context$: Observable<ContextConnected>,
  send: SendFunction<TxData>,
  gasPrice$: Observable<BigNumber>,
): TxHelpers$ {
  return context$.pipe(
    filter(({ status }) => status === 'connected'),
    map((context) => ({
      send: createSendTransaction(send, context),
      sendWithGasEstimation: createSendWithGasConstraints(send, context, gasPrice$),
      estimateGas: <B extends TxData>(def: TransactionDef<B>, args: B): Observable<number> => {
        return estimateGas(context, def, args)
      },
    })),
  )
}

export function setupAppContext() {
  const chainIdToRpcUrl = mapValues(networksById, (network) => network.infuraUrl)
  const chainIdToDAIContractDesc = mapValues(networksById, (network) => network.tokens.DAI)
  const [web3Context$, setupWeb3Context$] = createWeb3Context$(
    chainIdToRpcUrl,
    chainIdToDAIContractDesc,
  )

  const account$ = createAccount$(web3Context$)
  const initializedAccount$ = createInitializedAccount$(account$)

  const web3ContextConnected$ = createWeb3ContextConnected$(web3Context$)

  const [onEveryBlock$] = createOnEveryBlock$(web3ContextConnected$)

  const context$ = createContext$(web3ContextConnected$)

  const connectedContext$ = context$.pipe(
    filter(({ status }) => status === 'connected'),
    shareReplay(1),
  ) as Observable<ContextConnected>

  const oracleContext$ = context$.pipe(
    switchMap((ctx) => of({ ...ctx, account: ctx.mcdSpot.address })),
    shareReplay(1),
  ) as Observable<ContextConnected>

  const [send, transactions$] = createSend<TxData>(
    initializedAccount$,
    onEveryBlock$,
    connectedContext$,
  )

  const gasPrice$ = createGasPrice$(onEveryBlock$, context$).pipe(
    map((x) => BigNumber.max(x.plus(1), x.multipliedBy(1.01).decimalPlaces(0, 0))),
  )

  const txHelpers$: TxHelpers$ = createTxHelpers$(connectedContext$, send, gasPrice$)
  const transactionManager$ = createTransactionManager(transactions$)

  // base
  const proxyAddress$ = memoize(curry(createProxyAddress$)(onEveryBlock$, context$))
  const proxyOwner$ = memoize(curry(createProxyOwner$)(onEveryBlock$, context$))
  const cdpManagerUrns$ = observe(onEveryBlock$, context$, cdpManagerUrns, bigNumberTostring)
  const cdpManagerIlks$ = observe(onEveryBlock$, context$, cdpManagerIlks, bigNumberTostring)
  const cdpManagerOwner$ = observe(onEveryBlock$, context$, cdpManagerOwner, bigNumberTostring)
  const vatIlks$ = observe(onEveryBlock$, context$, vatIlk)
<<<<<<< HEAD
  const vatUrns$ = observe(onEveryBlock$, context$, vatUrns)
  const vatGem$ = observe(onEveryBlock$, context$, vatGem)
  // const spotPar$ = observe(onEveryBlock$, context$, spotPar)
=======
  const vatUrns$ = observe(onEveryBlock$, context$, vatUrns, ilkUrnAddressToString)
  const vatGem$ = observe(onEveryBlock$, context$, vatGem, ilkUrnAddressToString)
  const spotPar$ = observe(onEveryBlock$, context$, spotPar)
>>>>>>> 7eb75da4
  const spotIlks$ = observe(onEveryBlock$, context$, spotIlk)
  const jugIlks$ = observe(onEveryBlock$, context$, jugIlk)
  const catIlks$ = observe(onEveryBlock$, context$, catIlk)

  const pipZzz$ = observe(onEveryBlock$, context$, pipZzz)
  const pipHop$ = observe(onEveryBlock$, context$, pipHop)
  const pipPeek$ = observe(onEveryBlock$, oracleContext$, pipPeek)
  const pipPeep$ = observe(onEveryBlock$, oracleContext$, pipPeep)

  const oraclePriceData$ = memoize(
    curry(createOraclePriceData$)(context$, pipPeek$, pipPeep$, pipZzz$, pipHop$),
  )

  const tokenBalance$ = observe(onEveryBlock$, context$, tokenBalance)
  const balance$ = curry(createBalance$)(onEveryBlock$, context$, tokenBalance$)

  const tokenAllowance$ = observe(onEveryBlock$, context$, tokenAllowance)
  const allowance$ = curry(createAllowance$)(context$, tokenAllowance$)

  const ilkToToken$ = of((ilk: string) => ilk.split('-')[0])

  const ilkData$ = memoize(
    curry(createIlkData$)(vatIlks$, spotIlks$, jugIlks$, catIlks$, ilkToToken$),
  )

  const controller$ = memoize(
    curry(createController$)(proxyOwner$, cdpManagerOwner$),
    bigNumberTostring,
  )

  const vault$ = memoize(
    curry(createVault$)(
      cdpManagerUrns$,
      cdpManagerIlks$,
      cdpManagerOwner$,
      vatUrns$,
      vatGem$,
      ilkData$,
      oraclePriceData$,
      controller$,
      ilkToToken$,
    ),
    bigNumberTostring,
  )

  pluginDevModeHelpers(txHelpers$, connectedContext$, proxyAddress$)

  const vaults$ = memoize(curry(createVaults$)(context$, proxyAddress$, vault$))

  const ilks$ = createIlks$(context$)

  const accountBalances$ = curry(createAccountBalance$)(
    balance$,
    ilks$,
    ilkToToken$,
    tokenOraclePrice$,
  )

  const ilkDataList$ = createIlkDataList$(ilkData$, ilks$)
<<<<<<< HEAD
  const tokens$ = createTokens$(ilks$, ilkToToken$)
=======
  const ilksWithBalance$ = createIlkDataListWithBalances$(context$, ilkDataList$, accountBalances$)
>>>>>>> 7eb75da4

  const userTokenInfo$ = memoize(curry(createUserTokenInfo$)(oraclePriceData$, balance$))

  const openVault$ = curry(createOpenVault$)(
    connectedContext$,
    txHelpers$,
    proxyAddress$,
    allowance$,
    userTokenInfo$,
    ilkData$,
    ilks$,
    ilkToToken$,
  )

  const manageVault$ = memoize(
    curry(createManageVault$)(
      connectedContext$,
      txHelpers$,
      proxyAddress$,
      allowance$,
      userTokenInfo$,
      ilkData$,
      vault$,
    ),
  )

  const featuredIlks$ = createFeaturedIlks$(ilkDataList$)

<<<<<<< HEAD
  const accountBalances$ = curry(createAccountBalance$)(balance$, tokens$, oraclePriceData$)

=======
>>>>>>> 7eb75da4
  const vaultsOverview$ = memoize(
    curry(createVaultsOverview$)(vaults$, ilksWithBalance$, featuredIlks$),
  )
  const landing$ = curry(createLanding$)(ilkDataList$, featuredIlks$)

  return {
    web3Context$,
    setupWeb3Context$,
    initializedAccount$,
    context$,
    onEveryBlock$,
    txHelpers$,
    transactionManager$,
    proxyAddress$,
    proxyOwner$,
    vaults$,
    vault$,
    ilks$,
    landing$,
    openVault$,
    manageVault$,
    vaultsOverview$,
    redirectState$,
    accountBalances$,
  }
}

function bigNumberTostring(v: BigNumber): string {
  return v.toString()
}

function ilkUrnAddressToString({ ilk, urnAddress }: { ilk: string; urnAddress: string }): string {
  return `${ilk}-${urnAddress}`
}

export type AppContext = ReturnType<typeof setupAppContext><|MERGE_RESOLUTION|>--- conflicted
+++ resolved
@@ -23,7 +23,6 @@
   WithdrawAndPaybackData,
 } from 'blockchain/calls/proxyActions'
 import { vatGem, vatIlk, vatUrns } from 'blockchain/calls/vat'
-<<<<<<< HEAD
 import { createIlkData$, createIlkDataList$, createIlks$ } from 'blockchain/ilks'
 import { createGasPrice$, createOraclePriceData$ } from 'blockchain/prices'
 import {
@@ -32,15 +31,6 @@
   createBalance$,
   createTokens$,
 } from 'blockchain/tokens'
-=======
-import {
-  createIlkData$,
-  createIlkDataList$,
-  createIlks$,
-} from 'blockchain/ilks'
-import { createGasPrice$, createTokenOraclePrice$ } from 'blockchain/prices'
-import { createAccountBalance$, createAllowance$, createBalance$ } from 'blockchain/tokens'
->>>>>>> 7eb75da4
 import { createController$, createVault$, createVaults$ } from 'blockchain/vaults'
 import { pluginDevModeHelpers } from 'components/devModeHelpers'
 import { createIlkDataListWithBalances$ } from 'features/ilks/ilksWithBalances'
@@ -164,15 +154,8 @@
   const cdpManagerIlks$ = observe(onEveryBlock$, context$, cdpManagerIlks, bigNumberTostring)
   const cdpManagerOwner$ = observe(onEveryBlock$, context$, cdpManagerOwner, bigNumberTostring)
   const vatIlks$ = observe(onEveryBlock$, context$, vatIlk)
-<<<<<<< HEAD
-  const vatUrns$ = observe(onEveryBlock$, context$, vatUrns)
-  const vatGem$ = observe(onEveryBlock$, context$, vatGem)
-  // const spotPar$ = observe(onEveryBlock$, context$, spotPar)
-=======
   const vatUrns$ = observe(onEveryBlock$, context$, vatUrns, ilkUrnAddressToString)
   const vatGem$ = observe(onEveryBlock$, context$, vatGem, ilkUrnAddressToString)
-  const spotPar$ = observe(onEveryBlock$, context$, spotPar)
->>>>>>> 7eb75da4
   const spotIlks$ = observe(onEveryBlock$, context$, spotIlk)
   const jugIlks$ = observe(onEveryBlock$, context$, jugIlk)
   const catIlks$ = observe(onEveryBlock$, context$, catIlk)
@@ -224,19 +207,12 @@
 
   const ilks$ = createIlks$(context$)
 
-  const accountBalances$ = curry(createAccountBalance$)(
-    balance$,
-    ilks$,
-    ilkToToken$,
-    tokenOraclePrice$,
-  )
+  const tokens$ = createTokens$(ilks$, ilkToToken$)
+
+  const accountBalances$ = curry(createAccountBalance$)(balance$, tokens$, oraclePriceData$)
 
   const ilkDataList$ = createIlkDataList$(ilkData$, ilks$)
-<<<<<<< HEAD
-  const tokens$ = createTokens$(ilks$, ilkToToken$)
-=======
   const ilksWithBalance$ = createIlkDataListWithBalances$(context$, ilkDataList$, accountBalances$)
->>>>>>> 7eb75da4
 
   const userTokenInfo$ = memoize(curry(createUserTokenInfo$)(oraclePriceData$, balance$))
 
@@ -264,12 +240,6 @@
   )
 
   const featuredIlks$ = createFeaturedIlks$(ilkDataList$)
-
-<<<<<<< HEAD
-  const accountBalances$ = curry(createAccountBalance$)(balance$, tokens$, oraclePriceData$)
-
-=======
->>>>>>> 7eb75da4
   const vaultsOverview$ = memoize(
     curry(createVaultsOverview$)(vaults$, ilksWithBalance$, featuredIlks$),
   )
