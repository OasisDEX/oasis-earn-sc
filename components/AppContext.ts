import { createSend, SendFunction } from '@oasisdex/transactions'
import { createWeb3Context$ } from '@oasisdex/web3-context'
import { BigNumber } from 'bignumber.js'
import {
  createSendTransaction,
  createSendWithGasConstraints,
  estimateGas,
  EstimateGasFunction,
  SendTransactionFunction,
  TransactionDef,
} from 'blockchain/calls/callsHelpers'
import { cdpManagerIlks, cdpManagerOwner, cdpManagerUrns } from 'blockchain/calls/cdpManager'
import { CreateDsProxyData, createProxyAddress$, createProxyOwner$ } from 'blockchain/calls/proxy'
import { vatGem, vatIlk, vatUrns } from 'blockchain/calls/vat'
import { createReadonlyAccount$ } from 'components/connectWallet/readonlyAccount'
import { createVaultsOverview$ } from 'features/vaultsOverview/vaultsOverview'
import { createDepositForm$, LockAndDrawData } from 'features/deposit/deposit'
import { createLanding$ } from 'features/landing/landing'
import { createVaultSummary } from 'features/vault/vaultSummary'

import { mapValues } from 'lodash'
import { memoize } from 'lodash'
import { curry } from 'ramda'
import { Observable } from 'rxjs'
import { filter, map, shareReplay } from 'rxjs/operators'

import { HasGasEstimation } from '../helpers/form'
import { createTransactionManager } from '../features/account/transactionManager'
import { catIlk } from '../blockchain/calls/cat'
import { ApproveData, tokenAllowance, tokenBalance } from '../blockchain/calls/erc20'
import { jugIlk } from '../blockchain/calls/jug'
import { observe } from '../blockchain/calls/observe'
import { spotIlk, spotPar } from '../blockchain/calls/spot'
import { networksById } from '../blockchain/config'
import {
  ContextConnected,
  createAccount$,
  createContext$,
  createInitializedAccount$,
  createOnEveryBlock$,
  createWeb3ContextConnected$,
} from '../blockchain/network'
<<<<<<< HEAD
import {
  createBalances$,
  createBalance$,
  createCollaterals$,
  createTokens$,
  createAllowance$,
} from 'blockchain/tokens'
=======
import { createBalance$ } from 'blockchain/tokens'
>>>>>>> 98011f3f
import { createController$, createVault$, createVaults$ } from 'blockchain/vaults'
import { createIlkData$, createIlkDataList$, createIlks$ } from 'blockchain/ilks'
import { createGasPrice$, createTokenOraclePrice$ } from 'blockchain/prices'
import { createOpenVault$ } from 'features/openVault/openVault'

export type TxData = LockAndDrawData | ApproveData | CreateDsProxyData
// | DisapproveData

export interface TxHelpers {
  send: SendTransactionFunction<TxData>
  sendWithGasEstimation: SendTransactionFunction<TxData>
  estimateGas: EstimateGasFunction<TxData>
}

export type AddGasEstimationFunction = <S extends HasGasEstimation>(
  state: S,
  call: (send: TxHelpers, state: S) => Observable<number> | undefined,
) => Observable<S>

export type TxHelpers$ = Observable<TxHelpers>

function createTxHelpers$(
  context$: Observable<ContextConnected>,
  send: SendFunction<TxData>,
  gasPrice$: Observable<BigNumber>,
): TxHelpers$ {
  return context$.pipe(
    filter(({ status }) => status === 'connected'),
    map((context) => ({
      send: createSendTransaction(send, context),
      sendWithGasEstimation: createSendWithGasConstraints(send, context, gasPrice$),
      estimateGas: <B extends TxData>(def: TransactionDef<B>, args: B): Observable<number> => {
        return estimateGas(context, def, args)
      },
    })),
  )
}

export function setupAppContext() {
  const readonlyAccount$ = createReadonlyAccount$()

  const chainIdToRpcUrl = mapValues(networksById, (network) => network.infuraUrl)
  const chainIdToDAIContractDesc = mapValues(networksById, (network) => network.tokens.DAI)
  const [web3Context$, setupWeb3Context$] = createWeb3Context$(
    chainIdToRpcUrl,
    chainIdToDAIContractDesc,
  )

  const account$ = createAccount$(web3Context$)
  const initializedAccount$ = createInitializedAccount$(account$)

  const web3ContextConnected$ = createWeb3ContextConnected$(web3Context$)

  const [onEveryBlock$] = createOnEveryBlock$(web3ContextConnected$)

  const context$ = createContext$(web3ContextConnected$, readonlyAccount$)

  const connectedContext$ = context$.pipe(
    filter(({ status }) => status === 'connected'),
    shareReplay(1),
  ) as Observable<ContextConnected>

  const [send, transactions$] = createSend<TxData>(
    initializedAccount$,
    onEveryBlock$,
    connectedContext$,
  )

  const gasPrice$ = createGasPrice$(onEveryBlock$, context$).pipe(
    map((x) => BigNumber.max(x.plus(1), x.multipliedBy(1.01).decimalPlaces(0, 0))),
  )

  const txHelpers$: TxHelpers$ = createTxHelpers$(connectedContext$, send, gasPrice$)
  const transactionManager$ = createTransactionManager(transactions$)

  // base
  const proxyAddress$ = memoize(curry(createProxyAddress$)(connectedContext$))
  const proxyOwner$ = memoize(curry(createProxyOwner$)(connectedContext$))
  const cdpManagerUrns$ = observe(onEveryBlock$, context$, cdpManagerUrns, bigNumberTostring)
  const cdpManagerIlks$ = observe(onEveryBlock$, context$, cdpManagerIlks, bigNumberTostring)
  const cdpManagerOwner$ = observe(onEveryBlock$, context$, cdpManagerOwner, bigNumberTostring)
  const vatIlks$ = observe(onEveryBlock$, context$, vatIlk)
  const vatUrns$ = observe(onEveryBlock$, context$, vatUrns, ilkUrnAddressTostring)
  const vatGem$ = observe(onEveryBlock$, context$, vatGem, ilkUrnAddressTostring)
  const spotPar$ = observe(onEveryBlock$, context$, spotPar)
  const spotIlks$ = observe(onEveryBlock$, context$, spotIlk)
  const jugIlks$ = observe(onEveryBlock$, context$, jugIlk)
  const catIlks$ = observe(onEveryBlock$, context$, catIlk)

  const tokenBalance$ = observe(onEveryBlock$, context$, tokenBalance)
  const balance$ = curry(createBalance$)(onEveryBlock$, context$, tokenBalance$)
<<<<<<< HEAD
  const balances$ = curry(createBalances$)(balance$)

  const tokenAllowance$ = observe(onEveryBlock$, context$, tokenAllowance)
  const allowance$ = curry(createAllowance$)(context$, tokenAllowance$)

  const collaterals$ = createCollaterals$(context$)
  const tokens$ = createTokens$(context$)
=======
>>>>>>> 98011f3f

  // computed
  const tokenOraclePrice$ = memoize(curry(createTokenOraclePrice$)(vatIlks$, spotPar$, spotIlks$))

  const ilkData$ = memoize(curry(createIlkData$)(vatIlks$, spotIlks$, jugIlks$, catIlks$))

  const controller$ = memoize(
    curry(createController$)(proxyOwner$, cdpManagerOwner$),
    bigNumberTostring,
  )

  const vault$ = memoize(
    curry(createVault$)(
      cdpManagerUrns$,
      cdpManagerIlks$,
      cdpManagerOwner$,
      vatUrns$,
      vatGem$,
      ilkData$,
      tokenOraclePrice$,
      controller$,
    ),
    bigNumberTostring,
  )

  const vaults$ = memoize(curry(createVaults$)(connectedContext$, proxyAddress$, vault$))

  const vaultSummary$ = memoize(curry(createVaultSummary)(vaults$))

  const depositForm$ = memoize(
    curry(createDepositForm$)(connectedContext$, balance$, txHelpers$, vault$),
    bigNumberTostring,
  )

  const ilks$ = createIlks$(context$)
  const ilkDataList$ = createIlkDataList$(ilks$, ilkData$)

  const vaultsOverview$ = memoize(curry(createVaultsOverview$)(
    vaults$,
    vaultSummary$,
    ilkDataList$,
  ))
  const landing$ = curry(createLanding$)(ilkDataList$)
<<<<<<< HEAD
  const openVault$ = curry(createOpenVault$)(
    connectedContext$,
    txHelpers$,
    proxyAddress$,
    allowance$,
    balance$,
    ilkData$,
  )
=======


>>>>>>> 98011f3f
  return {
    web3Context$,
    setupWeb3Context$,
    initializedAccount$,
    context$,
    onEveryBlock$,
    txHelpers$,
    readonlyAccount$,
    transactionManager$,
    proxyAddress$,
    proxyOwner$,
    vaults$,
    vault$,
    vaultSummary$,
    depositForm$,
    landing$,
<<<<<<< HEAD
    accountOverview$,
    openVault$,
=======
    vaultsOverview$,
>>>>>>> 98011f3f
  }
}

function bigNumberTostring(v: BigNumber): string {
  return v.toString()
}

function ilkUrnAddressTostring({ ilk, urnAddress }: { ilk: string; urnAddress: string }): string {
  return `${ilk}-${urnAddress}`
}

export type AppContext = ReturnType<typeof setupAppContext><|MERGE_RESOLUTION|>--- conflicted
+++ resolved
@@ -40,17 +40,7 @@
   createOnEveryBlock$,
   createWeb3ContextConnected$,
 } from '../blockchain/network'
-<<<<<<< HEAD
-import {
-  createBalances$,
-  createBalance$,
-  createCollaterals$,
-  createTokens$,
-  createAllowance$,
-} from 'blockchain/tokens'
-=======
-import { createBalance$ } from 'blockchain/tokens'
->>>>>>> 98011f3f
+import { createBalance$, createAllowance$ } from 'blockchain/tokens'
 import { createController$, createVault$, createVaults$ } from 'blockchain/vaults'
 import { createIlkData$, createIlkDataList$, createIlks$ } from 'blockchain/ilks'
 import { createGasPrice$, createTokenOraclePrice$ } from 'blockchain/prices'
@@ -142,16 +132,9 @@
 
   const tokenBalance$ = observe(onEveryBlock$, context$, tokenBalance)
   const balance$ = curry(createBalance$)(onEveryBlock$, context$, tokenBalance$)
-<<<<<<< HEAD
-  const balances$ = curry(createBalances$)(balance$)
 
   const tokenAllowance$ = observe(onEveryBlock$, context$, tokenAllowance)
   const allowance$ = curry(createAllowance$)(context$, tokenAllowance$)
-
-  const collaterals$ = createCollaterals$(context$)
-  const tokens$ = createTokens$(context$)
-=======
->>>>>>> 98011f3f
 
   // computed
   const tokenOraclePrice$ = memoize(curry(createTokenOraclePrice$)(vatIlks$, spotPar$, spotIlks$))
@@ -189,13 +172,10 @@
   const ilks$ = createIlks$(context$)
   const ilkDataList$ = createIlkDataList$(ilks$, ilkData$)
 
-  const vaultsOverview$ = memoize(curry(createVaultsOverview$)(
-    vaults$,
-    vaultSummary$,
-    ilkDataList$,
-  ))
+  const vaultsOverview$ = memoize(
+    curry(createVaultsOverview$)(vaults$, vaultSummary$, ilkDataList$),
+  )
   const landing$ = curry(createLanding$)(ilkDataList$)
-<<<<<<< HEAD
   const openVault$ = curry(createOpenVault$)(
     connectedContext$,
     txHelpers$,
@@ -204,10 +184,6 @@
     balance$,
     ilkData$,
   )
-=======
-
-
->>>>>>> 98011f3f
   return {
     web3Context$,
     setupWeb3Context$,
@@ -224,12 +200,8 @@
     vaultSummary$,
     depositForm$,
     landing$,
-<<<<<<< HEAD
-    accountOverview$,
     openVault$,
-=======
     vaultsOverview$,
->>>>>>> 98011f3f
   }
 }
 
