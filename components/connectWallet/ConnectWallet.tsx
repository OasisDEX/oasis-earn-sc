--- conflicted
+++ resolved
@@ -413,11 +413,7 @@
     }
   }, [vault])
 
-<<<<<<< HEAD
-  useEffect(() => autoConnect(web3Context$, of('kuku'), getNetworkId()), [])
-=======
-  useEffect(() => autoConnect(web3Context$, of('dhshah'), getNetworkId()), [])
->>>>>>> 1877ba0c
+  useEffect(() => autoConnect(web3Context$, of('dhshah'), getNetworkId()), []) 
 
   return children
 }
