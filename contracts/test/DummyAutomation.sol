<<<<<<< HEAD
pragma solidity ^0.8.1;
=======
pragma solidity ^0.8.15;
import "hardhat/console.sol";
>>>>>>> f18bd884
import { ServiceRegistry } from "../core/ServiceRegistry.sol";
import { OperationExecutor } from "../core/OperationExecutor.sol";
import { MathUtils } from "../libs/MathUtils.sol";
import { SafeMath } from "../libs/SafeMath.sol";
import { Call } from "../core/types/Common.sol";
import { Address } from "../libs/Address.sol";
import { IManager } from "../interfaces/maker/IManager.sol";
import { MCD_MANAGER } from "../core/constants/Maker.sol";

contract DummyAutomation {
  using SafeMath for uint256;
  using Address for address;

  ServiceRegistry internal immutable registry;

  constructor(ServiceRegistry _registry) {
    registry = _registry;
  }

  // call to OperationExecutor
  // function doAutomationStuff(Call[] memory calls, string calldata operationName, address opExecutorAddress) public  {
  //     OperationExecutor opExecutor = OperationExecutor(opExecutorAddress);
  //     opExecutor.executeOp(calls, operationName);
  // }

  // delegatecall to OperationExecutor
  function doAutomationStuffDelegateCall(
    bytes calldata executionData,
    address opExecutorAddress,
    uint256 vaultId
  ) public {
    IManager manager = IManager(registry.getRegisteredService(MCD_MANAGER));

    manager.cdpAllow(vaultId, opExecutorAddress, 1);

    opExecutorAddress.functionDelegateCall(
      executionData,
      "DummyAutomation: low-level delegatecall failed"
    );

    manager.cdpAllow(vaultId, opExecutorAddress, 0);
  }
}<|MERGE_RESOLUTION|>--- conflicted
+++ resolved
@@ -1,9 +1,7 @@
-<<<<<<< HEAD
-pragma solidity ^0.8.1;
-=======
+// SPDX-License-Identifier: AGPL-3.0-or-later
+
 pragma solidity ^0.8.15;
-import "hardhat/console.sol";
->>>>>>> f18bd884
+
 import { ServiceRegistry } from "../core/ServiceRegistry.sol";
 import { OperationExecutor } from "../core/OperationExecutor.sol";
 import { MathUtils } from "../libs/MathUtils.sol";
