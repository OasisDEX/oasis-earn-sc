pragma solidity ^0.8.1;
// TODO: Remove this for prod deploy
import "hardhat/console.sol";

import "../common/Executable.sol";
import "../../core/ServiceRegistry.sol";
import "../../core/OperationStorage.sol";
import "../../interfaces/tokens/IERC20.sol";
import "../../interfaces/aave/ILendingPool.sol";
import { AAVEWithdrawData } from "../../core/Types.sol";
import { OPERATION_STORAGE, AAVE_LENDING_POOL } from "../../core/Constants.sol";

// TODO: Make it more generic so that anything could be withdrawn and not only ETH
<<<<<<< HEAD
contract WithdrawFromAAVE is Executable {
    ServiceRegistry internal immutable registry;

    constructor(address _registry) {
        registry = ServiceRegistry(_registry);
    }
=======
contract WithdrawFromAAVE is IAction {
  constructor(address _registry) IAction(_registry) {}
>>>>>>> f2287959

  function execute(bytes calldata data, uint8[] memory) external payable override {
    AAVEWithdrawData memory withdraw = abi.decode(data, (AAVEWithdrawData));
    ILendingPool(registry.getRegisteredService(AAVE_LENDING_POOL)).withdraw(
      withdraw.asset,
      withdraw.amount,
      address(this)
    );
    // TODO: Assert that the funds are indeed in the account.

<<<<<<< HEAD
        // TODO: REMOVE
    }
=======
    // TODO: REMOVE
    storeResult("WithdrawFromAAVE");
  }
>>>>>>> f2287959
}<|MERGE_RESOLUTION|>--- conflicted
+++ resolved
@@ -11,17 +11,12 @@
 import { OPERATION_STORAGE, AAVE_LENDING_POOL } from "../../core/Constants.sol";
 
 // TODO: Make it more generic so that anything could be withdrawn and not only ETH
-<<<<<<< HEAD
 contract WithdrawFromAAVE is Executable {
-    ServiceRegistry internal immutable registry;
+  ServiceRegistry internal immutable registry;
 
-    constructor(address _registry) {
-        registry = ServiceRegistry(_registry);
-    }
-=======
-contract WithdrawFromAAVE is IAction {
-  constructor(address _registry) IAction(_registry) {}
->>>>>>> f2287959
+  constructor(address _registry) {
+    registry = ServiceRegistry(_registry);
+  }
 
   function execute(bytes calldata data, uint8[] memory) external payable override {
     AAVEWithdrawData memory withdraw = abi.decode(data, (AAVEWithdrawData));
@@ -31,13 +26,5 @@
       address(this)
     );
     // TODO: Assert that the funds are indeed in the account.
-
-<<<<<<< HEAD
-        // TODO: REMOVE
-    }
-=======
-    // TODO: REMOVE
-    storeResult("WithdrawFromAAVE");
   }
->>>>>>> f2287959
 }