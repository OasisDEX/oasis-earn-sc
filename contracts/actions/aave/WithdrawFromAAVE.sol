pragma solidity ^0.8.1;
// TODO: Remove this for prod deploy
import "hardhat/console.sol";

import "../common/Executable.sol";
import "../../core/ServiceRegistry.sol";
import "../../core/OperationStorage.sol";
import "../../interfaces/tokens/IERC20.sol";
import "../../interfaces/aave/ILendingPool.sol";
import {AAVEWithdrawData} from "../../core/types/Aave.sol";
import {OPERATION_STORAGE, AAVE_LENDING_POOL} from "../../core/Constants.sol";

// TODO: Make it more generic so that anything could be withdrawn and not only ETH
contract WithdrawFromAAVE is Executable {
  ServiceRegistry internal immutable registry;

  constructor(address _registry) {
    registry = ServiceRegistry(_registry);
  }

<<<<<<< HEAD
    function execute(bytes calldata data, uint8[] memory) external payable override {
        AAVEWithdrawData memory withdraw = abi.decode(data, (AAVEWithdrawData));
        ILendingPool(registry.getRegisteredService(AAVE_LENDING_POOL)).withdraw(
                withdraw.asset,
                withdraw.amount,
                address(this)
            );
        // TODO: REMOVE
        storeResult("WithdrawFromAAVE");
    }
=======
  function execute(bytes calldata data, uint8[] memory) external payable override {
    AAVEWithdrawData memory withdraw = abi.decode(data, (AAVEWithdrawData));
    ILendingPool(registry.getRegisteredService(AAVE_LENDING_POOL)).withdraw(
      withdraw.asset,
      withdraw.amount,
      address(this)
    );
    // TODO: Assert that the funds are indeed in the account.
  }
>>>>>>> e2f41c05
}<|MERGE_RESOLUTION|>--- conflicted
+++ resolved
@@ -7,8 +7,8 @@
 import "../../core/OperationStorage.sol";
 import "../../interfaces/tokens/IERC20.sol";
 import "../../interfaces/aave/ILendingPool.sol";
-import {AAVEWithdrawData} from "../../core/types/Aave.sol";
-import {OPERATION_STORAGE, AAVE_LENDING_POOL} from "../../core/Constants.sol";
+import { AAVEWithdrawData } from "../../core/types/Aave.sol";
+import { OPERATION_STORAGE, AAVE_LENDING_POOL } from "../../core/Constants.sol";
 
 // TODO: Make it more generic so that anything could be withdrawn and not only ETH
 contract WithdrawFromAAVE is Executable {
@@ -18,18 +18,6 @@
     registry = ServiceRegistry(_registry);
   }
 
-<<<<<<< HEAD
-    function execute(bytes calldata data, uint8[] memory) external payable override {
-        AAVEWithdrawData memory withdraw = abi.decode(data, (AAVEWithdrawData));
-        ILendingPool(registry.getRegisteredService(AAVE_LENDING_POOL)).withdraw(
-                withdraw.asset,
-                withdraw.amount,
-                address(this)
-            );
-        // TODO: REMOVE
-        storeResult("WithdrawFromAAVE");
-    }
-=======
   function execute(bytes calldata data, uint8[] memory) external payable override {
     AAVEWithdrawData memory withdraw = abi.decode(data, (AAVEWithdrawData));
     ILendingPool(registry.getRegisteredService(AAVE_LENDING_POOL)).withdraw(
@@ -39,5 +27,4 @@
     );
     // TODO: Assert that the funds are indeed in the account.
   }
->>>>>>> e2f41c05
 }