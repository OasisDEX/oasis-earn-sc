--- conflicted
+++ resolved
@@ -14,14 +14,9 @@
 
   function execute(bytes calldata data, uint8[] memory) external payable override {
     WithdrawData memory withdraw = parseInputs(data);
-    
+
     uint256 amountWithdrawn = ILendingPool(registry.getRegisteredService(AAVE_LENDING_POOL))
-<<<<<<< HEAD
       .withdraw(withdraw.asset, withdraw.amount, withdraw.to);
-=======
-      .withdraw(withdraw.asset, type(uint256).max, withdraw.to);
-
->>>>>>> 88e565f1
     store().write(bytes32(amountWithdrawn));
 
     emit Action(WITHDRAW_ACTION, bytes32(amountWithdrawn));
