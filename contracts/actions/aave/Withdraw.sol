pragma solidity ^0.8.15;

import { Executable } from "../common/Executable.sol";
import { UseStore, Write } from "../common/UseStore.sol";
import { OperationStorage } from "../../core/OperationStorage.sol";
import { ILendingPool } from "../../interfaces/aave/ILendingPool.sol";
import { WithdrawData } from "../../core/types/Aave.sol";
import { AAVE_LENDING_POOL, WITHDRAW_ACTION } from "../../core/constants/Aave.sol";
import "hardhat/console.sol";
contract AaveWithdraw is Executable, UseStore {
  using Write for OperationStorage;

  constructor(address _registry) UseStore(_registry) {}

  function execute(bytes calldata data, uint8[] memory) external payable override {
    WithdrawData memory withdraw = abi.decode(data, (WithdrawData));

    console.log('withdraw starting');
    uint256 amountWithdrawn = ILendingPool(registry.getRegisteredService(AAVE_LENDING_POOL))
      .withdraw(withdraw.asset, type(uint256).max, withdraw.to);
    store().write(bytes32(amountWithdrawn));
<<<<<<< HEAD
    console.log('withdraw:', amountWithdrawn);
=======

>>>>>>> 559161e8
    emit Action(WITHDRAW_ACTION, bytes32(amountWithdrawn));
  }
}<|MERGE_RESOLUTION|>--- conflicted
+++ resolved
@@ -6,7 +6,7 @@
 import { ILendingPool } from "../../interfaces/aave/ILendingPool.sol";
 import { WithdrawData } from "../../core/types/Aave.sol";
 import { AAVE_LENDING_POOL, WITHDRAW_ACTION } from "../../core/constants/Aave.sol";
-import "hardhat/console.sol";
+
 contract AaveWithdraw is Executable, UseStore {
   using Write for OperationStorage;
 
@@ -15,15 +15,10 @@
   function execute(bytes calldata data, uint8[] memory) external payable override {
     WithdrawData memory withdraw = abi.decode(data, (WithdrawData));
 
-    console.log('withdraw starting');
     uint256 amountWithdrawn = ILendingPool(registry.getRegisteredService(AAVE_LENDING_POOL))
-      .withdraw(withdraw.asset, type(uint256).max, withdraw.to);
+      .withdraw(withdraw.asset, withdraw.amount, withdraw.to);
     store().write(bytes32(amountWithdrawn));
-<<<<<<< HEAD
-    console.log('withdraw:', amountWithdrawn);
-=======
 
->>>>>>> 559161e8
     emit Action(WITHDRAW_ACTION, bytes32(amountWithdrawn));
   }
 }