pragma solidity ^0.8.15;

import { Executable } from "../common/Executable.sol";
import { UseStore, Write } from "../common/UseStore.sol";
import { OperationStorage } from "../../core/OperationStorage.sol";
import { ILendingPool } from "../../interfaces/aave/ILendingPool.sol";
import { WithdrawData } from "../../core/types/Aave.sol";
import { AAVE_LENDING_POOL, WITHDRAW_ACTION } from "../../core/constants/Aave.sol";

contract AaveWithdraw is Executable, UseStore {
  using Write for OperationStorage;

  constructor(address _registry) UseStore(_registry) {}

  function execute(bytes calldata data, uint8[] memory) external payable override {
    WithdrawData memory withdraw = parseInputs(data);
    
    uint256 amountWithdrawn = ILendingPool(registry.getRegisteredService(AAVE_LENDING_POOL))
<<<<<<< HEAD
      .withdraw(withdraw.asset, withdraw.amount, withdraw.to);
      
=======
      .withdraw(withdraw.asset, type(uint256).max, withdraw.to);
>>>>>>> 5f1364ea
    store().write(bytes32(amountWithdrawn));

    emit Action(WITHDRAW_ACTION, bytes32(amountWithdrawn));
  }

  function parseInputs(bytes memory _callData) public pure returns (WithdrawData memory params) {
    return abi.decode(_callData, (WithdrawData));
  }
}<|MERGE_RESOLUTION|>--- conflicted
+++ resolved
@@ -16,12 +16,8 @@
     WithdrawData memory withdraw = parseInputs(data);
     
     uint256 amountWithdrawn = ILendingPool(registry.getRegisteredService(AAVE_LENDING_POOL))
-<<<<<<< HEAD
-      .withdraw(withdraw.asset, withdraw.amount, withdraw.to);
-      
-=======
       .withdraw(withdraw.asset, type(uint256).max, withdraw.to);
->>>>>>> 5f1364ea
+
     store().write(bytes32(amountWithdrawn));
 
     emit Action(WITHDRAW_ACTION, bytes32(amountWithdrawn));
