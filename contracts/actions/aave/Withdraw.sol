pragma solidity ^0.8.15;

import { Executable } from "../common/Executable.sol";
import { UseStore, Write } from "../common/UseStore.sol";
import { OperationStorage } from "../../core/OperationStorage.sol";
import { ILendingPool } from "../../interfaces/aave/ILendingPool.sol";
import { WithdrawData } from "../../core/types/Aave.sol";
import { AAVE_LENDING_POOL, WITHDRAW_ACTION } from "../../core/constants/Aave.sol";

contract AaveWithdraw is Executable, UseStore {
  using Write for OperationStorage;

  constructor(address _registry) UseStore(_registry) {}

  function execute(bytes calldata data, uint8[] memory) external payable override {
    WithdrawData memory withdraw = abi.decode(data, (WithdrawData));
<<<<<<< HEAD

    ILendingPool(registry.getRegisteredService(AAVE_LENDING_POOL)).withdraw(
      withdraw.asset,
      withdraw.amount,
      address(this)
    );
    
    emit Action(WITHDRAW_ACTION, bytes32(withdraw.amount));
=======
    uint256 amountWithdrawn = ILendingPool(registry.getRegisteredService(AAVE_LENDING_POOL))
      .withdraw(withdraw.asset, withdraw.amount, withdraw.to);
    store().write(bytes32(amountWithdrawn));
    emit Action(WITHDRAW_ACTION, bytes32(amountWithdrawn));
>>>>>>> f18bd884
  }
}<|MERGE_RESOLUTION|>--- conflicted
+++ resolved
@@ -14,20 +14,10 @@
 
   function execute(bytes calldata data, uint8[] memory) external payable override {
     WithdrawData memory withdraw = abi.decode(data, (WithdrawData));
-<<<<<<< HEAD
 
-    ILendingPool(registry.getRegisteredService(AAVE_LENDING_POOL)).withdraw(
-      withdraw.asset,
-      withdraw.amount,
-      address(this)
-    );
-    
-    emit Action(WITHDRAW_ACTION, bytes32(withdraw.amount));
-=======
     uint256 amountWithdrawn = ILendingPool(registry.getRegisteredService(AAVE_LENDING_POOL))
       .withdraw(withdraw.asset, withdraw.amount, withdraw.to);
     store().write(bytes32(amountWithdrawn));
     emit Action(WITHDRAW_ACTION, bytes32(amountWithdrawn));
->>>>>>> f18bd884
   }
 }