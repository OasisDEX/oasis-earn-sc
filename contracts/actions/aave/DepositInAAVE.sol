pragma solidity ^0.8.1;
// TODO: Remove this for prod deploy
import "hardhat/console.sol";

import "../common/Executable.sol";
import "../common/UsingStorageValues.sol";
import "../../core/ServiceRegistry.sol";
import "../../core/OperationStorage.sol";
import "../../interfaces/aave/ILendingPool.sol";
import {AAVEDepositData} from "../../core/types/Aave.sol";
import {OPERATION_STORAGE, AAVE_LENDING_POOL} from "../../core/Constants.sol";

contract DepositInAAVE is Executable, UsingStorageValues {
  // TODO: Pass the service registry in here
  constructor(address _registry) UsingStorageValues(_registry) {}

<<<<<<< HEAD
    function execute(bytes calldata data, uint8[] memory) external payable override {
        AAVEDepositData memory deposit = abi.decode(data, (AAVEDepositData));
        // TODO: Check if the asses could be deposited to the pool
        ILendingPool(registry.getRegisteredService(AAVE_LENDING_POOL)).deposit(
            deposit.asset,
            deposit.amount,
            address(this),
            0
        );

    // TODO: REMOVE
    storeResult("DepositInAAVE");
=======
  function execute(bytes calldata data) external payable override {
    AAVEDepositData memory deposit = abi.decode(data, (AAVEDepositData));
    // TODO: Check if the asses could be deposited to the pool
    ILendingPool(registry.getRegisteredService(AAVE_LENDING_POOL)).deposit(
      deposit.asset,
      deposit.amount,
      address(this),
      0
    );
    // TODO: verify if I received the amount in the give aToken
>>>>>>> e2f41c05
  }
}<|MERGE_RESOLUTION|>--- conflicted
+++ resolved
@@ -7,27 +7,13 @@
 import "../../core/ServiceRegistry.sol";
 import "../../core/OperationStorage.sol";
 import "../../interfaces/aave/ILendingPool.sol";
-import {AAVEDepositData} from "../../core/types/Aave.sol";
-import {OPERATION_STORAGE, AAVE_LENDING_POOL} from "../../core/Constants.sol";
+import { AAVEDepositData } from "../../core/types/Aave.sol";
+import { OPERATION_STORAGE, AAVE_LENDING_POOL } from "../../core/Constants.sol";
 
 contract DepositInAAVE is Executable, UsingStorageValues {
   // TODO: Pass the service registry in here
   constructor(address _registry) UsingStorageValues(_registry) {}
 
-<<<<<<< HEAD
-    function execute(bytes calldata data, uint8[] memory) external payable override {
-        AAVEDepositData memory deposit = abi.decode(data, (AAVEDepositData));
-        // TODO: Check if the asses could be deposited to the pool
-        ILendingPool(registry.getRegisteredService(AAVE_LENDING_POOL)).deposit(
-            deposit.asset,
-            deposit.amount,
-            address(this),
-            0
-        );
-
-    // TODO: REMOVE
-    storeResult("DepositInAAVE");
-=======
   function execute(bytes calldata data) external payable override {
     AAVEDepositData memory deposit = abi.decode(data, (AAVEDepositData));
     // TODO: Check if the asses could be deposited to the pool
@@ -38,6 +24,5 @@
       0
     );
     // TODO: verify if I received the amount in the give aToken
->>>>>>> e2f41c05
   }
 }