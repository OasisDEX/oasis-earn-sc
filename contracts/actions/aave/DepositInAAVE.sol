--- conflicted
+++ resolved
@@ -2,25 +2,11 @@
 // TODO: Remove this for prod deploy
 import "hardhat/console.sol";
 
-import "../common/Action.sol";
+import "../common/IAction.sol";
 import "../../core/ServiceRegistry.sol";
 import "../../core/OperationStorage.sol";
 import "../../interfaces/aave/ILendingPool.sol";
-<<<<<<< HEAD
 import {AAVEDepositData} from "../../core/types/Aave.sol";
-
-contract DepositInAAVE is Action {
-    constructor(ServiceRegistry _registry) Action(_registry) {}
-
-    function execute(bytes calldata data, uint8[] memory)
-        external
-        payable
-        override
-    {
-        console.log("DepositInAAVE TOKEN!!!");
-        push("DepositInAAVE");
-=======
-import {AAVEDepositData} from "../../core/Types.sol";
 import {OPERATION_STORAGE, AAVE_LENDING_POOL} from "../../core/Constants.sol";
 
 contract DepositInAAVE is IAction {
@@ -28,7 +14,6 @@
     constructor(address _registry) IAction(_registry) {}
 
     function execute(bytes calldata data) external payable override {
->>>>>>> aff4d4eb
         AAVEDepositData memory deposit = abi.decode(data, (AAVEDepositData));
         // TODO: Check if the asses could be deposited to the pool
         ILendingPool(registry.getRegisteredService(AAVE_LENDING_POOL)).deposit(
@@ -37,12 +22,8 @@
             address(this),
             0
         );
-        // TODO: verify if I received the amount in the give aToken
-<<<<<<< HEAD
-=======
 
         // TODO: REMOVE
         storeResult("DepositInAAVE");
->>>>>>> aff4d4eb
     }
 }