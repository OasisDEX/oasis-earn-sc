pragma solidity ^0.8.1;
// TODO: Remove this for prod deploy
import "hardhat/console.sol";

import "../common/Executable.sol";
import "../common/UsingStorageValues.sol";
import "../../core/ServiceRegistry.sol";
import "../../core/OperationStorage.sol";
import "../../interfaces/aave/ILendingPool.sol";
import { AAVEDepositData } from "../../core/Types.sol";
import { OPERATION_STORAGE, AAVE_LENDING_POOL } from "../../core/Constants.sol";

<<<<<<< HEAD
contract DepositInAAVE is Executable, UsingStorageValues {
    // TODO: Pass the service registry in here
    constructor(address _registry) UsingStorageValues(_registry) {}

    function execute(bytes calldata data) external payable override {
        AAVEDepositData memory deposit = abi.decode(data, (AAVEDepositData));
        // TODO: Check if the asses could be deposited to the pool
        ILendingPool(registry.getRegisteredService(AAVE_LENDING_POOL)).deposit(
            deposit.asset,
            deposit.amount,
            address(this),
            0
        );
        // TODO: verify if I received the amount in the give aToken
    }
=======
contract DepositInAAVE is IAction {
  // TODO: Pass the service registry in here
  constructor(address _registry) IAction(_registry) {}

  function execute(bytes calldata data, uint8[] memory) external payable override {
    AAVEDepositData memory deposit = abi.decode(data, (AAVEDepositData));
    // TODO: Check if the asses could be deposited to the pool
    ILendingPool(registry.getRegisteredService(AAVE_LENDING_POOL)).deposit(
      deposit.asset,
      deposit.amount,
      address(this),
      0
    );
    // TODO: verify if I received the amount in the give aToken

    // TODO: REMOVE
    storeResult("DepositInAAVE");
  }
>>>>>>> f2287959
}<|MERGE_RESOLUTION|>--- conflicted
+++ resolved
@@ -10,28 +10,11 @@
 import { AAVEDepositData } from "../../core/Types.sol";
 import { OPERATION_STORAGE, AAVE_LENDING_POOL } from "../../core/Constants.sol";
 
-<<<<<<< HEAD
 contract DepositInAAVE is Executable, UsingStorageValues {
-    // TODO: Pass the service registry in here
-    constructor(address _registry) UsingStorageValues(_registry) {}
+  // TODO: Pass the service registry in here
+  constructor(address _registry) UsingStorageValues(_registry) {}
 
-    function execute(bytes calldata data) external payable override {
-        AAVEDepositData memory deposit = abi.decode(data, (AAVEDepositData));
-        // TODO: Check if the asses could be deposited to the pool
-        ILendingPool(registry.getRegisteredService(AAVE_LENDING_POOL)).deposit(
-            deposit.asset,
-            deposit.amount,
-            address(this),
-            0
-        );
-        // TODO: verify if I received the amount in the give aToken
-    }
-=======
-contract DepositInAAVE is IAction {
-  // TODO: Pass the service registry in here
-  constructor(address _registry) IAction(_registry) {}
-
-  function execute(bytes calldata data, uint8[] memory) external payable override {
+  function execute(bytes calldata data) external payable override {
     AAVEDepositData memory deposit = abi.decode(data, (AAVEDepositData));
     // TODO: Check if the asses could be deposited to the pool
     ILendingPool(registry.getRegisteredService(AAVE_LENDING_POOL)).deposit(
@@ -41,9 +24,5 @@
       0
     );
     // TODO: verify if I received the amount in the give aToken
-
-    // TODO: REMOVE
-    storeResult("DepositInAAVE");
   }
->>>>>>> f2287959
 }