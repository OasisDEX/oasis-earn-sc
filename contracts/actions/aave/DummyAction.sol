pragma solidity ^0.8.1;

import "../common/Action.sol";
import "../../core/ServiceRegistry.sol";
import "../../core/OperationStorage.sol";

<<<<<<< HEAD
contract DummyAction is Action {
    constructor(ServiceRegistry _registry) Action(_registry) {}

    function execute(bytes calldata, uint8[] memory) external payable override {
=======
contract DummyAction is IAction {
    // TODO: Pass the service registry in here
    constructor(address _registry) IAction(_registry) {}

    function execute(bytes calldata data) external payable override {
>>>>>>> aff4d4eb
        OperationStorage txStorage = OperationStorage(
            registry.getRegisteredService("OPERATION_STORAGE")
        );
        console.log("IN THE DUMMY ACTION");
        console.log(txStorage.len());
    }
}<|MERGE_RESOLUTION|>--- conflicted
+++ resolved
@@ -1,21 +1,14 @@
 pragma solidity ^0.8.1;
 
-import "../common/Action.sol";
+import "../common/IAction.sol";
 import "../../core/ServiceRegistry.sol";
 import "../../core/OperationStorage.sol";
 
-<<<<<<< HEAD
-contract DummyAction is Action {
-    constructor(ServiceRegistry _registry) Action(_registry) {}
-
-    function execute(bytes calldata, uint8[] memory) external payable override {
-=======
 contract DummyAction is IAction {
     // TODO: Pass the service registry in here
     constructor(address _registry) IAction(_registry) {}
 
     function execute(bytes calldata data) external payable override {
->>>>>>> aff4d4eb
         OperationStorage txStorage = OperationStorage(
             registry.getRegisteredService("OPERATION_STORAGE")
         );
