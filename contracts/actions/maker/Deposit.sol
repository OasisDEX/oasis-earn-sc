--- conflicted
+++ resolved
@@ -8,15 +8,11 @@
 import { IManager } from "../../interfaces/maker/IManager.sol";
 import { MathUtils } from "../../libs/MathUtils.sol";
 import { DepositData } from "../../core/types/Maker.sol";
-<<<<<<< HEAD
-import { WETH } from "../../core/constants/Common.sol";
-import { DEPOSIT_ACTION } from "../../core/constants/Maker.sol";
-=======
 import { SafeERC20, IERC20 } from "../../libs/SafeERC20.sol";
 import { IWETH } from "../../interfaces/tokens/IWETH.sol";
 import { WETH } from "../../core/constants/Common.sol";
+import { DEPOSIT_ACTION } from "../../core/constants/Maker.sol";
 import { MCD_MANAGER } from "../../core/constants/Maker.sol";
->>>>>>> f1ef2ec8
 
 contract MakerDeposit is Executable, UseStore {
   using SafeERC20 for IERC20;
@@ -27,27 +23,18 @@
 
   function execute(bytes calldata data, uint8[] memory paramsMap) external payable override {
     DepositData memory depositData = abi.decode(data, (DepositData));
-<<<<<<< HEAD
-    depositData.vaultId = uint256(store().read(bytes32(depositData.vaultId), paramsMap[0]));
+    depositData.vaultId = store().readUint(bytes32(depositData.vaultId), paramsMap[0]);
 
     bytes32 amountDeposited = _deposit(depositData);
     store().write(amountDeposited);
 
     emit Action(DEPOSIT_ACTION, amountDeposited);
-=======
-    depositData.vaultId = store().readUint(bytes32(depositData.vaultId), paramsMap[0]);
-    store().write(_deposit(depositData));
->>>>>>> f1ef2ec8
   }
 
   function _deposit(DepositData memory data) internal returns (bytes32) {
     address gem = data.joinAddress.gem();
 
-<<<<<<< HEAD
-    if (address(gem) == registry.getRegisteredService(WETH)) {
-=======
     if (gem == registry.getRegisteredService(WETH)) {
->>>>>>> f1ef2ec8
       // gem.deposit{ value: msg.value }(); // no longer in msg.value, because of the flashloan callback
       IWETH(gem).deposit{ value: address(this).balance }();
     }
