// SPDX-License-Identifier: AGPL-3.0-or-later
pragma solidity >=0.7.6;
pragma abicoder v2;

import "../common/IAction.sol";
import "../../core/OperationStorage.sol";
import "../../core/ServiceRegistry.sol";
import "../../interfaces/tokens/IERC20.sol";
import "../../interfaces/maker/IVat.sol";
import "../../interfaces/maker/IJoin.sol";
import "../../interfaces/maker/IDaiJoin.sol";
import "../../interfaces/maker/IJug.sol";
import "../../interfaces/maker/IGem.sol";
import "../../interfaces/maker/IManager.sol";
import "../../libs/SafeMath.sol";

<<<<<<< HEAD
import {GenerateData} from "../../core/types/Maker.sol";
=======
import { GenerateData } from "../../core/Types.sol";
>>>>>>> f2287959

contract Generate is IAction {
  using SafeMath for uint256;

  uint256 constant RAY = 10**27;

  address public constant WETH = 0xC02aaA39b223FE8D0A0e5C4F27eAD9083C756Cc2;
  address public constant JUG_ADDRESS = 0x19c0976f590D67707E62397C87829d896Dc0f1F1;
  address public constant DAI_JOIN_ADDR = 0x9759A6Ac90977b93B58547b4A71c78317f391A28;

  constructor(address _registry) IAction(_registry) {}

  function execute(bytes calldata data, uint8[] memory _paramsMapping) external payable override {
    GenerateData memory generateData = abi.decode(data, (GenerateData));

    IManager mcdManager = IManager(generateData.mcdManager);
    address vatAddr = mcdManager.vat();
    IVat vat = IVat(vatAddr);

    uint256 vaultId = pull(generateData.vaultId, _paramsMapping[2]);
    generateData.vaultId = vaultId;

    bytes32 generatedAmount = _generate(generateData, mcdManager, vat);

    push(generatedAmount);
  }

  function _generate(
    GenerateData memory data,
    IManager mcdManager,
    IVat vat
  ) internal returns (bytes32) {
    mcdManager.frob(
      data.vaultId,
      int256(0),
      _getDrawDart(
        address(vat),
        JUG_ADDRESS,
        mcdManager.urns(data.vaultId),
        mcdManager.ilks(data.vaultId),
        data.amount
      )
    );

    mcdManager.move(data.vaultId, address(this), toRad(data.amount));

    if (vat.can(address(this), address(DAI_JOIN_ADDR)) == 0) {
      vat.hope(DAI_JOIN_ADDR);
    }

    IDaiJoin(DAI_JOIN_ADDR).exit(data.to, data.amount);

    return bytes32(data.amount);
  }

  function _getDrawDart(
    address vat,
    address jug,
    address urn,
    bytes32 ilk,
    uint256 wad
  ) internal returns (int256 dart) {
    // Updates stability fee rate
    uint256 rate = IJug(jug).drip(ilk);

    // Gets DAI balance of the urn in the vat
    uint256 dai = IVat(vat).dai(urn);

    // If there was already enough DAI in the vat balance, just exits it without adding more debt
    if (dai < wad.mul(RAY)) {
      // Calculates the needed dart so together with the existing dai in the vat is enough to exit wad amount of DAI tokens
      dart = toInt256(wad.mul(RAY).sub(dai) / rate);
      // This is neeeded due lack of precision. It might need to sum an extra dart wei (for the given DAI wad amount)
      dart = uint256(dart).mul(rate) < wad.mul(RAY) ? dart + 1 : dart;
    }
  }

  function parseParamUint(
    uint256 param,
    uint256 paramMapping,
    OperationStorage txStorage
  ) internal view returns (uint256) {
    if (paramMapping > 0) {
      bytes32 value = txStorage.at(paramMapping - 1);

      return uint256(value);
    }

    return param;
  }

  function toInt256(uint256 x) internal pure returns (int256 y) {
    y = int256(x);
    require(y >= 0, "int256-overflow");
  }

  function convertTo18(address gemJoin, uint256 amt) internal view returns (uint256 wad) {
    // For those collaterals that have less than 18 decimals precision we need to do the conversion before passing to frob function
    // Adapters will automatically handle the difference of precision
    wad = amt.mul(10**(18 - IJoin(gemJoin).dec()));
  }

  function toRad(uint256 wad) internal pure returns (uint256 rad) {
    rad = wad.mul(10**27);
  }
}<|MERGE_RESOLUTION|>--- conflicted
+++ resolved
@@ -14,11 +14,7 @@
 import "../../interfaces/maker/IManager.sol";
 import "../../libs/SafeMath.sol";
 
-<<<<<<< HEAD
 import {GenerateData} from "../../core/types/Maker.sol";
-=======
-import { GenerateData } from "../../core/Types.sol";
->>>>>>> f2287959
 
 contract Generate is IAction {
   using SafeMath for uint256;
