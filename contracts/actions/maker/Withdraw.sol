// SPDX-License-Identifier: AGPL-3.0-or-later
pragma solidity >=0.8.5;

<<<<<<< HEAD
import "../common/Executable.sol";
import "../common/UseStore.sol";
import "../../core/OperationStorage.sol";
import "../../core/ServiceRegistry.sol";
import "../../interfaces/tokens/IERC20.sol";
import "../../interfaces/maker/IVat.sol";
import "../../interfaces/maker/IDaiJoin.sol";
import "../../interfaces/maker/IJoin.sol";
import "../../interfaces/maker/IGem.sol";
import "../../interfaces/maker/IManager.sol";
import "../../libs/SafeMath.sol";

import { WETH } from "../../core/constants/Common.sol";
import { WITHDRAW_ACTION } from "../../core/constants/Maker.sol";
=======
import { Executable } from "../common/Executable.sol";
import { UseStore, Read, Write } from "../common/UseStore.sol";
import { OperationStorage } from "../../core/OperationStorage.sol";
import { MathUtils } from "../../libs/MathUtils.sol";
>>>>>>> f1ef2ec8
import { WithdrawData } from "../../core/types/Maker.sol";
import { IManager } from "../../interfaces/maker/IManager.sol";
import { IWETH } from "../../interfaces/tokens/IWETH.sol";
import { MCD_MANAGER } from "../../core/constants/Maker.sol";
import { WETH } from "../../core/constants/Common.sol";

contract MakerWithdraw is Executable, UseStore {
  using Read for OperationStorage;
  using Write for OperationStorage;

  constructor(address _registry) UseStore(_registry) {}

  function execute(bytes calldata data, uint8[] memory paramsMap) external payable override {
    WithdrawData memory withdrawData = abi.decode(data, (WithdrawData));
<<<<<<< HEAD
    withdrawData.vaultId = uint256(store().read(bytes32(withdrawData.vaultId), paramsMap[0]));

    bytes32 amountWithdrawn = _withdraw(withdrawData);
    store().write(amountWithdrawn);

    emit Action(WITHDRAW_ACTION, amountWithdrawn);
=======
    withdrawData.vaultId = store().readUint(bytes32(withdrawData.vaultId), _paramsMapping[0]);
    store().write(_withdraw(withdrawData));
>>>>>>> f1ef2ec8
  }

  function _withdraw(WithdrawData memory data) internal returns (bytes32) {
    address gem = data.joinAddr.gem();
    uint256 convertedAmount = MathUtils.convertTo18(data.joinAddr, data.amount);

    // Unlocks WETH/GEM amount from the CDP
    IManager manager = IManager(registry.getRegisteredService(MCD_MANAGER));
    manager.frob(data.vaultId, -MathUtils.uintToInt(convertedAmount), 0);

    // Moves the amount from the CDP urn to proxy's address
    manager.flux(data.vaultId, address(this), convertedAmount);

    // Exits token/WETH amount to the user's wallet as a token
    data.joinAddr.exit(address(this), convertedAmount);

<<<<<<< HEAD
    if (address(gem) == registry.getRegisteredService(WETH)) {
=======
    if (gem == registry.getRegisteredService(WETH)) {
>>>>>>> f1ef2ec8
      // Converts WETH to ETH
      IWETH(gem).withdraw(convertedAmount);
      // Sends ETH back to the user's wallet
      payable(data.userAddress).transfer(convertedAmount); // TODO:
    }

    return bytes32(convertedAmount);
  }
}<|MERGE_RESOLUTION|>--- conflicted
+++ resolved
@@ -1,31 +1,14 @@
 // SPDX-License-Identifier: AGPL-3.0-or-later
 pragma solidity >=0.8.5;
 
-<<<<<<< HEAD
-import "../common/Executable.sol";
-import "../common/UseStore.sol";
-import "../../core/OperationStorage.sol";
-import "../../core/ServiceRegistry.sol";
-import "../../interfaces/tokens/IERC20.sol";
-import "../../interfaces/maker/IVat.sol";
-import "../../interfaces/maker/IDaiJoin.sol";
-import "../../interfaces/maker/IJoin.sol";
-import "../../interfaces/maker/IGem.sol";
-import "../../interfaces/maker/IManager.sol";
-import "../../libs/SafeMath.sol";
-
-import { WETH } from "../../core/constants/Common.sol";
-import { WITHDRAW_ACTION } from "../../core/constants/Maker.sol";
-=======
 import { Executable } from "../common/Executable.sol";
 import { UseStore, Read, Write } from "../common/UseStore.sol";
 import { OperationStorage } from "../../core/OperationStorage.sol";
 import { MathUtils } from "../../libs/MathUtils.sol";
->>>>>>> f1ef2ec8
 import { WithdrawData } from "../../core/types/Maker.sol";
 import { IManager } from "../../interfaces/maker/IManager.sol";
 import { IWETH } from "../../interfaces/tokens/IWETH.sol";
-import { MCD_MANAGER } from "../../core/constants/Maker.sol";
+import { WITHDRAW_ACTION, MCD_MANAGER } from "../../core/constants/Maker.sol";
 import { WETH } from "../../core/constants/Common.sol";
 
 contract MakerWithdraw is Executable, UseStore {
@@ -36,17 +19,12 @@
 
   function execute(bytes calldata data, uint8[] memory paramsMap) external payable override {
     WithdrawData memory withdrawData = abi.decode(data, (WithdrawData));
-<<<<<<< HEAD
-    withdrawData.vaultId = uint256(store().read(bytes32(withdrawData.vaultId), paramsMap[0]));
+    withdrawData.vaultId = store().readUint(bytes32(withdrawData.vaultId), paramsMap[0]);
 
     bytes32 amountWithdrawn = _withdraw(withdrawData);
     store().write(amountWithdrawn);
 
     emit Action(WITHDRAW_ACTION, amountWithdrawn);
-=======
-    withdrawData.vaultId = store().readUint(bytes32(withdrawData.vaultId), _paramsMapping[0]);
-    store().write(_withdraw(withdrawData));
->>>>>>> f1ef2ec8
   }
 
   function _withdraw(WithdrawData memory data) internal returns (bytes32) {
@@ -63,11 +41,7 @@
     // Exits token/WETH amount to the user's wallet as a token
     data.joinAddr.exit(address(this), convertedAmount);
 
-<<<<<<< HEAD
-    if (address(gem) == registry.getRegisteredService(WETH)) {
-=======
     if (gem == registry.getRegisteredService(WETH)) {
->>>>>>> f1ef2ec8
       // Converts WETH to ETH
       IWETH(gem).withdraw(convertedAmount);
       // Sends ETH back to the user's wallet
