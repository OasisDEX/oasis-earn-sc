// SPDX-License-Identifier: AGPL-3.0-or-later
pragma solidity >=0.8.5;

import { Executable } from "../common/Executable.sol";
import { UseStore, Write } from "../common/UseStore.sol";
import { IManager } from "../../interfaces/maker/IManager.sol";
import { OperationStorage } from "../../core/OperationStorage.sol";
import { OpenVaultData } from "../../core/types/Maker.sol";
<<<<<<< HEAD
import { OPEN_VAULT_ACTION } from "../../core/constants/Maker.sol";
=======
import { MCD_MANAGER } from "../../core/constants/Maker.sol";
>>>>>>> f1ef2ec8

contract MakerOpenVault is Executable, UseStore {
  using Write for OperationStorage;

  constructor(address _registry) UseStore(_registry) {}

  function execute(bytes calldata data, uint8[] memory) external payable override {
    OpenVaultData memory openVaultData = abi.decode(data, (OpenVaultData));

    bytes32 vaultId = _openVault(openVaultData);
    store().write(vaultId);

    emit Action(OPEN_VAULT_ACTION, vaultId);
  }

  function _openVault(OpenVaultData memory data) internal returns (bytes32) {
    bytes32 ilk = data.joinAddress.ilk();

    IManager manager = IManager(registry.getRegisteredService(MCD_MANAGER));
    uint256 vaultId = manager.open(ilk, address(this));

    return bytes32(vaultId);
  }
}<|MERGE_RESOLUTION|>--- conflicted
+++ resolved
@@ -6,11 +6,7 @@
 import { IManager } from "../../interfaces/maker/IManager.sol";
 import { OperationStorage } from "../../core/OperationStorage.sol";
 import { OpenVaultData } from "../../core/types/Maker.sol";
-<<<<<<< HEAD
-import { OPEN_VAULT_ACTION } from "../../core/constants/Maker.sol";
-=======
-import { MCD_MANAGER } from "../../core/constants/Maker.sol";
->>>>>>> f1ef2ec8
+import { OPEN_VAULT_ACTION, MCD_MANAGER } from "../../core/constants/Maker.sol";
 
 contract MakerOpenVault is Executable, UseStore {
   using Write for OperationStorage;
