--- conflicted
+++ resolved
@@ -19,11 +19,9 @@
 
   function execute(bytes calldata data, uint8[] memory paramsMap) external payable override {
     IWETH weth = IWETH(registry.getRegisteredService(WETH));
-<<<<<<< HEAD
-    WrapEthData memory unwrapData = parseInputs(data);
-=======
-    UnwrapEthData memory unwrapData = abi.decode(data, (UnwrapEthData));
->>>>>>> 5f1364ea
+
+    UnwrapEthData memory unwrapData = parseInputs(data);
+
     unwrapData.amount = store().readUint(bytes32(unwrapData.amount), paramsMap[0], address(this));
 
     if (unwrapData.amount == type(uint256).max) {
@@ -35,7 +33,7 @@
     emit Action(UNWRAP_ETH, bytes32(unwrapData.amount));
   }
 
-  function parseInputs(bytes memory _callData) public pure returns (WrapEthData memory params) {
-    return abi.decode(_callData, (WrapEthData));
+  function parseInputs(bytes memory _callData) public pure returns (UnwrapEthData memory params) {
+    return abi.decode(_callData, (UnwrapEthData));
   }
 }