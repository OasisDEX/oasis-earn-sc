--- conflicted
+++ resolved
@@ -118,18 +118,6 @@
     IERC20(fromAsset).safeApprove(address(uniswap), amount);
     uint24 pool = getPool(fromAsset, toAsset);
 
-<<<<<<< HEAD
-    uniswap.exactInputSingle(ISwapRouter.ExactInputSingleParams({
-      tokenIn: fromAsset,
-      tokenOut: toAsset,
-      amountIn: amount,
-      amountOutMinimum: receiveAtLeast,
-      fee: pool,
-      recipient: address(this),
-      deadline: block.timestamp + 15,
-      sqrtPriceLimitX96: 0
-    }));
-=======
     uniswap.exactInputSingle(
       ISwapRouter.ExactInputSingleParams({
         tokenIn: fromAsset,
@@ -143,7 +131,6 @@
       })
     );
 
->>>>>>> 49a0e72d
     balance = IERC20(toAsset).balanceOf(address(this));
 
     if (balance == 0) {
@@ -217,13 +204,7 @@
     }
   }
 
-<<<<<<< HEAD
-  function swapTokens(
-    SwapData calldata swapData
-  ) public returns (uint256) {
-=======
   function swapTokens(SwapData calldata swapData) public {
->>>>>>> 49a0e72d
     IERC20(swapData.fromAsset).safeTransferFrom(msg.sender, address(this), swapData.amount);
     uint256 amountFrom = swapData.amount;
 
