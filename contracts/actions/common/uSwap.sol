pragma solidity ^0.8.5;

import { ServiceRegistry } from "../../core/ServiceRegistry.sol";
import { ISwapRouter } from "../../interfaces/common/ISwapRouter.sol";
import { IERC20 } from "../../interfaces/tokens/IERC20.sol";
import { SafeMath } from "../../libs/SafeMath.sol";
import { SafeERC20 } from "../../libs/SafeERC20.sol";
import { UNISWAP_ROUTER } from "../../core/constants/Common.sol";
import { SwapData } from "../../core/types/Common.sol";

contract uSwap {
  using SafeMath for uint256;
  using SafeERC20 for IERC20;

  address public feeBeneficiaryAddress;
  uint256 public constant feeBase = 10000;
  mapping(uint256 => bool) public feeTiers;
  mapping(address => bool) public authorizedAddresses;

  mapping(bytes32 => uint24) public pools;
  ServiceRegistry internal immutable registry;

  error ReceivedLess(uint256 receiveAtLeast, uint256 received);
  error Unauthorized();
  error FeeTierDoesNotExist(uint256 fee);
  error FeeTierAlreadyExists(uint256 fee);
  error SwapFailed();

  constructor(
    address authorisedCaller,
    address feeBeneficiary,
    uint256 _initialFee,
    address _registry
  ) {
    authorizedAddresses[authorisedCaller] = true;
    authorizedAddresses[feeBeneficiary] = true;
    addFeeTier(_initialFee);
    feeBeneficiaryAddress = feeBeneficiary;
    registry = ServiceRegistry(_registry);
  }

  event AssetSwap(
    address indexed assetIn,
    address indexed assetOut,
    uint256 amountIn,
    uint256 amountOut
  );

  event FeePaid(address indexed beneficiary, uint256 amount, address token);
  event SlippageSaved(uint256 minimumPossible, uint256 actualAmount);
  event FeeTierAdded(uint256 fee);
  event FeeTierRemoved(uint256 fee);

  struct SwapDescription {
    IERC20 srcToken;
    IERC20 dstToken;
    address payable srcReceiver;
    address payable dstReceiver;
    uint256 amount;
    uint256 minReturnAmount;
    uint256 flags;
    bytes permit;
  }

  modifier onlyAuthorised() {
    if (!authorizedAddresses[msg.sender]) {
      revert Unauthorized();
    }
    _;
  }

  function addFeeTier(uint256 fee) public onlyAuthorised {
    if (feeTiers[fee]) {
      revert FeeTierAlreadyExists(fee);
    }
    feeTiers[fee] = true;
    emit FeeTierAdded(fee);
  }

  function removeFeeTier(uint256 fee) public onlyAuthorised {
    if (!feeTiers[fee]) {
      revert FeeTierDoesNotExist(fee);
    }
    feeTiers[fee] = false;
    emit FeeTierRemoved(fee);
  }

  function setPool(
    address fromToken,
    address toToken,
    uint24 pool
  ) public onlyAuthorised {
    pools[keccak256(abi.encodePacked(fromToken, toToken))] = pool;
    pools[keccak256(abi.encodePacked(toToken, fromToken))] = pool;
  }

  function getPool(address fromToken, address toToken) public view returns (uint24) {
    uint24 pool = pools[keccak256(abi.encodePacked(fromToken, toToken))];

    if (pool > 0) {
      return pool;
    } else {
      return 3000;
    }
  }

  function verifyFee(uint256 feeId) public view returns (bool valid) {
    valid = feeTiers[feeId];
  }

  function _swap(
    address fromAsset,
    address toAsset,
    uint256 amount,
    uint256 receiveAtLeast
  ) internal returns (uint256 balance) {

    ISwapRouter uniswap = ISwapRouter(registry.getRegisteredService(UNISWAP_ROUTER));
    IERC20(fromAsset).safeApprove(address(uniswap), amount);
    uint24 pool = getPool(fromAsset, toAsset);

<<<<<<< HEAD
    uint256 allowance = IERC20(fromAsset).allowance(address(this), address(uniswap));

    console.log('swap starting');
=======
>>>>>>> 559161e8
    uniswap.exactInputSingle(
      ISwapRouter.ExactInputSingleParams({
        tokenIn: fromAsset,
        tokenOut: toAsset,
        amountIn: amount,
        amountOutMinimum: receiveAtLeast,
        fee: pool,
        recipient: address(this),
        deadline: block.timestamp + 15,
        sqrtPriceLimitX96: 0
      })
    );
    console.log('swap successful');

    balance = IERC20(toAsset).balanceOf(address(this));

    if (balance == 0) {
      revert SwapFailed();
    }

    emit SlippageSaved(receiveAtLeast, balance);
    if (balance < receiveAtLeast) {
      revert ReceivedLess(receiveAtLeast, balance);
    }
    emit AssetSwap(fromAsset, toAsset, amount, balance);
  }

  function _collectFee(
    address asset,
    uint256 fromAmount,
    uint256 fee
  ) internal returns (uint256 amount) {
    bool isFeeValid = verifyFee(fee);
    if (!isFeeValid) {
      revert FeeTierDoesNotExist(fee);
    }
    uint256 feeToTransfer = fromAmount.mul(fee).div(fee.add(feeBase));
    
    if (fee > 0) {
      IERC20(asset).safeTransfer(feeBeneficiaryAddress, feeToTransfer);
      emit FeePaid(feeBeneficiaryAddress, feeToTransfer, asset);
    }

    amount = fromAmount.sub(feeToTransfer);
  }

  function compareMethodSigs(bytes memory a, bytes memory b) internal pure returns (bool) {
    return keccak256(abi.encodePacked(a)) == keccak256(abi.encodePacked(bytes4(keccak256(b))));
  }

  function decodeOneInchCallData(bytes calldata withData) public pure returns (uint256 minReturn) {
    bytes memory uniswapV3Swap = "uniswapV3Swap(uint256,uint256,uint256[])";
    bytes memory unoswap = "unoswap(address,uint256,uint256,bytes32[])";
    bytes
      memory swap = "swap(address,(address,address,address,address,uint256,uint256,uint256,bytes),bytes)";

    if (withData.length < 4) {
      minReturn = 0;
      return minReturn;
    }

    bytes memory methodSig = withData[:4];

    if (compareMethodSigs(methodSig, uniswapV3Swap)) {
      (uint256 amount, uint256 _minReturn, uint256[] memory pools) = abi.decode(
        withData[4:],
        (uint256, uint256, uint256[])
      );
      minReturn = _minReturn;
    } else if (compareMethodSigs(methodSig, unoswap)) {
      (address srcToken, uint256 amount, uint256 _minReturn, bytes32[] memory pools) = abi.decode(
        withData[4:],
        (address, uint256, uint256, bytes32[])
      );
      minReturn = _minReturn;
    } else if (compareMethodSigs(methodSig, swap)) {
      (address a, SwapDescription memory swapDescription, bytes memory j) = abi.decode(
        withData[4:],
        (address, SwapDescription, bytes)
      );
      minReturn = swapDescription.minReturnAmount;
    } else {
      // Im not sure whether this is the best way to handle this
      minReturn = 0;
    }
  }

  function swapTokens(SwapData calldata swapData) public returns(uint256) {
    IERC20(swapData.fromAsset).safeTransferFrom(msg.sender, address(this), swapData.amount);
    uint256 amountFrom = swapData.amount;
    if (swapData.collectFeeInFromToken) {
      amountFrom = _collectFee(swapData.fromAsset, swapData.amount, swapData.fee);
    }
    
    uint256 toTokenBalance = _swap(
      swapData.fromAsset,
      swapData.toAsset,
      amountFrom,
      swapData.receiveAtLeast
    );

    uint256 receiveAtLeastFromCallData = decodeOneInchCallData(swapData.withData);

    if (receiveAtLeastFromCallData > toTokenBalance) {
      revert ReceivedLess(receiveAtLeastFromCallData, swapData.receiveAtLeast);
    }

    if (!swapData.collectFeeInFromToken) {
      toTokenBalance = _collectFee(swapData.toAsset, toTokenBalance, swapData.fee);
    }

    uint256 fromTokenBalance = IERC20(swapData.fromAsset).balanceOf(address(this));
    if (fromTokenBalance > 0) {
      IERC20(swapData.fromAsset).safeTransfer(msg.sender, fromTokenBalance);
    }

    IERC20(swapData.toAsset).safeTransfer(msg.sender, toTokenBalance);
    return toTokenBalance;
  }
}<|MERGE_RESOLUTION|>--- conflicted
+++ resolved
@@ -119,12 +119,6 @@
     IERC20(fromAsset).safeApprove(address(uniswap), amount);
     uint24 pool = getPool(fromAsset, toAsset);
 
-<<<<<<< HEAD
-    uint256 allowance = IERC20(fromAsset).allowance(address(this), address(uniswap));
-
-    console.log('swap starting');
-=======
->>>>>>> 559161e8
     uniswap.exactInputSingle(
       ISwapRouter.ExactInputSingleParams({
         tokenIn: fromAsset,
@@ -137,7 +131,6 @@
         sqrtPriceLimitX96: 0
       })
     );
-    console.log('swap successful');
 
     balance = IERC20(toAsset).balanceOf(address(this));
 
@@ -162,7 +155,7 @@
       revert FeeTierDoesNotExist(fee);
     }
     uint256 feeToTransfer = fromAmount.mul(fee).div(fee.add(feeBase));
-    
+
     if (fee > 0) {
       IERC20(asset).safeTransfer(feeBeneficiaryAddress, feeToTransfer);
       emit FeePaid(feeBeneficiaryAddress, feeToTransfer, asset);
@@ -218,7 +211,7 @@
     if (swapData.collectFeeInFromToken) {
       amountFrom = _collectFee(swapData.fromAsset, swapData.amount, swapData.fee);
     }
-    
+
     uint256 toTokenBalance = _swap(
       swapData.fromAsset,
       swapData.toAsset,
