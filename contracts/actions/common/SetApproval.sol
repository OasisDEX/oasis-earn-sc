pragma solidity ^0.8.1;
// TODO: Remove this for prod deploy
import "hardhat/console.sol";

import "./Action.sol";
import "../../core/ServiceRegistry.sol";
import "../../core/OperationStorage.sol";
import "../../interfaces/tokens/IERC20.sol";
<<<<<<< HEAD
import {SetApprovalData} from "../../core/types/Common.sol";

contract SetApproval is Action {
    constructor(ServiceRegistry _registry) Action(_registry) {}

    function execute(bytes calldata data, uint8[] memory)
        external
        payable
        override
    {
        console.log("SetApproval TOKEN!!!");
        push("SetApproval");
=======
import {SetApprovalData} from "../../core/Types.sol";
import {OPERATION_STORAGE} from "../../core/Constants.sol";

contract SetApproval is IAction {
    // TODO: Pass the service registry in here
    constructor(address _registry) IAction(_registry) {}

    function execute(bytes calldata data) external payable override {
>>>>>>> aff4d4eb
        SetApprovalData memory approval = abi.decode(data, (SetApprovalData));

        // TODO: Use OZ's safeApprove
        IERC20(approval.asset).approve(approval.delegator, approval.amount);
<<<<<<< HEAD
=======
        // TODO: REMOVE
        storeResult("SetApproval");
>>>>>>> aff4d4eb
    }
}<|MERGE_RESOLUTION|>--- conflicted
+++ resolved
@@ -2,25 +2,11 @@
 // TODO: Remove this for prod deploy
 import "hardhat/console.sol";
 
-import "./Action.sol";
+import "./IAction.sol";
 import "../../core/ServiceRegistry.sol";
 import "../../core/OperationStorage.sol";
 import "../../interfaces/tokens/IERC20.sol";
-<<<<<<< HEAD
 import {SetApprovalData} from "../../core/types/Common.sol";
-
-contract SetApproval is Action {
-    constructor(ServiceRegistry _registry) Action(_registry) {}
-
-    function execute(bytes calldata data, uint8[] memory)
-        external
-        payable
-        override
-    {
-        console.log("SetApproval TOKEN!!!");
-        push("SetApproval");
-=======
-import {SetApprovalData} from "../../core/Types.sol";
 import {OPERATION_STORAGE} from "../../core/Constants.sol";
 
 contract SetApproval is IAction {
@@ -28,15 +14,11 @@
     constructor(address _registry) IAction(_registry) {}
 
     function execute(bytes calldata data) external payable override {
->>>>>>> aff4d4eb
         SetApprovalData memory approval = abi.decode(data, (SetApprovalData));
 
         // TODO: Use OZ's safeApprove
         IERC20(approval.asset).approve(approval.delegator, approval.amount);
-<<<<<<< HEAD
-=======
         // TODO: REMOVE
         storeResult("SetApproval");
->>>>>>> aff4d4eb
     }
 }