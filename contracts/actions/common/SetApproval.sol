--- conflicted
+++ resolved
@@ -9,26 +9,11 @@
 import { SetApprovalData } from "../../core/Types.sol";
 import { OPERATION_STORAGE } from "../../core/Constants.sol";
 
-<<<<<<< HEAD
 contract SetApproval is Executable {
-    function execute(bytes calldata data) external payable override {
-        SetApprovalData memory approval = abi.decode(data, (SetApprovalData));
-
-        // TODO: Use OZ's safeApprove
-        IERC20(approval.asset).approve(approval.delegator, approval.amount);
-    }
-=======
-contract SetApproval is IAction {
-  // TODO: Pass the service registry in here
-  constructor(address _registry) IAction(_registry) {}
-
-  function execute(bytes calldata data, uint8[] memory) external payable override {
+  function execute(bytes calldata data) external payable override {
     SetApprovalData memory approval = abi.decode(data, (SetApprovalData));
 
     // TODO: Use OZ's safeApprove
     IERC20(approval.asset).approve(approval.delegator, approval.amount);
-    // TODO: REMOVE
-    storeResult("SetApproval");
   }
->>>>>>> f2287959
 }