--- conflicted
+++ resolved
@@ -1,33 +1,19 @@
 pragma solidity ^0.8.1;
 import "hardhat/console.sol";
 
-import "./Action.sol";
+import "./IAction.sol";
 import "../../core/ServiceRegistry.sol";
 import "../../core/OperationStorage.sol";
 import "../../interfaces/flashloan/IERC3156FlashBorrower.sol";
 import "../../interfaces/flashloan/IERC3156FlashLender.sol";
 import "../../libs/DS/DSProxy.sol";
-<<<<<<< HEAD
 import {FlashloanData} from "../../core/types/Common.sol";
-
-contract TakeFlashloan is Action {
-    constructor(ServiceRegistry _registry) Action(_registry) {}
-
-    function execute(bytes calldata data, uint8[] memory)
-        public
-        payable
-        override
-    {
-        console.log("PULL TOKEN!!!");
-=======
-import {FlashloanData} from "../../core/Types.sol";
 import {OPERATION_EXECUTOR, FLASH_MINT_MODULE, DAI} from "../../core/Constants.sol";
 
 contract TakeFlashloan is IAction {
     constructor(address _registry) IAction(_registry) {}
 
     function execute(bytes calldata data) public payable override {
->>>>>>> aff4d4eb
         DSProxy(payable(address(this))).setOwner(
             registry.getRegisteredService(OPERATION_EXECUTOR)
         );
@@ -41,10 +27,7 @@
             );
 
         DSProxy(payable(address(this))).setOwner(msg.sender);
-<<<<<<< HEAD
-=======
 
         storeResult("TakeAFlashloan");
->>>>>>> aff4d4eb
     }
 }