--- conflicted
+++ resolved
@@ -20,13 +20,9 @@
 
   function execute(bytes calldata data, uint8[] memory) external payable override {
     FlashloanData memory flData = abi.decode(data, (FlashloanData));
-<<<<<<< HEAD
-    
-=======
 
     address operationExecutorAddress = registry.getRegisteredService(OPERATION_EXECUTOR);
 
->>>>>>> f18bd884
     if (flData.dsProxyFlashloan) {
       givePermission(operationExecutorAddress);
     }
