--- conflicted
+++ resolved
@@ -43,12 +43,8 @@
     opStorage.clearStorage();
     opStorage.setOperationActions(opRegistry.getOperation(operationName));
     aggregate(calls);
-<<<<<<< HEAD
-    opStorage.clearStorageAfter();
-=======
     
     opStorage.clearStorage();
->>>>>>> 5ab98756
     opStorage.unlock();
     emit Operation(operationName, calls);
   }
