//SPDX-License-Identifier: Unlicense
pragma solidity ^0.8.15;

import { ServiceRegistry } from "./ServiceRegistry.sol";
import { OperationStorage } from "./OperationStorage.sol";
import { OperationsRegistry } from "./OperationsRegistry.sol";
import { DSProxy } from "../libs/DS/DSProxy.sol";
import { Address } from "../libs/Address.sol";
import { TakeFlashloan } from "../actions/common/TakeFlashloan.sol";
import { IERC3156FlashBorrower } from "../interfaces/flashloan/IERC3156FlashBorrower.sol";
import { IERC3156FlashLender } from "../interfaces/flashloan/IERC3156FlashLender.sol";
import { SafeERC20, IERC20 } from "../libs/SafeERC20.sol";
import { SafeMath } from "../libs/SafeMath.sol";
import { FlashloanData, Call } from "./types/Common.sol";
import { OPERATION_STORAGE, OPERATIONS_REGISTRY, OPERATION_EXECUTOR } from "./constants/Common.sol";
import { FLASH_MINT_MODULE } from "./constants/Maker.sol";

contract OperationExecutor is IERC3156FlashBorrower {
  using Address for address;
  using SafeERC20 for IERC20;
  using SafeMath for uint256;

  ServiceRegistry public immutable registry;

  /**
   * @dev Emitted once an Operation has completed execution
   * @param name The address initiating the deposit
   * @param calls The call data for the actions the operation must executes
   **/
  event Operation(string name, Call[] calls);

  constructor(ServiceRegistry _registry) {
    registry = _registry;
  }

  function executeOp(Call[] memory calls, string calldata operationName) public payable {
    OperationStorage opStorage = OperationStorage(registry.getRegisteredService(OPERATION_STORAGE));

    OperationsRegistry opRegistry = OperationsRegistry(
      registry.getRegisteredService(OPERATIONS_REGISTRY)
    );
    opStorage.setOperationActions(opRegistry.getOperation(operationName));

    opStorage.clearStorage();
    aggregate(calls);
    opStorage.clearStorage();

    emit Operation(operationName, calls);
  }

<<<<<<< HEAD
  function aggregate(Call[] memory calls) public payable {
=======
  function aggregate(Call[] memory calls) internal {
>>>>>>> 2fdd0a7a
    OperationStorage opStorage = OperationStorage(registry.getRegisteredService(OPERATION_STORAGE));
    bool hasActionsToVerify = opStorage.hasActionsToVerify();
    for (uint256 current = 0; current < calls.length; current++) {
      if (hasActionsToVerify) {
        opStorage.verifyAction(calls[current].targetHash);
      }

      address target = registry.getServiceAddress(calls[current].targetHash);

      target.functionDelegateCall(
        calls[current].callData,
        "OpExecutor: low-level delegatecall failed"
      );
    }
  }

  function callbackAggregate(Call[] memory calls) external {
    require(msg.sender == registry.getRegisteredService(OPERATION_EXECUTOR), "OpExecutor: Caller forbidden");
    aggregate(calls);
  }

  function onFlashLoan(
    address initiator,
    address asset,
    uint256 amount,
    uint256 fee,
    bytes calldata data
  ) external override returns (bytes32) {
    address lender = registry.getRegisteredService(FLASH_MINT_MODULE);

    require(msg.sender == lender, "Untrusted flashloan lender");
    
    FlashloanData memory flData = abi.decode(data, (FlashloanData));

    require(IERC20(asset).balanceOf(address(this)) == flData.amount, "Flashloan inconsistency");

    if (flData.dsProxyFlashloan) {
      IERC20(asset).safeTransfer(initiator, flData.amount);

      DSProxy(payable(initiator)).execute(
        address(this),
        abi.encodeWithSelector(this.callbackAggregate.selector, flData.calls)
      );
    } else {
      aggregate(flData.calls);
    }

    uint256 paybackAmount = amount.add(fee);
    require(IERC20(asset).balanceOf(address(this)) == paybackAmount, "Insuficient funds for payback");

    IERC20(asset).safeApprove(lender, paybackAmount);

    return keccak256("ERC3156FlashBorrower.onFlashLoan");
  }
}<|MERGE_RESOLUTION|>--- conflicted
+++ resolved
@@ -48,11 +48,7 @@
     emit Operation(operationName, calls);
   }
 
-<<<<<<< HEAD
-  function aggregate(Call[] memory calls) public payable {
-=======
   function aggregate(Call[] memory calls) internal {
->>>>>>> 2fdd0a7a
     OperationStorage opStorage = OperationStorage(registry.getRegisteredService(OPERATION_STORAGE));
     bool hasActionsToVerify = opStorage.hasActionsToVerify();
     for (uint256 current = 0; current < calls.length; current++) {
