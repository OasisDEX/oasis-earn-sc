//SPDX-License-Identifier: Unlicense
pragma solidity ^0.8.5;

import { ServiceRegistry } from "./ServiceRegistry.sol";
import { OperationStorage } from "./OperationStorage.sol";
import { OperationsRegistry } from "./OperationsRegistry.sol";
import { DSProxy } from "../libs/DS/DSProxy.sol";
import { Address } from "../libs/Address.sol";
import { TakeFlashloan } from "../actions/common/TakeFlashloan.sol";
import { IERC3156FlashBorrower } from "../interfaces/flashloan/IERC3156FlashBorrower.sol";
import { IERC3156FlashLender } from "../interfaces/flashloan/IERC3156FlashLender.sol";
import { SafeERC20, IERC20 } from "../libs/SafeERC20.sol";
import { FlashloanData, Call } from "./types/Common.sol";
import { OPERATION_STORAGE, OPERATIONS_REGISTRY } from "./constants/Common.sol";
import { FLASH_MINT_MODULE } from "./constants/Maker.sol";

contract OperationExecutor is IERC3156FlashBorrower {
  using Address for address;
  using SafeERC20 for IERC20;

  ServiceRegistry public immutable registry;

<<<<<<< HEAD
  /**
   * @dev Emitted once an Operation has completed execution
   * @param name The address initiating the deposit
   * @param calls The call data for the actions the operation must executes
   **/
  event Operation(string name, Call[] calls);

  constructor(address _registry) {
    registry = ServiceRegistry(_registry);
=======
  constructor(ServiceRegistry _registry) {
    registry = _registry;
>>>>>>> f1ef2ec8
  }

  function executeOp(Call[] memory calls, string calldata operationName) public {
    OperationStorage opStorage = OperationStorage(registry.getRegisteredService(OPERATION_STORAGE));

    OperationsRegistry opRegistry = OperationsRegistry(
      registry.getRegisteredService(OPERATIONS_REGISTRY)
    );
    opStorage.setOperationActions(opRegistry.getOperation(operationName));

    aggregate(calls);

    opStorage.finalize();
    emit Operation(operationName, calls);
  }

  function aggregate(Call[] memory calls) public {
    OperationStorage opStorage = OperationStorage(registry.getRegisteredService(OPERATION_STORAGE));
    bool hasActionsToVerify = opStorage.hasActionsToVerify();
    for (uint256 current = 0; current < calls.length; current++) {
      if (hasActionsToVerify) {
        opStorage.verifyAction(calls[current].targetHash);
      }

      address target = registry.getServiceAddress(calls[current].targetHash);

      target.functionDelegateCall(
        calls[current].callData,
        "OpExecutor: low-level delegatecall failed"
      );
    }
  }

  function onFlashLoan(
    address initiator, // this is actually the proxy address
    address asset,
    uint256 amount,
    uint256, // fee - the implementation should support the fee even though now it's 0
    bytes calldata data
  ) external override returns (bytes32) {
    address lender = registry.getRegisteredService(FLASH_MINT_MODULE);
    FlashloanData memory flData = abi.decode(data, (FlashloanData));

    // TODO - Use custom errors from solidity introduced in 0.8.4  https://blog.soliditylang.org/2021/04/21/custom-errors/
    require(amount == flData.amount, "loan-inconsistency");

    if (flData.dsProxyFlashloan) {
      IERC20(asset).safeTransfer(initiator, flData.amount);

      DSProxy(payable(initiator)).execute(
        address(this),
        abi.encodeWithSelector(this.aggregate.selector, flData.calls)
      );
    } else {
      aggregate(flData.calls);
    }

    IERC20(asset).safeApprove(lender, amount);

    return keccak256("ERC3156FlashBorrower.onFlashLoan");
  }
}<|MERGE_RESOLUTION|>--- conflicted
+++ resolved
@@ -20,7 +20,6 @@
 
   ServiceRegistry public immutable registry;
 
-<<<<<<< HEAD
   /**
    * @dev Emitted once an Operation has completed execution
    * @param name The address initiating the deposit
@@ -28,12 +27,8 @@
    **/
   event Operation(string name, Call[] calls);
 
-  constructor(address _registry) {
-    registry = ServiceRegistry(_registry);
-=======
   constructor(ServiceRegistry _registry) {
     registry = _registry;
->>>>>>> f1ef2ec8
   }
 
   function executeOp(Call[] memory calls, string calldata operationName) public {
