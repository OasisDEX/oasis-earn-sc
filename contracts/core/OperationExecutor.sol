--- conflicted
+++ resolved
@@ -24,41 +24,29 @@
   }
 
   function executeOp(Call[] memory calls, string calldata operationName) public {
-    console.log("KUUUUUURWA");
     OperationStorage opStorage = OperationStorage(registry.getRegisteredService(OPERATION_STORAGE));
-<<<<<<< HEAD
 
     OperationsRegistry opRegistry = OperationsRegistry(
       registry.getRegisteredService(OPERATIONS_REGISTRY)
     );
     opStorage.setOperationSteps(opRegistry.getOperation(operationName));
 
-=======
-    // OperationsRegistry opRegistry = OperationsRegistry(
-    //   registry.getRegisteredService(OPERATIONS_REGISTRY)
-    // );
-
-    // opStorage.setOperationSteps(opRegistry.getOperation(operationName));
->>>>>>> 3b80059b
     aggregate(calls);
 
     opStorage.finalize();
   }
 
   function aggregate(Call[] memory calls) public {
-    console.log("DEBUG: AM I EVEN HERE?");
     OperationStorage opStorage = OperationStorage(registry.getRegisteredService(OPERATION_STORAGE));
-    // bool hasStepsToVerify = opStorage.hasStepsToVerify();
-    console.log("JA PIERDOLE!");
+    bool hasStepsToVerify = opStorage.hasStepsToVerify();
     for (uint256 current = 0; current < calls.length; current++) {
-      // if (false) {
-      //   opStorage.verifyStep(calls[current].targetHash);
-      // }
+      if (hasStepsToVerify) {
+        opStorage.verifyStep(calls[current].targetHash);
+      }
       address target = registry.getServiceAddress(calls[current].targetHash);
-      console.log("CO TAM KURWA!!");
+
       (bool success, ) = target.delegatecall(calls[current].callData);
-      console.log("target:", target);
-      console.log("success:", success);
+
       require(success, "delegate call failed");
     }
   }
