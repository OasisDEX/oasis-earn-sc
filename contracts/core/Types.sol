pragma solidity ^0.8.1;

struct DepositData {
  address joinAddress;
  address mcdManager;
  uint256 vaultId;
  uint256 amount;
}

struct WithdrawData {
  uint256 vaultId;
  address userAddress;
  address joinAddr;
  address mcdManager;
  uint256 amount;
}

struct GenerateData {
  address to;
  address mcdManager;
  uint256 vaultId;
  uint256 amount;
}

struct PaybackData {
  uint256 vaultId;
  address userAddress;
  address daiJoin;
  address mcdManager;
  uint256 amount;
  bool paybackAll;
}

struct OpenVaultData {
  address joinAddress;
  address mcdManager;
}

struct FlashloanData {
  uint256 amount;
  address borrower;
  Call[] calls;
}

struct PullTokenData {
  address asset;
  address from;
  uint256 amount;
}

struct SendTokenData {
  address asset;
  address to;
  uint256 amount;
}

struct SetApprovalData {
  address asset;
  address delegator;
  uint256 amount;
}

struct AAVEDepositData {
  address asset;
  uint256 amount;
}

struct AAVEBorrowData {
  address asset;
  uint256 amount;
}

struct AAVEWithdrawData {
  address asset;
  uint256 amount;
}

struct SwapData {
  address fromAsset;
  address toAsset;
  uint256 amount;
  uint256 receiveAtLeast;
  bytes withData;
}

struct Call {
<<<<<<< HEAD
    bytes32 targetHash; //TODO: Figure out a better name
    bytes callData;
    bool isResultStored;
=======
  bytes32 targetHash; //TODO: Figure out a better name
  bytes callData;
>>>>>>> f2287959
}<|MERGE_RESOLUTION|>--- conflicted
+++ resolved
@@ -84,12 +84,7 @@
 }
 
 struct Call {
-<<<<<<< HEAD
-    bytes32 targetHash; //TODO: Figure out a better name
-    bytes callData;
-    bool isResultStored;
-=======
   bytes32 targetHash; //TODO: Figure out a better name
   bytes callData;
->>>>>>> f2287959
+  bool isResultStored;
 }