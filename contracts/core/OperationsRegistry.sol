--- conflicted
+++ resolved
@@ -8,13 +8,7 @@
 }
 
 contract OperationsRegistry {
-<<<<<<< HEAD
   mapping(string => StoredOperation) private operations;
-
-  function addOperation(string memory name, bytes32[] memory actions) external {
-    operations[name] = StoredOperation(actions, name);
-=======
-  mapping(string => bytes32[]) private operations;
   address public owner;
 
   modifier onlyOwner() {
@@ -30,9 +24,8 @@
     owner = newOwner;
   }
 
-  function addOperation(string memory name, bytes32[] memory actions) external onlyOwner {
-    operations[name] = actions;
->>>>>>> cb01c13b
+  function addOperation(string memory name, bytes32[] memory actions) external {
+    operations[name] = StoredOperation(actions, name);
   }
 
   function getOperation(string memory name) external view returns (bytes32[] memory actions) {
