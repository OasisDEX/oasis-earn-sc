--- conflicted
+++ resolved
@@ -12,11 +12,7 @@
 string constant PULL_TOKEN_ACTION = "PullToken";
 string constant SEND_TOKEN_ACTION = "SendToken";
 string constant SET_APPROVAL_ACTION = "SetApproval";
-<<<<<<< HEAD
 string constant TAKE_FLASH_LOAN_ACTION = "TakeFlashloan";
 
 string constant UNISWAP_ROUTER = "UniswapRouter";
-string constant SWAP = "Swap";
-=======
-string constant TAKE_FLASH_LOAN_ACTION = "TakeFlashloan";
->>>>>>> f18bd884
+string constant SWAP = "Swap";