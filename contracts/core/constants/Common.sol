pragma solidity ^0.8.15;

string constant OPERATION_STORAGE = "OperationStorage";
string constant OPERATION_EXECUTOR = "OperationExecutor";
string constant OPERATIONS_REGISTRY = "OperationsRegistry";
string constant ONE_INCH_AGGREGATOR = "OneInchAggregator";
string constant WETH = "WETH";
string constant DAI = "DAI";
uint256 constant RAY = 10**27;
bytes32 constant NULL = "";

string constant PULL_TOKEN_ACTION = "PullToken";
string constant SEND_TOKEN_ACTION = "SendToken";
string constant SET_APPROVAL_ACTION = "SetApproval";
string constant TAKE_FLASH_LOAN_ACTION = "TakeFlashloan";
<<<<<<< HEAD
string constant WRAP_ETH = "WrapEth";
string constant UNWRAP_ETH = "UnwrapEth";
=======
string constant RETURN_FUNDS_ACTION = "ReturnFunds";
>>>>>>> 5f1364ea

string constant UNISWAP_ROUTER = "UniswapRouter";
string constant SWAP = "Swap";

address constant ETH = 0xEeeeeEeeeEeEeeEeEeEeeEEEeeeeEeeeeeeeEEeE;<|MERGE_RESOLUTION|>--- conflicted
+++ resolved
@@ -13,12 +13,9 @@
 string constant SEND_TOKEN_ACTION = "SendToken";
 string constant SET_APPROVAL_ACTION = "SetApproval";
 string constant TAKE_FLASH_LOAN_ACTION = "TakeFlashloan";
-<<<<<<< HEAD
 string constant WRAP_ETH = "WrapEth";
 string constant UNWRAP_ETH = "UnwrapEth";
-=======
 string constant RETURN_FUNDS_ACTION = "ReturnFunds";
->>>>>>> 5f1364ea
 
 string constant UNISWAP_ROUTER = "UniswapRouter";
 string constant SWAP = "Swap";
