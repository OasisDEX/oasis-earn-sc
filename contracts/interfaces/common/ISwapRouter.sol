--- conflicted
+++ resolved
@@ -1,8 +1,4 @@
-<<<<<<< HEAD
-// SPDX-License-Identifier: MIT
-=======
 // SPDX-License-Identifier: AGPL-3.0-or-later
->>>>>>> fed196a2
 pragma solidity >=0.8.1;
 
 interface ISwapRouter {
