{
  "compilerOptions": {
    "target": "es2019",
    "module": "commonjs",
    "strict": true,
    "declaration": true,
    "forceConsistentCasingInFileNames": true,
    "moduleResolution": "Node",
    "esModuleInterop": true,
    "resolveJsonModule": true,
    "baseUrl": ".",
    "paths": {
      "@typechain/*": ["./typechain/*"],
      "@dma-contracts/test/*": [
        "./test/*"
      ],
      "@dma-contracts/scripts/*": [
        "./scripts/*"
      ],
      "@dma-contracts/*": [
        "./*"
      ],
      "@dma-library/*": [
        "../dma-library/src/*"
      ],
<<<<<<< HEAD
      "@oasisdex/addresses": ["../addresses/src/index.ts"],
      "@oasisdex/dma-library/*": ["../dma-library/src/*"],
      "@oasisdex/dma-library": ["../dma-library/src/index.ts"],
      "@oasisdex/dma-common/utils/*": ["../dma-common/utils/*"],
      "utils/*": ["../dma-common/utils/*"]
=======
      /* Aliases used internally by referenced packages */
      "@oasisdex/dma-library/*": ["../dma-library/src/*"],
      "@oasisdex/dma-library": ["../dma-library/src/index.ts"],
      "@dma-common/utils/*": ["../dma-common/utils/*"],
      "@dma-common/types/*": ["../dma-common/types/*"],
      "@dma-deployments/utils/*": ["../dma-deployments/utils/*"],
      "@dma-deployments/types/*": ["../dma-deployments/types/*"],
      "@dma-deployments/constants/*": ["../dma-deployments/constants/*"]
>>>>>>> ec37fb46
    },
    "typeRoots": [
      "../../node_modules/@types"
    ]
  },
  "include": [
    "./bootstrap-env.ts",
    "./hardhat.config.ts",
    "test/**/*.ts",
    "tasks/**/*.ts",
    "scripts/**/*.ts"
  ],
}<|MERGE_RESOLUTION|>--- conflicted
+++ resolved
@@ -23,13 +23,6 @@
       "@dma-library/*": [
         "../dma-library/src/*"
       ],
-<<<<<<< HEAD
-      "@oasisdex/addresses": ["../addresses/src/index.ts"],
-      "@oasisdex/dma-library/*": ["../dma-library/src/*"],
-      "@oasisdex/dma-library": ["../dma-library/src/index.ts"],
-      "@oasisdex/dma-common/utils/*": ["../dma-common/utils/*"],
-      "utils/*": ["../dma-common/utils/*"]
-=======
       /* Aliases used internally by referenced packages */
       "@oasisdex/dma-library/*": ["../dma-library/src/*"],
       "@oasisdex/dma-library": ["../dma-library/src/index.ts"],
@@ -38,7 +31,6 @@
       "@dma-deployments/utils/*": ["../dma-deployments/utils/*"],
       "@dma-deployments/types/*": ["../dma-deployments/types/*"],
       "@dma-deployments/constants/*": ["../dma-deployments/constants/*"]
->>>>>>> ec37fb46
     },
     "typeRoots": [
       "../../node_modules/@types"
