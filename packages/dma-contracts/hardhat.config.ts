import './bootstrap-env'
import 'tsconfig-paths/register'
import '@nomiclabs/hardhat-etherscan'
import '@nomiclabs/hardhat-waffle'
import 'hardhat-gas-reporter'
import '@typechain/hardhat'
import 'solidity-coverage'
import 'solidity-docgen'
import 'hardhat-tracer'
import 'hardhat-abi-exporter'
// Tasks
import './tasks/deploy'
import './tasks/create-position'
import './tasks/create-aave-v3l1-position'
import './tasks/close-position'
import './tasks/proxy'
import './tasks/verify-earn'
import './tasks/transfer-erc20'
import './tasks/get-tokens'
import './tasks/read-erc20-balance'
import './tasks/user-dpm-proxies'
import './tasks/create-multiply-position'
import './tasks/transfer-dpm'
import './tasks/transfer-all-proxies'
import './tasks/deploy-ajna'

import { Network } from '@deploy-configurations/types/network'
import * as process from 'process'

import { ChainIdByNetwork } from '../deploy-configurations/utils/network'

const networkFork = process.env.NETWORK_FORK as Network | undefined

if (!networkFork || !(networkFork == Network.MAINNET || networkFork == Network.OPTIMISM)) {
  throw new Error(`NETWORK_FORK Missing. Specify ${Network.MAINNET} or ${Network.OPTIMISM}`)
}

let forkConfig: { nodeURL: string; blockNumber: string } | undefined = undefined

if (networkFork == Network.MAINNET) {
  const nodeURL = process.env.MAINNET_URL

  if (!nodeURL) {
    throw new Error(`You must provide MAINNET_URL value in the .env file`)
  }

  const blockNumber = process.env.BLOCK_NUMBER
  if (!blockNumber) {
    throw new Error(`You must provide a BLOCK_NUMBER value in the .env file.`)
  }

  forkConfig = {
    nodeURL,
    blockNumber,
  }
}

if (networkFork == Network.OPTIMISM) {
  const nodeURL = process.env.OPTIMISM_URL

  if (!nodeURL) {
    throw new Error(`You must provide OPTIMISM_URL value in the .env file`)
  }

  const blockNumber = process.env.OPTIMISM_BLOCK_NUMBER

  if (!blockNumber) {
    throw new Error(`You must provide a OPTIMISM_BLOCK_NUMBER value in the .env file.`)
  }
  forkConfig = {
    nodeURL,
    blockNumber,
  }
}

if (forkConfig && !/^\d+$/.test(forkConfig.blockNumber)) {
  throw new Error(`Provide a valid block number. Provided value is ${forkConfig.blockNumber}`)
}

console.log(`Forking on ${networkFork}`)
console.log(`Forking from block number: ${forkConfig && forkConfig.blockNumber}`)

// You need to export an object to set up your config
// Go to https://hardhat.org/config/ to learn more

const includeMainnet = !!process.env.MAINNET_URL && !!process.env.PRIV_KEY_MAINNET
const includeGoerli = !!process.env.GOERLI_URL && !!process.env.PRIV_KEY_GOERLI
const includeOptimism = !!process.env.OPTIMISM_URL && !!process.env.PRIV_KEY_OPTIMISM

const config = {
  solidity: {
    compilers: [
      {
        version: '0.4.21',
        settings: {
          optimizer: {
            enabled: true,
            runs: 0,
          },
        },
      },
      {
        version: '0.4.24',
        settings: {
          optimizer: {
            enabled: true,
            runs: 0,
          },
        },
      },
      {
        version: '0.5.17',
        settings: {
          optimizer: {
            enabled: true,
            runs: 0,
          },
        },
      },
      {
        version: '0.8.18',
        settings: {
          optimizer: {
            enabled: true,
            runs: 0,
          },
        },
      },
      {
        version: '0.8.15',
        settings: {
          optimizer: {
            enabled: true,
            runs: 0,
          },
        },
      },

    ],
    settings: {
      optimizer: {
        enabled: true,
        runs: 0,
      },
    },
  },
  networks: {
    tenderly: {
      url: 'https://rpc.tenderly.co/fork/972f3923-68e2-45bf-a763-d7d3790b0f54',
      accounts: [
        '0xe4966abd3595e37f1d9313616d9a833fdbde301f70b61eb17cb7e919ca0addd8',
        '0x8a78506679446be6dc846c7dddbbee4b5f0ae725caa50126739e0851d66a29c8',
        '0x284e6f4bc08734aacbd59772662216e288d01a689610c105a5ed8e8defc4425d',
        '0xd7af053f5710feb0718095bd5f403b4e6db3625bf572bb1fcae19a84f0faa71a',
        '0xa15ee68c2bd73743cd1a54ac95215bc79cfaa164460fcb907759459ef15d0a99',
        '0xd90167141d1bef8a39da4a62673cc18e0a9dd31e25ab47695564fe79d6555cac',
        '0x3386f570f1af049a61a551efd5cbe9d0070d7eb79ec70c5436e89cdc0ec8548d',
        '0xc14983f5efd216aa3d0ded41f6469774942aa5c2d89f4c9da83229cd45834189',
        '0x467d25134b5539cf5788eab218fbed1dba640bcd5c8562a94f191cc5992de20b',
        '0x8fc5a92c787ae1a4183f1cc5ace40c459d07457c932fc368bdc4b215ad31832a',
        '0x573950c5ca81624e315ad243c6af1b9eb6e32f4f2f45f6f26669ed0b209b6746',
      ],
    },
    local: {
      url: 'http://127.0.0.1:8545',
      timeout: 1000000,
      chainId: ChainIdByNetwork[Network.LOCAL],
      // accounts: [
      //   '0xe4966abd3595e37f1d9313616d9a833fdbde301f70b61eb17cb7e919ca0addd8',
      //   '0x8a78506679446be6dc846c7dddbbee4b5f0ae725caa50126739e0851d66a29c8',
      //   '0x284e6f4bc08734aacbd59772662216e288d01a689610c105a5ed8e8defc4425d',
      //   '0xd7af053f5710feb0718095bd5f403b4e6db3625bf572bb1fcae19a84f0faa71a',
      //   '0xa15ee68c2bd73743cd1a54ac95215bc79cfaa164460fcb907759459ef15d0a99',
      //   '0xd90167141d1bef8a39da4a62673cc18e0a9dd31e25ab47695564fe79d6555cac',
      //   '0x3386f570f1af049a61a551efd5cbe9d0070d7eb79ec70c5436e89cdc0ec8548d',
      //   '0xc14983f5efd216aa3d0ded41f6469774942aa5c2d89f4c9da83229cd45834189',
      //   '0x467d25134b5539cf5788eab218fbed1dba640bcd5c8562a94f191cc5992de20b',
      //   '0x8fc5a92c787ae1a4183f1cc5ace40c459d07457c932fc368bdc4b215ad31832a',
      //   '0x573950c5ca81624e315ad243c6af1b9eb6e32f4f2f45f6f26669ed0b209b6746',
      // ],
    },
    hardhat: {
      forking: {

        // eslint-disable-next-line @typescript-eslint/no-non-null-assertion
        url: forkConfig ? forkConfig.nodeURL : 'http://127.0.0.1:8545',
        blockNumber: forkConfig ? parseInt(forkConfig.blockNumber) : 0,
      },
<<<<<<< HEAD
      // accounts: [
      //   {privateKey: '0xe4966abd3595e37f1d9313616d9a833fdbde301f70b61eb17cb7e919ca0addd8', balance: '10000000000000000000000000'},
      //   {privateKey: '0x8a78506679446be6dc846c7dddbbee4b5f0ae725caa50126739e0851d66a29c8', balance: '10000000000000000000000000'},
      //   {privateKey: '0x284e6f4bc08734aacbd59772662216e288d01a689610c105a5ed8e8defc4425d', balance: '10000000000000000000000000'},
      //   {privateKey: '0xd7af053f5710feb0718095bd5f403b4e6db3625bf572bb1fcae19a84f0faa71a', balance: '10000000000000000000000000'},
      //   {privateKey: '0xa15ee68c2bd73743cd1a54ac95215bc79cfaa164460fcb907759459ef15d0a99', balance: '10000000000000000000000000'},
      //   {privateKey: '0xd90167141d1bef8a39da4a62673cc18e0a9dd31e25ab47695564fe79d6555cac', balance: '10000000000000000000000000'},
      //   {privateKey: '0x3386f570f1af049a61a551efd5cbe9d0070d7eb79ec70c5436e89cdc0ec8548d', balance: '10000000000000000000000000'},
      //   {privateKey: '0xc14983f5efd216aa3d0ded41f6469774942aa5c2d89f4c9da83229cd45834189', balance: '10000000000000000000000000'},
      //   {privateKey: '0x467d25134b5539cf5788eab218fbed1dba640bcd5c8562a94f191cc5992de20b', balance: '10000000000000000000000000'},
      //   {privateKey: '0x8fc5a92c787ae1a4183f1cc5ace40c459d07457c932fc368bdc4b215ad31832a', balance: '10000000000000000000000000'},
      //   {privateKey: '0x573950c5ca81624e315ad243c6af1b9eb6e32f4f2f45f6f26669ed0b209b6746', balance: '10000000000000000000000000'},
      // ],
=======
      accounts: [
         {privateKey: '8a78506679446be6dc846c7dddbbee4b5f0ae725caa50126739e0851d66a29c8', balance: '10000000000000000000000000'},
         {privateKey: '284e6f4bc08734aacbd59772662216e288d01a689610c105a5ed8e8defc4425d', balance: '10000000000000000000000000'},
         {privateKey: 'd7af053f5710feb0718095bd5f403b4e6db3625bf572bb1fcae19a84f0faa71a', balance: '10000000000000000000000000'},
         {privateKey: 'a15ee68c2bd73743cd1a54ac95215bc79cfaa164460fcb907759459ef15d0a99', balance: '10000000000000000000000000'},
         {privateKey: 'd90167141d1bef8a39da4a62673cc18e0a9dd31e25ab47695564fe79d6555cac', balance: '10000000000000000000000000'},
         {privateKey: '3386f570f1af049a61a551efd5cbe9d0070d7eb79ec70c5436e89cdc0ec8548d', balance: '10000000000000000000000000'},
         {privateKey: 'c14983f5efd216aa3d0ded41f6469774942aa5c2d89f4c9da83229cd45834189', balance: '10000000000000000000000000'},
         {privateKey: '467d25134b5539cf5788eab218fbed1dba640bcd5c8562a94f191cc5992de20b', balance: '10000000000000000000000000'},
         {privateKey: '8fc5a92c787ae1a4183f1cc5ace40c459d07457c932fc368bdc4b215ad31832a', balance: '10000000000000000000000000'},
         {privateKey: '573950c5ca81624e315ad243c6af1b9eb6e32f4f2f45f6f26669ed0b209b6746', balance: '10000000000000000000000000'},
      ],
>>>>>>> ce218b33
      chainId: ChainIdByNetwork[Network.LOCAL],
      mining: {
        auto: true,
        interval: 2000,
      },
      hardfork: 'london',
      gas: 'auto',
      initialBaseFeePerGas: 1000000000,
      allowUnlimitedContractSize: true,
    },
    ...(includeGoerli
      ? {
          goerli: {
            url: process.env.GOERLI_URL || '',
            accounts: [process.env.PRIV_KEY_GOERLI || '', process.env.PRIV_KEY_GOERLI_GNOSIS || ''],
            initialBaseFeePerGas: 1000000000,
          },
        }
      : {}),
    ...(includeMainnet
      ? {
          mainnet: {
            url: process.env.MAINNET_URL || '',
            accounts: [process.env.PRIV_KEY_MAINNET || ''],
            gasPrice: 50000000000,
          },
        }
      : {}),
    ...(includeOptimism
      ? {
          optimism: {
            url: process.env.OPTIMISM_URL || '',
            accounts: [process.env.PRIV_KEY_OPTIMISM || ''],
            initialBaseFeePerGas: 1000000000,
          },
        }
      : {}),
  },
  gasReporter: {
    enabled: process.env.REPORT_GAS === '1',
    currency: 'USD',
  },
  paths: {
    sources: './contracts',
    tests: './test',
    cache: './cache',
    artifacts: './artifacts',
  },
  mocha: {
    timeout: 600000,
  },
  etherscan: {
    apiKey: {
      mainnet: process.env.ETHERSCAN_API_KEY || '',
      optimisticEthereum: process.env.OPTIMISM_ETHERSCAN_API_KEY || '',
    },
  },
  typechain: {
    outDir: 'typechain',
    externalArtifacts: ['../abis/external/**/*.json'],
  },
  abiExporter: {
    path: '../abis/system',
    runOnCompile: true,
    clear: true,
    flat: false,
    spacing: 2,
    pretty: false,
  },
  docgen: {
    outputDir: './docs',
    pages: 'files',
    exclude: [
      './actions/maker',
      './core/constants',
      './core/types',
      './core/views',
      './interfaces',
      './libs',
      './test',
    ],
  },
}

// @ts-ignore
BigInt.prototype.toJSON = function () {
  return this.toString()
}

export default config<|MERGE_RESOLUTION|>--- conflicted
+++ resolved
@@ -186,21 +186,6 @@
         url: forkConfig ? forkConfig.nodeURL : 'http://127.0.0.1:8545',
         blockNumber: forkConfig ? parseInt(forkConfig.blockNumber) : 0,
       },
-<<<<<<< HEAD
-      // accounts: [
-      //   {privateKey: '0xe4966abd3595e37f1d9313616d9a833fdbde301f70b61eb17cb7e919ca0addd8', balance: '10000000000000000000000000'},
-      //   {privateKey: '0x8a78506679446be6dc846c7dddbbee4b5f0ae725caa50126739e0851d66a29c8', balance: '10000000000000000000000000'},
-      //   {privateKey: '0x284e6f4bc08734aacbd59772662216e288d01a689610c105a5ed8e8defc4425d', balance: '10000000000000000000000000'},
-      //   {privateKey: '0xd7af053f5710feb0718095bd5f403b4e6db3625bf572bb1fcae19a84f0faa71a', balance: '10000000000000000000000000'},
-      //   {privateKey: '0xa15ee68c2bd73743cd1a54ac95215bc79cfaa164460fcb907759459ef15d0a99', balance: '10000000000000000000000000'},
-      //   {privateKey: '0xd90167141d1bef8a39da4a62673cc18e0a9dd31e25ab47695564fe79d6555cac', balance: '10000000000000000000000000'},
-      //   {privateKey: '0x3386f570f1af049a61a551efd5cbe9d0070d7eb79ec70c5436e89cdc0ec8548d', balance: '10000000000000000000000000'},
-      //   {privateKey: '0xc14983f5efd216aa3d0ded41f6469774942aa5c2d89f4c9da83229cd45834189', balance: '10000000000000000000000000'},
-      //   {privateKey: '0x467d25134b5539cf5788eab218fbed1dba640bcd5c8562a94f191cc5992de20b', balance: '10000000000000000000000000'},
-      //   {privateKey: '0x8fc5a92c787ae1a4183f1cc5ace40c459d07457c932fc368bdc4b215ad31832a', balance: '10000000000000000000000000'},
-      //   {privateKey: '0x573950c5ca81624e315ad243c6af1b9eb6e32f4f2f45f6f26669ed0b209b6746', balance: '10000000000000000000000000'},
-      // ],
-=======
       accounts: [
          {privateKey: '8a78506679446be6dc846c7dddbbee4b5f0ae725caa50126739e0851d66a29c8', balance: '10000000000000000000000000'},
          {privateKey: '284e6f4bc08734aacbd59772662216e288d01a689610c105a5ed8e8defc4425d', balance: '10000000000000000000000000'},
@@ -213,7 +198,6 @@
          {privateKey: '8fc5a92c787ae1a4183f1cc5ace40c459d07457c932fc368bdc4b215ad31832a', balance: '10000000000000000000000000'},
          {privateKey: '573950c5ca81624e315ad243c6af1b9eb6e32f4f2f45f6f26669ed0b209b6746', balance: '10000000000000000000000000'},
       ],
->>>>>>> ce218b33
       chainId: ChainIdByNetwork[Network.LOCAL],
       mining: {
         auto: true,
