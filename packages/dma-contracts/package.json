--- conflicted
+++ resolved
@@ -31,12 +31,9 @@
     "service:showremote": "npx hardhat service-registry --showremote",
     "service:pushconfig": "npx hardhat service-registry --pushconfig",
     "service:help": "npx hardhat service-registry --help",
-<<<<<<< HEAD
+    "system:checkowners": "npx hardhat ownership-tool",
+    "system:changeowners": "npx hardhat ownership-tool --changeowners",
     "multisig:validatetx": "npx hardhat validate-multisig-tx"
-=======
-    "system:checkowners": "npx hardhat ownership-tool",
-    "system:changeowners": "npx hardhat ownership-tool --changeowners"
->>>>>>> 84f86619
   },
   "dependencies": {
     "@openzeppelin/contracts": "^4.9.3",
@@ -46,14 +43,11 @@
     "tsconfig.json"
   ],
   "devDependencies": {
-<<<<<<< HEAD
     "@safe-global/api-kit": "^1.3.1",
     "@safe-global/protocol-kit": "^1.3.0",
     "@safe-global/safe-core-sdk-types": "^2.3.0",
-=======
     "@prb/math": "2.5.0",
     "@inquirer/prompts": "^3.2.0",
->>>>>>> 84f86619
     "@tenderly/hardhat-tenderly": "^1.7.7",
     "console-log-colors": "^0.4.0",
     "inquirer": "^8.0.0"
