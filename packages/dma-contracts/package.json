{
  "name": "@oasisdex/dma-contracts",
  "version": "1.0.0",
  "license": "Apache-2.0",
  "private": true,
  "scripts": {
    "start:ajna": "npx hardhat node --hostname 0.0.0.0",
    "init:ajna": "yarn hardhat test test/e2e/strategies/ajna/open.test.ts --network local",
    "dev": "yarn dev:mainnet",
    "dev:mainnet": "yarn ts-node scripts/update-block-number.ts && yarn hardhat node --max-memory 8192 --fork $(grep MAINNET_URL ../../.env | cut -d '=' -f2)",
    "dev:optimism": "yarn ts-node scripts/update-block-number.ts && yarn hardhat node --max-memory 8192 --fork $(grep OPTIMISM_URL ../../.env | cut -d '=' -f2)",
    "deploy:dev": "yarn compile && yarn hardhat deploy --network local",
    "compile": "npx hardhat --config hardhat.config.base.ts compile",
    "clean": "rm -rf ./typechain && rm -rf ./artifacts && rm -rf ./cache",
    "format": "prettier --write contracts/**/*.sol tasks/**/*.ts test/**/*.ts scripts/**/*.ts && yarn lint:fix",
    "format:check": "prettier --check contracts/**/*.sol tasks/**/*.ts test/**/*.ts scripts/**/*.ts",
    "lint:fix": "yarn eslint . --fix --ext .ts",
    "lint": "yarn eslint . --ext .ts --max-warnings=0 && prettier --list-different 'contracts/**/*.sol'",
    "test": "yarn test:unit && yarn test:e2e",
    "test:e2e": "yarn clean && npx hardhat test --grep E2E",
    "test:unit": "yarn clean && npx hardhat test --grep Unit",
    "deploy:tenderly": "npx hardhat run ./scripts/deployment/deploy-with-ajna.ts --network tenderly",
    "deployment:verify": "npx hardhat verify-deployment",
    "operations:verify": "npx hardhat verify-operations",
<<<<<<< HEAD
    "operations:gentuple": "npx hardhat gen-op-tuple"
=======
    "actions:get-name": "npx hardhat get-action-name"
>>>>>>> 18a3fa96
  },
  "dependencies": {
    "@openzeppelin/contracts": "^4.9.3",
    "glob": "^10.1.0"
  },
  "files": [
    "tsconfig.json"
  ],
  "devDependencies": {
    "@tenderly/hardhat-tenderly": "^1.7.7",
    "console-log-colors": "^0.4.0",
    "inquirer": "^8.0.0"
  }
}<|MERGE_RESOLUTION|>--- conflicted
+++ resolved
@@ -22,11 +22,8 @@
     "deploy:tenderly": "npx hardhat run ./scripts/deployment/deploy-with-ajna.ts --network tenderly",
     "deployment:verify": "npx hardhat verify-deployment",
     "operations:verify": "npx hardhat verify-operations",
-<<<<<<< HEAD
-    "operations:gentuple": "npx hardhat gen-op-tuple"
-=======
+    "operations:gentuple": "npx hardhat gen-op-tuple",
     "actions:get-name": "npx hardhat get-action-name"
->>>>>>> 18a3fa96
   },
   "dependencies": {
     "@openzeppelin/contracts": "^4.9.3",
