// We require the Hardhat Runtime Environment explicitly here. This is optional
// but useful for running the script in a standalone fashion through `node <script>`.
//
// When running the script with `npx hardhat run <script>` you'll find the Hardhat
// Runtime Environment's members available in the global scope.
import {
  getAaveAdjustDownV2OperationDefinition,
  getAaveAdjustDownV3OperationDefinition,
  getAaveAdjustUpV2OperationDefinition,
  getAaveAdjustUpV3OperationDefinition,
  getAaveBorrowV2OperationDefinition,
  getAaveBorrowV3OperationDefinition,
  getAaveCloseV2OperationDefinition,
  getAaveCloseV3OperationDefinition,
  getAaveDepositBorrowV2OperationDefinition,
  getAaveDepositBorrowV3OperationDefinition,
  getAaveDepositV2OperationDefinition,
  getAaveDepositV3OperationDefinition,
  getAaveOpenV2OperationDefinition,
  getAaveOpenV3OperationDefinition,
  getAavePaybackWithdrawV2OperationDefinition,
  getAavePaybackWithdrawV3OperationDefinition,
  getAjnaAdjustDownOperationDefinition,
  getAjnaAdjustUpOperationDefinition,
  getAjnaCloseToCollateralOperationDefinition,
  getAjnaCloseToQuoteOperationDefinition,
  getAjnaOpenOperationDefinition,
} from '@deploy-configurations/operation-definitions'
import {
  ContractProps,
  DeployedSystem,
  System,
  SystemTemplate,
} from '@deploy-configurations/types/deployed-system'
import {
  DeployedSystemContracts,
  DeploymentConfig,
  SystemConfig,
  SystemConfigItem,
} from '@deploy-configurations/types/deployment-config'
import { EtherscanGasPrice } from '@deploy-configurations/types/etherscan'
import { Network } from '@deploy-configurations/types/network'
import { NetworkByChainId } from '@deploy-configurations/utils/network/index'
import { OperationsRegistry, ServiceRegistry } from '@deploy-configurations/utils/wrappers/index'
import { loadContractNames } from '@dma-contracts/../deploy-configurations/constants'
import Safe from '@safe-global/safe-core-sdk'
import { SafeTransactionDataPartial } from '@safe-global/safe-core-sdk-types'
import EthersAdapter from '@safe-global/safe-ethers-lib'
import SafeServiceClient from '@safe-global/safe-service-client'
import axios from 'axios'
import BigNumber from 'bignumber.js'
import {
  BigNumber as EthersBN,
  constants,
  Contract,
  ContractFactory,
  ethers,
  providers,
  Signer,
  utils,
} from 'ethers'
import { HardhatRuntimeEnvironment } from 'hardhat/types'
import _ from 'lodash'
import NodeCache from 'node-cache'
import * as path from 'path'
import prompts from 'prompts'
import { inspect } from 'util'

const restrictedNetworks = [Network.MAINNET, Network.OPTIMISM, Network.GOERLI]

const rpcUrls: any = {
  [Network.MAINNET]: 'https://eth-mainnet.alchemyapi.io/v2/TPEGdU79CfRDkqQ4RoOCTRzUX4GUAO44',
  [Network.OPTIMISM]: 'https://opt-mainnet.g.alchemy.com/v2/d2-w3caSVd_wPT05UkXyA3kr3un3Wx_g',
  [Network.ARBITRUM]: 'https://arb-mainnet.g.alchemy.com/v2/d2-w3caSVd_wPT05UkXyA3kr3un3Wx_g',
  [Network.GOERLI]: 'https://eth-goerli.alchemyapi.io/v2/TPEGdU79CfRDkqQ4RoOCTRzUX4GUAO44',
}

const gnosisSafeServiceUrl: Record<Network, string> = {
  [Network.MAINNET]: '',
  [Network.HARDHAT]: '',
  [Network.LOCAL]: '',
  [Network.OPTIMISM]: '',
  [Network.ARBITRUM]: '',
<<<<<<< HEAD
  [Network.GOERLI]: 'https://safe-transaction.goerli.gnosis.io',
  [Network.HARDHAT]: '',
=======
  [Network.GOERLI]: 'https://safe-transaction-goerli.safe.global',
  [Network.TENDERLY]: '',
>>>>>>> 5e0784f9
}

// HELPERS --------------------------
abstract class DeployedSystemHelpers {
  public chainId = 0
  public network: Network = Network.LOCAL
  public forkedNetwork: Network | undefined = undefined
  public rpcUrl = ''
  public isRestrictedNetwork = false
  public hre: HardhatRuntimeEnvironment | undefined
  public ethers: any
  public provider: providers.JsonRpcProvider | undefined
  public signer: Signer | undefined
  public signerAddress: string | undefined
  public feeRecipient: string | undefined
  public serviceRegistryHelper: ServiceRegistry | undefined
  public hideLogging = false
  public serviceRegistryNames = {}

  async getForkedNetworkChainId(provider: providers.JsonRpcProvider) {
    try {
      return (await provider.getNetwork()).chainId
      const metadata = await provider.send('hardhat_metadata', [])
      return metadata.forkedNetwork.chainId
    } catch (e) {
      console.log('\x1b[33m[ WARN ] Current network is not a fork! \x1b[0m')
    }

    return 0
  }

  getNetworkFromChainId(chainId: number): Network {
    return NetworkByChainId[chainId]
  }

  getRpcUrl(network: Network): string {
    return rpcUrls[network]
  }

  log(...args: any[]) {
    !this.hideLogging && console.log(...args)
  }

  async init(hideLogging = false) {
    if (!this.hre) throw new Error('HardhatRuntimeEnvironment is not defined!')
    this.hideLogging = hideLogging
    this.ethers = this.hre.ethers
    this.provider = this.hre.ethers.provider
    this.signer = this.provider.getSigner()

    this.signerAddress = await this.signer.getAddress()
    this.isRestrictedNetwork = restrictedNetworks.includes(this.network)
    this.chainId = await this.getForkedNetworkChainId(this.provider)
    this.forkedNetwork = this.getNetworkFromChainId(this.chainId)

    this.rpcUrl = this.getRpcUrl(this.forkedNetwork)
    this.log(
      'NETWORK / FORKED NETWORK / ChainID',
      `${this.network} / ${this.forkedNetwork} / ${this.chainId}`,
    )

    if (this.forkedNetwork) {
      console.log('Loading ServiceRegistryNames for', this.forkedNetwork)
      this.serviceRegistryNames = loadContractNames(this.forkedNetwork)
    } else {
      console.log('Loading ServiceRegistryNames for', this.network)
      this.serviceRegistryNames = loadContractNames(this.network)
    }

    return {
      provider: this.provider,
      signer: this.signer,
      address: this.signerAddress,
    }
  }

  public async findBalancesSlot(tokenAddress: string): Promise<number> {
    if (!this.provider) throw new Error('Provider is not defined!')

    const encode = (types: any[], values: any[]) =>
      this.ethers.utils.defaultAbiCoder.encode(types, values)
    const account = constants.AddressZero
    const probeA = encode(['uint'], [EthersBN.from('100')])
    const probeB = encode(['uint'], [EthersBN.from('200')])
    const token = await this.ethers.getContractAt('IERC20', tokenAddress)
    for (let i = 0; i < 100; i++) {
      let probedSlot = this.ethers.utils.keccak256(encode(['address', 'uint'], [account, i]))
      // remove padding for JSON RPC
      while (probedSlot.startsWith('0x0')) probedSlot = '0x' + probedSlot.slice(3)
      const prev = await this.provider.send('eth_getStorageAt', [
        tokenAddress,
        probedSlot,
        'latest',
      ])
      // make sure the probe will change the slot value
      const probe = prev === probeA ? probeB : probeA

      await this.provider.send('hardhat_setStorageAt', [tokenAddress, probedSlot, probe])

      const balance = await token.balanceOf(account)
      // reset to previous value
      await this.provider.send('hardhat_setStorageAt', [tokenAddress, probedSlot, prev])
      if (balance.eq(EthersBN.from(probe))) return i
    }
    throw 'Balances slot not found!'
  }

  /**
   * Set token balance to the provided value.
   * @param {string} account  - address of the wallet holding the tokens
   * @param {string}tokenAddress - address of the token contract
   * @param {BigNumber} balance - token balance to set
   * @return {Promise<boolean>} if the operation succedded
   */

  public async setTokenBalance(
    account: string,
    tokenAddress: string,
    balance: BigNumber,
  ): Promise<boolean> {
    const slot = await this.findBalancesSlot(tokenAddress)
    let index = this.ethers.utils.solidityKeccak256(['uint256', 'uint256'], [account, slot])
    if (index.startsWith('0x0')) index = '0x' + index.slice(3)

    const balanceBN = EthersBN.from(balance.toFixed())
    await this.ethers.provider.send('hardhat_setStorageAt', [
      tokenAddress,
      index,
      this.ethers.utils.hexZeroPad(balanceBN.toHexString(), 32),
    ])
    const token = await this.ethers.getContractAt('IERC20', tokenAddress)
    const balanceAfter = await token.balanceOf(account)
    return balance.toString() == balanceAfter.toString()
  }
}

// MAIN CLASS ===============================================
export class DeploymentSystem extends DeployedSystemHelpers {
  public config: SystemConfig | undefined
  public deployedSystem: SystemTemplate = {}
  private readonly _cache = new NodeCache()
  private readonly isLocal: boolean

  constructor(public readonly hre: HardhatRuntimeEnvironment) {
    super()
    this.hre = hre
    this.network = hre.network.name as Network
    this.isLocal = this.network === Network.LOCAL
  }

  async loadConfig(configFileName?: string) {
    if (configFileName) {
      try {
        this.config = (await import(this.getConfigPath(`./${configFileName}`))).config
      } catch (e) {
        console.log('\x1b[33m[ WARN ] Config file not found! \x1b[0m', e)
      }
    } else {
      // if forked other network then merge configs files
      if (this.forkedNetwork) {
        const baseConfig = (await import(this.getConfigPath(`./${this.forkedNetwork}.conf`))).config
        const extendedConfig = (await import(this.getConfigPath(`./local-extend.conf`))).config
        this.config = _.merge(baseConfig, extendedConfig)
      } else {
        // otherwise load just one config file
        this.config = (await import(this.getConfigPath(`./${this.network}.conf`))).config
      }
    }
  }

  async extendConfig(configFileName: string) {
    try {
      if (!this.config) {
        await this.loadConfig(configFileName)
      } else {
        const configToMerge = (await import(this.getConfigPath(`./${configFileName}`))).config
        this.config = _.merge(this.config, configToMerge)
      }
    } catch (e) {
      console.error('Could not extend config', e)
    }
  }

  findPath = (obj, target, parentPath) => {
    for (const key in obj) {
      const path = `${parentPath}.${key}`
      if (typeof obj[key] === 'string' && obj[key] === target) {
        return path
      }
      if (typeof obj[key] === 'object') {
        const result = this.findPath(obj[key], target, path)
        if (result) {
          return result
        }
      }
    }
    return null
  }

  findStringPath = target => {
    const rootPath = 'SERVICE_REGISTRY_NAMES'
    return this.findPath(this.serviceRegistryNames, target, rootPath)
  }

  replaceServiceRegistryName(inputString, transformFunction) {
    return inputString.replace(/(serviceRegistryName:\s')([^']*)(')/g, function (match, p1, p2) {
      const newValue = transformFunction(p2)
      return 'serviceRegistryName: ' + newValue
    })
  }

  getNetworkEnumString(param: string): string | undefined {
    const keys = Object.keys(Network).filter(key => typeof Network[key] === 'string')

    for (const key of keys) {
      if (Network[key] === param) {
        return `Network.${key}`
      }
    }

    return undefined
  }

  async saveConfig() {
    if (!this.forkedNetwork) throw new Error('Forked network is not defined!')

    const { writeFile } = await import('fs')
    let configString = inspect(this.config, { depth: null })
    configString = this.replaceServiceRegistryName(configString, this.findStringPath)

    writeFile(
      `./../deploy-configurations/configs/${this.network}.conf.ts`,
      `import { loadContractNames } from '@deploy-configurations/constants'\nimport { SystemConfig } from '@deploy-configurations/types/deployment-config'\nimport { Network } from '@deploy-configurations/types/network'\n\nconst SERVICE_REGISTRY_NAMES = loadContractNames(${this.getNetworkEnumString(
        this.network,
      )})\n\nexport const config: SystemConfig = ${configString}`,
      (error: any) => {
        if (error) {
          console.log('ERROR: ', error)
        }
      },
    )
  }

  getConfigPath(localPath: string) {
    const baseDirectory = '../../../deploy-configurations/configs'
    const configPath = path.join(baseDirectory, localPath)
    this.log('USING CONFIG', localPath)
    return configPath
  }

  async postInstantiation(configItem: DeploymentConfig, contract: Contract) {
    this.log('POST INITIALIZATION', configItem.name, contract.address)
  }

  async postRegistryEntry(configItem: DeploymentConfig, address: string) {
    if (!configItem.serviceRegistryName) throw new Error('No service registry name provided')
    this.log(
      'REGISTRY ENTRY',
      configItem.serviceRegistryName,
      this.getRegistryEntryHash(configItem.serviceRegistryName),
      address,
    )
  }

  async verifyContract(address: string, constructorArguments: any[]) {
    try {
      await this.hre.run('verify:verify', {
        address,
        constructorArguments,
      })
    } catch (e: any) {
      console.log(`DEBUG: Error during verification of ${address}: ${e.message}`)
    }
  }

  async postDeployment(configItem: any, contract: Contract, constructorArguments: any) {
    if (!this.provider) throw new Error('No provider set')
    if (!this.config) throw new Error('No config set')
    if (!this.serviceRegistryHelper) throw new Error('ServiceRegistryHelper not initialized')
    this.log('POST DEPLOYMENT', configItem.name, configItem.address)

    // SERVICE REGISTRY addition
    if (configItem.serviceRegistryName) {
      if (gnosisSafeServiceUrl[this.network] !== '') {
        /**
         * Currently throws the following error:
         * Error: Unprocessable Entity
         * When attempting to generate a Safe transaction
         * TODO: investigate and debug error
         */
        const signer = this.provider.getSigner(0)
        const ethAdapter = new EthersAdapter({ ethers, signerOrProvider: signer })

        const safeSdk: Safe = await Safe.create({
          ethAdapter: ethAdapter,
          safeAddress: this.config.common.GnosisSafe.address,
        })

        const safeService = new SafeServiceClient({
          txServiceUrl: gnosisSafeServiceUrl[this.network],
          ethAdapter,
        })

        const safeInfo = await safeService.getSafeInfo(this.config.common.GnosisSafe.address)

        const encodedData = await this.serviceRegistryHelper.addEntryCalldata(
          configItem.serviceRegistryName,
          contract.address,
        )

        if (this.deployedSystem.ServiceRegistry === undefined)
          throw new Error('No ServiceRegistry deployed')
        const safeTransactionData: Omit<SafeTransactionDataPartial, 'value'> & { value: number } = {
          to: this.deployedSystem.ServiceRegistry.contract.address,
          data: encodedData,
          value: 0, // !!has to be a number!! Despite the type in SafeTransactionDataPartial. Otherwise proposeTransaction is failing
          nonce: safeInfo.nonce,
        }
        const safeTransaction = await safeSdk.createTransaction({
          safeTransactionData: safeTransactionData as unknown as SafeTransactionDataPartial,
        })
        const safeTransactionHash = await safeSdk.getTransactionHash(safeTransaction)
        const ownerSignature = await safeSdk.signTransactionHash(safeTransactionHash)

        const address = await signer.getAddress()

        await safeService.proposeTransaction({
          safeAddress: ethers.utils.getAddress(this.config.common.GnosisSafe.address),
          safeTransactionData: safeTransaction.data,
          safeTxHash: safeTransactionHash,
          senderAddress: ethers.utils.getAddress(address),
          senderSignature: ownerSignature.data,
        })
        // Mainnet is excluded because Service Registry is managed by multi-sig wallet
      } else if (this.network !== Network.MAINNET) {
        await this.serviceRegistryHelper.addEntry(configItem.serviceRegistryName, contract.address)
      }
    }

    // ETHERSCAN VERIFICATION (only for mainnet and L1 testnets)
    if (this.network === Network.MAINNET || this.network === Network.GOERLI) {
      await this.verifyContract(contract.address, constructorArguments)
    }
  }

  getRegistryEntryHash(name: string) {
    if (name !== '') {
      return utils.keccak256(Buffer.from(name))
      // await this.serviceRegistryHelper!.getEntryHash(name as ContractNames)
    }

    return ''
  }

  async addRegistryEntries(addressesConfig: DeploymentConfig[]) {
    if (!this.serviceRegistryHelper) throw new Error('No service registry helper set')
    for (const configItem of addressesConfig) {
      if (configItem.serviceRegistryName) {
        const address =
          this.deployedSystem?.[configItem.name as DeployedSystemContracts]?.contract.address ||
          configItem.address
        await this.addRegistryEntry(configItem, address)
      }
    }
  }

  async addRegistryEntry(configItem: DeploymentConfig, address: string) {
    if (!this.serviceRegistryHelper) throw new Error('ServiceRegistryHelper not initialized')
    if (configItem.serviceRegistryName) {
      await this.serviceRegistryHelper.addEntry(configItem.serviceRegistryName, address)
      await this.postRegistryEntry(configItem, address)
    }
  }

  async removeRegistryEntry(configItem: DeploymentConfig) {
    if (!this.serviceRegistryHelper) throw new Error('ServiceRegistryHelper not initialized')
    if (configItem.serviceRegistryName) {
      this.serviceRegistryHelper.removeEntry(configItem.serviceRegistryName)
    }
  }

  async replaceSwapContracts() {
    if (!this.provider) throw new Error('No provider set')
    if (!this.signerAddress) throw new Error('No signerAddress set')
    if (!this.deployedSystem.ServiceRegistry) throw new Error('No ServiceRegistry instance')

    if (this.deployedSystem.uSwap) {
      const serviceRegistry = this.deployedSystem.ServiceRegistry
      const swapHash = this.getRegistryEntryHash('Swap')
      const encode = (types: any[], values: any[]) =>
        this.ethers.utils.defaultAbiCoder.encode(types, values)
      const slot = this.ethers.utils.keccak256(encode(['bytes32', 'uint'], [swapHash, 1]))
      const paddedAddress = ethers.utils.hexZeroPad(this.deployedSystem.uSwap.contract.address, 32)

      await this.provider.send('hardhat_setStorageAt', [
        serviceRegistry.contract.address,
        slot,
        paddedAddress,
      ])
    }
  }

  async instantiateContracts(addressesConfig: SystemConfigItem[]) {
    if (!this.signer) throw new Error('Signer not initialized')
    for (const configItem of addressesConfig) {
      this.log('INSTANTIATING ', configItem.name, configItem.address)
      const contractInstance = await this.ethers.getContractAt(configItem.name, configItem.address)

      this.deployedSystem[configItem.name] = {
        contract: contractInstance,
        config: configItem,
        hash: this.getRegistryEntryHash(configItem.serviceRegistryName || ''),
      }
      const isServiceRegistry = configItem.name === 'ServiceRegistry'
      !configItem.serviceRegistryName &&
        !isServiceRegistry &&
        this.log(
          'No Service Registry name for: ',
          configItem.name,
          configItem.serviceRegistryName || '',
        )

      if (configItem.name === 'ServiceRegistry') {
        this.serviceRegistryHelper = new ServiceRegistry(configItem.address, this.signer)

        if (this.isLocal) {
          if (!this.provider) throw new Error('No provider set')
          if (!this.signerAddress) throw new Error('No signerAddress set')

          const paddedOwnerAddress = ethers.utils.hexZeroPad(this.signerAddress, 32)

          await this.provider.send('hardhat_setStorageAt', [
            contractInstance.address,
            '0x3',
            paddedOwnerAddress,
          ])
        }
      }

      if (configItem.name === 'AccountGuard') {
        if (!this.provider) throw new Error('No provider set')
        if (!this.signerAddress) throw new Error('No signerAddress set')

        if (this.isLocal) {
          const paddedOwnerAddress = ethers.utils.hexZeroPad(this.signerAddress, 32)

          await this.provider.send('hardhat_setStorageAt', [
            contractInstance.address,
            '0x0',
            paddedOwnerAddress,
          ])
        }
      }
      if (configItem.name === 'OperationsRegistry') {
        if (!this.provider) throw new Error('No provider set')
        if (!this.signerAddress) throw new Error('No signerAddress set')

        if (this.isLocal) {
          const paddedOwnerAddress = ethers.utils.hexZeroPad(this.signerAddress, 32)

          await this.provider.send('hardhat_setStorageAt', [
            contractInstance.address,
            '0x1',
            paddedOwnerAddress,
          ])
        }
      }

      await this.postInstantiation(configItem, contractInstance)
    }
  }

  async promptBeforeDeployment() {
    console.log(
      '\x1b[33m[ WARN ]: You are deploying to a restricted network. Please make sure you know what you are doing.\x1b[0m',
    )
    const response = await prompts({
      type: 'text',
      name: 'value',
      message: `Please type "${this.network}" to continue`,
    })

    if (response.value !== this.network) {
      process.exit(1)
    }
  }

  async deployContracts(addressesConfig: SystemConfigItem[]) {
    if (!this.signer) throw new Error('Signer not initialized')
    if (this.isRestrictedNetwork) {
      await this.promptBeforeDeployment()
    }
    for (const configItem of addressesConfig) {
      let constructorParams: Array<string | number> = []

      if (configItem.constructorArgs && configItem.constructorArgs?.length !== 0) {
        constructorParams = configItem.constructorArgs.map((param: string | number) => {
          if (typeof param === 'string' && param.indexOf('address:') >= 0) {
            const contractName = (param as string).replace(
              'address:',
              '',
            ) as DeployedSystemContracts

            if (!this.deployedSystem[contractName]?.contract.address) {
              throw new Error(`Contract ${contractName} not deployed`)
            }

            return (this.deployedSystem[contractName] as ContractProps).contract.address
          }
          return param
        })
      }

      const contractInstance = await this.deployContract(
        this.ethers.getContractFactory(configItem.name as string, this.signer),
        constructorParams,
      )

      if (configItem.name === 'ServiceRegistry') {
        this.serviceRegistryHelper = new ServiceRegistry(contractInstance.address, this.signer)
      }

      this.deployedSystem[configItem.name] = {
        contract: contractInstance,
        config: configItem,
        hash: this.getRegistryEntryHash(configItem.serviceRegistryName || ''),
      }

      const isServiceRegistry = configItem.name === 'ServiceRegistry'
      !configItem.serviceRegistryName &&
        !isServiceRegistry &&
        this.log(
          'No Service Registry name for: ',
          configItem.name,
          configItem.serviceRegistryName || '',
        )

      if (configItem.history && configItem.address !== '') {
        configItem.history.push(configItem.address)
      }
      configItem.address = contractInstance.address

      await this.postDeployment(configItem, contractInstance, constructorParams)
    }
  }

  public async deployContract<F extends ContractFactory, C extends Contract>(
    _factory: F | Promise<F>,
    params: Parameters<F['deploy']>,
  ): Promise<C> {
    const factory = await _factory
    const deployment = await factory.deploy(...params, await this.getGasSettings())
    return (await deployment.deployed()) as C
  }

  public async getGasSettings() {
    if (this.hre.network.name !== Network.MAINNET) {
      return {}
    }

    const { suggestBaseFee } = await this.getGasPrice()
    const maxPriorityFeePerGas = new BigNumber(2).shiftedBy(9).toFixed(0)
    const maxFeePerGas = new BigNumber(suggestBaseFee)
      .shiftedBy(9)
      .plus(maxPriorityFeePerGas)
      .toFixed(0)
    return {
      maxFeePerGas: EthersBN.from(maxFeePerGas),
      maxPriorityFeePerGas: EthersBN.from(maxPriorityFeePerGas),
    }
  }

  public async getGasPrice(): Promise<EtherscanGasPrice['result']> {
    const cached = this._cache.get<EtherscanGasPrice['result']>('gasprice')
    if (cached) {
      return cached
    }

    const { data } = await axios.get<EtherscanGasPrice>('https://api.etherscan.io/api', {
      params: {
        module: 'gastracker',
        action: 'gasoracle',
        apikey: process.env.ETHERSCAN_API_KEY,
      },
    })
    this._cache.set('gasprice', data.result, 10)
    return data.result
  }

  async deployCore() {
    if (!this.config) throw new Error('No config set')
    await this.instantiateContracts(
      Object.values(this.config.mpa.core).filter(
        (item: SystemConfigItem) => item.address !== '' && !item.deploy,
      ),
    )
    await this.deployContracts(
      Object.values(this.config.mpa.core).filter((item: SystemConfigItem) => item.deploy),
    )
  }

  async deployActions() {
    if (!this.config) throw new Error('No config set')
    await this.instantiateContracts(
      Object.values(this.config.mpa.actions).filter(
        (item: SystemConfigItem) => item.address !== '' && !item.deploy,
      ),
    )
    await this.deployContracts(
      Object.values(this.config.mpa.actions).filter((item: SystemConfigItem) => item.deploy),
    )
  }

  async deployAll() {
    await this.deployCore()
    await this.deployActions()
  }

  async addCommonEntries() {
    if (!this.config) throw new Error('No config set')
    await this.addRegistryEntries(
      Object.values(this.config.common).filter(
        (item: DeploymentConfig) => item.address !== '' && item.serviceRegistryName,
      ),
    )
  }

  async addAaveEntries() {
    if (!this.config) throw new Error('No config set')
    await this.addRegistryEntries(
      Object.values(this.config.aave.v2 || {}).filter(
        (item: DeploymentConfig) => item.address !== '' && item.serviceRegistryName,
      ),
    )
    await this.addRegistryEntries(
      Object.values(this.config.aave.v3 || {}).filter(
        (item: DeploymentConfig) => item.address !== '' && item.serviceRegistryName,
      ),
    )
  }

  async addMakerEntries() {
    if (!this.config) throw new Error('No config set')
    await this.addRegistryEntries(
      Object.values(this.config.maker.common).filter(
        (item: DeploymentConfig) => item.address !== '' && item.serviceRegistryName,
      ),
    )
  }

  async addAjnaEntries() {
    if (!this.config) throw new Error('No config set')
    await this.addRegistryEntries(
      Object.values(this.config.ajna).filter(
        (item: DeploymentConfig) => item.address !== '' && item.serviceRegistryName,
      ),
    )
  }

  async addOperationEntries() {
    if (!this.signer) throw new Error('No signer set')
    if (!this.deployedSystem.OperationsRegistry) throw new Error('No OperationsRegistry deployed')
    const operationsRegistry = new OperationsRegistry(
      this.deployedSystem.OperationsRegistry.contract.address,
      this.signer,
    )

    let network = this.network
    if (this.forkedNetwork) {
      network = this.forkedNetwork
    }

    // AAVE V2
    await operationsRegistry.addOp(
      getAaveOpenV2OperationDefinition(network).name,
      getAaveOpenV2OperationDefinition(network).actions,
    )
    await operationsRegistry.addOp(
      getAaveCloseV2OperationDefinition(network).name,
      getAaveCloseV2OperationDefinition(network).actions,
    )
    await operationsRegistry.addOp(
      getAaveAdjustDownV2OperationDefinition(network).name,
      getAaveAdjustDownV2OperationDefinition(network).actions,
    )
    await operationsRegistry.addOp(
      getAaveAdjustUpV2OperationDefinition(network).name,
      getAaveAdjustUpV2OperationDefinition(network).actions,
    )
    await operationsRegistry.addOp(
      getAavePaybackWithdrawV2OperationDefinition(network).name,
      getAavePaybackWithdrawV2OperationDefinition(network).actions,
    )
    await operationsRegistry.addOp(
      getAaveDepositV2OperationDefinition(network).name,
      getAaveDepositV2OperationDefinition(network).actions,
    )
    await operationsRegistry.addOp(
      getAaveBorrowV2OperationDefinition(network).name,
      getAaveBorrowV2OperationDefinition(network).actions,
    )
    await operationsRegistry.addOp(
      getAaveDepositBorrowV2OperationDefinition(network).name,
      getAaveDepositBorrowV2OperationDefinition(network).actions,
    )

    // AAVE V3
    await operationsRegistry.addOp(
      getAaveOpenV3OperationDefinition(network).name,
      getAaveOpenV3OperationDefinition(network).actions,
    )
    await operationsRegistry.addOp(
      getAaveCloseV3OperationDefinition(network).name,
      getAaveCloseV3OperationDefinition(network).actions,
    )
    await operationsRegistry.addOp(
      getAaveAdjustDownV3OperationDefinition(network).name,
      getAaveAdjustDownV3OperationDefinition(network).actions,
    )
    await operationsRegistry.addOp(
      getAaveAdjustUpV3OperationDefinition(network).name,
      getAaveAdjustUpV3OperationDefinition(network).actions,
    )
    await operationsRegistry.addOp(
      getAavePaybackWithdrawV3OperationDefinition(network).name,
      getAavePaybackWithdrawV3OperationDefinition(network).actions,
    )
    await operationsRegistry.addOp(
      getAaveDepositBorrowV3OperationDefinition(network).name,
      getAaveDepositBorrowV3OperationDefinition(network).actions,
    )
    await operationsRegistry.addOp(
      getAaveDepositV3OperationDefinition(network).name,
      getAaveDepositV3OperationDefinition(network).actions,
    )
    await operationsRegistry.addOp(
      getAaveBorrowV3OperationDefinition(network).name,
      getAaveBorrowV3OperationDefinition(network).actions,
    )

    // AJNA
    await operationsRegistry.addOp(
      getAjnaOpenOperationDefinition(network).name,
      getAjnaOpenOperationDefinition(network).actions,
    )

    await operationsRegistry.addOp(
      getAjnaCloseToQuoteOperationDefinition(network).name,
      getAjnaCloseToQuoteOperationDefinition(network).actions,
    )

    await operationsRegistry.addOp(
      getAjnaCloseToCollateralOperationDefinition(network).name,
      getAjnaCloseToCollateralOperationDefinition(network).actions,
    )

    await operationsRegistry.addOp(
      getAjnaAdjustUpOperationDefinition(network).name,
      getAjnaAdjustUpOperationDefinition(network).actions,
    )

    await operationsRegistry.addOp(
      getAjnaAdjustDownOperationDefinition(network).name,
      getAjnaAdjustDownOperationDefinition(network).actions,
    )
  }

  async addAllEntries() {
    await this.addCommonEntries()
    await this.addAaveEntries()
    await this.addMakerEntries()
    await this.addAjnaEntries()
    await this.addOperationEntries()
  }

  // TODO unify resetNode and resetNodeToLatestBlock into one function
  async resetNode(blockNumber: number) {
    if (!this.provider) throw new Error('No provider set')
    this.log(`\x1b[90mResetting fork to block number: ${blockNumber} using ${this.rpcUrl} \x1b[0m`)
    await this.provider.send('hardhat_reset', [
      {
        forking: {
          jsonRpcUrl: this.rpcUrl,
          blockNumber,
        },
      },
    ])
  }

  async resetNodeToLatestBlock() {
    if (!this.provider) throw new Error('No provider set')
    await this.provider.send('hardhat_reset', [
      {
        forking: {
          jsonRpcUrl: this.rpcUrl,
        },
      },
    ])
  }

  getSystem(): System {
    if (!this.serviceRegistryHelper) throw new Error('No service registry helper set')
    if (!this.config) throw new Error('No config set')
    return {
      system: this.deployedSystem as DeployedSystem,
      registry: this.serviceRegistryHelper,
      config: this.config,
    }
  }
}<|MERGE_RESOLUTION|>--- conflicted
+++ resolved
@@ -81,13 +81,8 @@
   [Network.LOCAL]: '',
   [Network.OPTIMISM]: '',
   [Network.ARBITRUM]: '',
-<<<<<<< HEAD
-  [Network.GOERLI]: 'https://safe-transaction.goerli.gnosis.io',
-  [Network.HARDHAT]: '',
-=======
   [Network.GOERLI]: 'https://safe-transaction-goerli.safe.global',
   [Network.TENDERLY]: '',
->>>>>>> 5e0784f9
 }
 
 // HELPERS --------------------------
