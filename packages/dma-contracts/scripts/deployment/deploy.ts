--- conflicted
+++ resolved
@@ -583,8 +583,6 @@
       aaveAdjustUpV2OperationDefinition.name,
       aaveAdjustUpV2OperationDefinition.actions,
     )
-<<<<<<< HEAD
-=======
     await operationsRegistry.addOp(
       aavePaybackWithdrawV2OperationDefinition.name,
       aavePaybackWithdrawV2OperationDefinition.actions,
@@ -611,7 +609,6 @@
       aaveCloseV3OperationDefinition.name,
       aaveCloseV3OperationDefinition.actions,
     )
->>>>>>> 1ca8d709
     await operationsRegistry.addOp(
       aaveAdjustDownV3OperationDefinition.name,
       aaveAdjustDownV3OperationDefinition.actions,
