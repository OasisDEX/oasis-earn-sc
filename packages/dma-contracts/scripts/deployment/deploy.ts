// We require the Hardhat Runtime Environment explicitly here. This is optional
// but useful for running the script in a standalone fashion through `node <script>`.
//
// When running the script with `npx hardhat run <script>` you'll find the Hardhat
// Runtime Environment's members available in the global scope.
import {
  getAaveAdjustDownV2OperationDefinition,
  getAaveAdjustDownV3OperationDefinition,
  getAaveAdjustUpV2OperationDefinition,
  getAaveAdjustUpV3OperationDefinition,
  getAaveBorrowV2OperationDefinition,
  getAaveBorrowV3OperationDefinition,
  getAaveCloseV2OperationDefinition,
  getAaveCloseV3OperationDefinition,
  getAaveDepositBorrowV2OperationDefinition,
  getAaveDepositBorrowV3OperationDefinition,
  getAaveDepositV2OperationDefinition,
  getAaveDepositV3OperationDefinition,
  getAaveOpenV2OperationDefinition,
  getAaveOpenV3OperationDefinition,
  getAavePaybackWithdrawV2OperationDefinition,
  getAavePaybackWithdrawV3OperationDefinition,
} from '@deploy-configurations/operation-definitions'
import {
  ContractProps,
  DeployedSystem,
  System,
  SystemTemplate,
} from '@deploy-configurations/types/deployed-system'
import {
  DeployedSystemContracts,
  DeploymentConfig,
  SystemConfig,
  SystemConfigItem,
} from '@deploy-configurations/types/deployment-config'
import { EtherscanGasPrice } from '@deploy-configurations/types/etherscan'
import { Network } from '@deploy-configurations/types/network'
import { NetworkByChainId } from '@deploy-configurations/utils/network/index'
import { OperationsRegistry, ServiceRegistry } from '@deploy-configurations/utils/wrappers/index'
import { loadContractNames } from '@dma-contracts/../deploy-configurations/constants'
import Safe from '@safe-global/safe-core-sdk'
import { SafeTransactionDataPartial } from '@safe-global/safe-core-sdk-types'
import EthersAdapter from '@safe-global/safe-ethers-lib'
import SafeServiceClient from '@safe-global/safe-service-client'
import axios from 'axios'
import BigNumber from 'bignumber.js'
import {
  BigNumber as EthersBN,
  Contract,
  ContractFactory,
  ethers,
  providers,
  Signer,
  utils,
} from 'ethers'
import { HardhatRuntimeEnvironment } from 'hardhat/types'
import _ from 'lodash'
import NodeCache from 'node-cache'
import * as path from 'path'
import prompts from 'prompts'
import { inspect } from 'util'

const restrictedNetworks = [Network.MAINNET, Network.OPTIMISM, Network.GOERLI]

const rpcUrls: any = {
  [Network.MAINNET]: 'https://eth-mainnet.alchemyapi.io/v2/TPEGdU79CfRDkqQ4RoOCTRzUX4GUAO44',
  [Network.OPTIMISM]: 'https://opt-mainnet.g.alchemy.com/v2/d2-w3caSVd_wPT05UkXyA3kr3un3Wx_g',
  [Network.ARBITRUM]: 'https://arb-mainnet.g.alchemy.com/v2/d2-w3caSVd_wPT05UkXyA3kr3un3Wx_g',
  [Network.GOERLI]: 'https://eth-goerli.alchemyapi.io/v2/TPEGdU79CfRDkqQ4RoOCTRzUX4GUAO44',
}

const gnosisSafeServiceUrl: any = {
  [Network.MAINNET]: '',
  [Network.HARDHAT]: '',
  [Network.LOCAL]: '',
  [Network.OPTIMISM]: '',
  [Network.ARBITRUM]: '',
  [Network.GOERLI]: 'https://safe-transaction.goerli.gnosis.io',
  [Network.HARDHAT]: '',
}

// HELPERS --------------------------
abstract class DeployedSystemHelpers {
  public chainId = 0
  public network: Network = Network.LOCAL
  public forkedNetwork: Network | undefined = undefined
  public rpcUrl = ''
  public isRestrictedNetwork = false
  public hre: HardhatRuntimeEnvironment | undefined
  public ethers: any
  public provider: providers.JsonRpcProvider | undefined
  public signer: Signer | undefined
  public signerAddress: string | undefined
  public feeRecipient: string | undefined
  public serviceRegistryHelper: ServiceRegistry | undefined
  public hideLogging = false
  public serviceRegistryNames = {}

  async getForkedNetworkChainId(provider: providers.JsonRpcProvider) {
    try {
      const metadata = await provider.send('hardhat_metadata', [])
      return metadata.forkedNetwork.chainId
    } catch (e) {
      console.log('\x1b[33m[ WARN ] Current network is not a fork! \x1b[0m')
    }

    return 0
  }

  getNetworkFromChainId(chainId: number): Network {
    return NetworkByChainId[chainId]
  }

  getRpcUrl(network: Network): string {
    return rpcUrls[network]
  }

  log(...args: any[]) {
    !this.hideLogging && console.log(...args)
  }

  async init(hideLogging = false) {
    if (!this.hre) throw new Error('HardhatRuntimeEnvironment is not defined!')
    this.hideLogging = hideLogging
    this.ethers = this.hre.ethers
    this.provider = this.hre.ethers.provider
    this.signer = this.provider.getSigner()

    this.signerAddress = await this.signer.getAddress()
    this.isRestrictedNetwork = restrictedNetworks.includes(this.network)
    this.chainId = await this.getForkedNetworkChainId(this.provider)
    this.forkedNetwork = this.getNetworkFromChainId(this.chainId)

    this.rpcUrl = this.getRpcUrl(this.forkedNetwork)
    this.log('NETWORK / FORKED NETWORK', `${this.network} / ${this.forkedNetwork}`)

    if (this.forkedNetwork) {
      console.log('Loading ServiceRegistryNames for', this.forkedNetwork)
      this.serviceRegistryNames = loadContractNames(this.forkedNetwork)
    } else {
      console.log('Loading ServiceRegistryNames for', this.network)
      this.serviceRegistryNames = loadContractNames(this.network)
    }

    return {
      provider: this.provider,
      signer: this.signer,
      address: this.signerAddress,
    }
  }
}

// MAIN CLASS ===============================================
export class DeploymentSystem extends DeployedSystemHelpers {
  public config: SystemConfig | undefined
  public deployedSystem: SystemTemplate = {}
  private readonly _cache = new NodeCache()

  constructor(public readonly hre: HardhatRuntimeEnvironment) {
    super()
    this.hre = hre
    this.network = hre.network.name as Network
  }

  async loadConfig(configFileName?: string) {
    if (configFileName) {
      try {
        this.config = (await import(this.getConfigPath(`./${configFileName}`))).config
      } catch (e) {
        console.log('\x1b[33m[ WARN ] Config file not found! \x1b[0m', e)
      }
    } else {
      // if forked other network then merge configs files
      if (this.forkedNetwork) {
        const baseConfig = (await import(this.getConfigPath(`./${this.forkedNetwork}.conf`))).config
        const extendedConfig = (await import(this.getConfigPath(`./local-extend.conf`))).config
        this.config = _.merge(baseConfig, extendedConfig)
      } else {
        // otherwise load just one config file
        this.config = (await import(this.getConfigPath(`./${this.network}.conf`))).config
      }
    }
  }

  async extendConfig(configFileName?: string) {
    try {
      if (!this.config) {
        await this.loadConfig(configFileName)
      } else {
        const configToMerge = (await import(this.getConfigPath(`./${configFileName}`))).config
        this.config = _.merge(this.config, configToMerge)
      }
    } catch (e) {
      console.error('Could not extend config', e)
    }
  }

  findPath = (obj, target, parentPath) => {
    for (const key in obj) {
      const path = `${parentPath}.${key}`
      if (typeof obj[key] === 'string' && obj[key] === target) {
        return path
      }
      if (typeof obj[key] === 'object') {
        const result = this.findPath(obj[key], target, path)
        if (result) {
          return result
        }
      }
    }
    return null
  }

  findStringPath = target => {
    const rootPath = 'SERVICE_REGISTRY_NAMES'
    return this.findPath(this.serviceRegistryNames, target, rootPath)
  }

  replaceServiceRegistryName(inputString, transformFunction) {
    return inputString.replace(/(serviceRegistryName:\s')([^']*)(')/g, function (match, p1, p2) {
      const newValue = transformFunction(p2)
      return 'serviceRegistryName: ' + newValue
    })
  }

  getNetworkEnumString(param: string): string | undefined {
    const keys = Object.keys(Network).filter(key => typeof Network[key] === 'string')

    for (const key of keys) {
      if (Network[key] === param) {
        return `Network.${key}`
      }
    }

    return undefined
  }

  async saveConfig() {
    if (!this.forkedNetwork) throw new Error('Forked network is not defined!')

    const { writeFile } = await import('fs')
    let configString = inspect(this.config, { depth: null })
    configString = this.replaceServiceRegistryName(configString, this.findStringPath)

    writeFile(
      `./../deploy-configurations/configs/${this.network}.conf.ts`,
      `import { loadContractNames } from '@deploy-configurations/constants'\nimport { SystemConfig } from '@deploy-configurations/types/deployment-config'\nimport { Network } from '@deploy-configurations/types/network'\n\nconst SERVICE_REGISTRY_NAMES = loadContractNames(${this.getNetworkEnumString(
<<<<<<< HEAD
        this.network,
=======
        this.forkedNetwork,
>>>>>>> 27c5dd4d
      )})\n\nexport const config: SystemConfig = ${configString}`,
      (error: any) => {
        if (error) {
          console.log('ERROR: ', error)
        }
      },
    )
  }

  getConfigPath(localPath: string) {
    const baseDirectory = '../../../deploy-configurations/configs'
    const configPath = path.join(baseDirectory, localPath)
    this.log('USING CONFIG', localPath)
    return configPath
  }

  async postInstantiation(configItem: DeploymentConfig, contract: Contract) {
    this.log('POST INITIALIZATION', configItem.name, contract.address)
  }

  async postRegistryEntry(configItem: DeploymentConfig, address: string) {
    if (!configItem.serviceRegistryName) throw new Error('No service registry name provided')
    this.log(
      'REGISTRY ENTRY',
      configItem.serviceRegistryName,
      this.getRegistryEntryHash(configItem.serviceRegistryName),
      address,
    )
  }

  async verifyContract(address: string, constructorArguments: any[]) {
    try {
      await this.hre.run('verify:verify', {
        address,
        constructorArguments,
      })
    } catch (e: any) {
      console.log(`DEBUG: Error during verification of ${address}: ${e.message}`)
    }
  }

  async postDeployment(configItem: any, contract: Contract, constructorArguments: any) {
    if (!this.provider) throw new Error('No provider set')
    if (!this.config) throw new Error('No config set')
    if (!this.serviceRegistryHelper) throw new Error('ServiceRegistryHelper not initialized')
    this.log('POST DEPLOYMENT', configItem.name, configItem.address)

    // SERVICE REGISTRY addition
    if (configItem.serviceRegistryName) {
      if (gnosisSafeServiceUrl[this.network] !== '') {
        const signer = this.provider.getSigner(1)
        const ethAdapter = new EthersAdapter({ ethers, signerOrProvider: signer })

        const safeSdk: Safe = await Safe.create({
          ethAdapter: ethAdapter,
          safeAddress: this.config.common.GnosisSafe.address,
        })

        const safeService = new SafeServiceClient({
          txServiceUrl: gnosisSafeServiceUrl[this.network],
          ethAdapter,
        })

        const safeInfo = await safeService.getSafeInfo(this.config.common.GnosisSafe.address)

        const encodedData = await this.serviceRegistryHelper.addEntryCalldata(
          configItem.serviceRegistryName,
          contract.address,
        )

        if (this.deployedSystem.ServiceRegistry === undefined)
          throw new Error('No ServiceRegistry deployed')
        const safeTransactionData: Omit<SafeTransactionDataPartial, 'value'> & { value: number } = {
          to: this.deployedSystem.ServiceRegistry.contract.address,
          data: encodedData,
          value: 0, // !!has to be a number!! Despite the type in SafeTransactionDataPartial. Otherwise proposeTransaction is failing
          nonce: safeInfo.nonce,
        }
        const safeTransaction = await safeSdk.createTransaction({
          safeTransactionData: safeTransactionData as unknown as SafeTransactionDataPartial,
        })
        const safeTransactionHash = await safeSdk.getTransactionHash(safeTransaction)
        const ownerSignature = await safeSdk.signTransactionHash(safeTransactionHash)

        const address = await signer.getAddress()

        await safeService.proposeTransaction({
          safeAddress: ethers.utils.getAddress(this.config.common.GnosisSafe.address),
          safeTransactionData: safeTransaction.data,
          safeTxHash: safeTransactionHash,
          senderAddress: ethers.utils.getAddress(address),
          senderSignature: ownerSignature.data,
        })
      } else {
        await this.serviceRegistryHelper.addEntry(configItem.serviceRegistryName, contract.address)
      }
    }

    // ETHERSCAN VERIFICATION (only for mainnet and L1 testnets)
    if (this.network === Network.MAINNET || this.network === Network.GOERLI) {
      await this.verifyContract(contract.address, constructorArguments)
    }
  }

  getRegistryEntryHash(name: string) {
    if (name !== '') {
      return utils.keccak256(Buffer.from(name))
      // await this.serviceRegistryHelper!.getEntryHash(name as ContractNames)
    }

    return ''
  }

  async addRegistryEntries(addressesConfig: DeploymentConfig[]) {
    if (!this.serviceRegistryHelper) throw new Error('No service registry helper set')
    for (const configItem of addressesConfig) {
      if (configItem.serviceRegistryName) {
        const address =
          this.deployedSystem?.[configItem.name as DeployedSystemContracts]?.contract.address ||
          configItem.address
        await this.addRegistryEntry(configItem, address)
      }
    }
  }

  async addRegistryEntry(configItem: DeploymentConfig, address: string) {
    if (!this.serviceRegistryHelper) throw new Error('ServiceRegistryHelper not initialized')
    if (configItem.serviceRegistryName) {
      await this.serviceRegistryHelper.addEntry(configItem.serviceRegistryName, address)
      await this.postRegistryEntry(configItem, address)
    }
  }

  async instantiateContracts(addressesConfig: SystemConfigItem[]) {
    if (!this.signer) throw new Error('Signer not initialized')
    for (const configItem of addressesConfig) {
      this.log('INSTANTIATING ', configItem.name, configItem.address)
      const contractInstance = await this.ethers.getContractAt(configItem.name, configItem.address)

      this.deployedSystem[configItem.name] = {
        contract: contractInstance,
        config: configItem,
        hash: this.getRegistryEntryHash(configItem.serviceRegistryName || ''),
      }
      const isServiceRegistry = configItem.name === 'ServiceRegistry'
      !configItem.serviceRegistryName &&
        !isServiceRegistry &&
        this.log(
          'No Service Registry name for: ',
          configItem.name,
          configItem.serviceRegistryName || '',
        )

      if (configItem.name === 'ServiceRegistry') {
        this.serviceRegistryHelper = new ServiceRegistry(configItem.address, this.signer)
      }

      await this.postInstantiation(configItem, contractInstance)
    }
  }

  async promptBeforeDeployment() {
    console.log(
      '\x1b[33m[ WARN ]: You are deploying to a restricted network. Please make sure you know what you are doing.\x1b[0m',
    )
    const response = await prompts({
      type: 'text',
      name: 'value',
      message: `Please type "${this.network}" to continue`,
    })

    if (response.value !== this.network) {
      process.exit(1)
    }
  }

  async deployContracts(addressesConfig: SystemConfigItem[]) {
    if (!this.signer) throw new Error('Signer not initialized')
    if (this.isRestrictedNetwork) {
      await this.promptBeforeDeployment()
    }
    for (const configItem of addressesConfig) {
      let constructorParams: Array<string | number> = []

      if (configItem.constructorArgs && configItem.constructorArgs?.length !== 0) {
        constructorParams = configItem.constructorArgs.map((param: string | number) => {
          if (typeof param === 'string' && param.indexOf('address:') >= 0) {
            const contractName = (param as string).replace(
              'address:',
              '',
            ) as DeployedSystemContracts

            if (!this.deployedSystem[contractName]?.contract.address) {
              throw new Error(`Contract ${contractName} not deployed`)
            }

            return (this.deployedSystem[contractName] as ContractProps).contract.address
          }
          return param
        })
      }

      const contractInstance = await this.deployContract(
        this.ethers.getContractFactory(configItem.name as string, this.signer),
        constructorParams,
      )

      if (configItem.name === 'ServiceRegistry') {
        this.serviceRegistryHelper = new ServiceRegistry(contractInstance.address, this.signer)
      }

      this.deployedSystem[configItem.name] = {
        contract: contractInstance,
        config: configItem,
        hash: this.getRegistryEntryHash(configItem.serviceRegistryName || ''),
      }

      const isServiceRegistry = configItem.name === 'ServiceRegistry'
      !configItem.serviceRegistryName &&
        !isServiceRegistry &&
        this.log(
          'No Service Registry name for: ',
          configItem.name,
          configItem.serviceRegistryName || '',
        )

      if (configItem.history && configItem.address !== '') {
        configItem.history.push(configItem.address)
      }
      configItem.address = contractInstance.address

      await this.postDeployment(configItem, contractInstance, constructorParams)
    }
  }

  public async deployContract<F extends ContractFactory, C extends Contract>(
    _factory: F | Promise<F>,
    params: Parameters<F['deploy']>,
  ): Promise<C> {
    const factory = await _factory
    const deployment = await factory.deploy(...params, await this.getGasSettings())
    return (await deployment.deployed()) as C
  }

  public async getGasSettings() {
    if (this.hre.network.name !== Network.MAINNET) {
      return {}
    }

    const { suggestBaseFee } = await this.getGasPrice()
    const maxPriorityFeePerGas = new BigNumber(2).shiftedBy(9).toFixed(0)
    const maxFeePerGas = new BigNumber(suggestBaseFee)
      .shiftedBy(9)
      .plus(maxPriorityFeePerGas)
      .toFixed(0)
    return {
      maxFeePerGas: EthersBN.from(maxFeePerGas),
      maxPriorityFeePerGas: EthersBN.from(maxPriorityFeePerGas),
    }
  }

  public async getGasPrice(): Promise<EtherscanGasPrice['result']> {
    const cached = this._cache.get<EtherscanGasPrice['result']>('gasprice')
    if (cached) {
      return cached
    }

    const { data } = await axios.get<EtherscanGasPrice>('https://api.etherscan.io/api', {
      params: {
        module: 'gastracker',
        action: 'gasoracle',
        apikey: process.env.ETHERSCAN_API_KEY,
      },
    })
    this._cache.set('gasprice', data.result, 10)
    return data.result
  }

  async deployCore() {
    if (!this.config) throw new Error('No config set')
    await this.instantiateContracts(
      Object.values(this.config.mpa.core).filter(
        (item: SystemConfigItem) => item.address !== '' && !item.deploy,
      ),
    )
    await this.deployContracts(
      Object.values(this.config.mpa.core).filter((item: SystemConfigItem) => item.deploy),
    )
  }

  async deployActions() {
    if (!this.config) throw new Error('No config set')
    await this.instantiateContracts(
      Object.values(this.config.mpa.actions).filter(
        (item: SystemConfigItem) => item.address !== '' && !item.deploy,
      ),
    )
    await this.deployContracts(
      Object.values(this.config.mpa.actions).filter((item: SystemConfigItem) => item.deploy),
    )
  }

  async deployAll() {
    await this.deployCore()
    await this.deployActions()
  }

  async addCommonEntries() {
    if (!this.config) throw new Error('No config set')
    await this.addRegistryEntries(
      Object.values(this.config.common).filter(
        (item: DeploymentConfig) => item.address !== '' && item.serviceRegistryName,
      ),
    )
  }

  async addAaveEntries() {
    if (!this.config) throw new Error('No config set')
    await this.addRegistryEntries(
      Object.values(this.config.aave.v2 || {}).filter(
        (item: DeploymentConfig) => item.address !== '' && item.serviceRegistryName,
      ),
    )
    await this.addRegistryEntries(
      Object.values(this.config.aave.v3 || {}).filter(
        (item: DeploymentConfig) => item.address !== '' && item.serviceRegistryName,
      ),
    )
  }

  async addMakerEntries() {
    if (!this.config) throw new Error('No config set')
    await this.addRegistryEntries(
      Object.values(this.config.maker.common).filter(
        (item: DeploymentConfig) => item.address !== '' && item.serviceRegistryName,
      ),
    )
  }

  async addOperationEntries() {
    if (!this.signer) throw new Error('No signer set')
    if (!this.deployedSystem.OperationsRegistry) throw new Error('No OperationsRegistry deployed')
    const operationsRegistry = new OperationsRegistry(
      this.deployedSystem.OperationsRegistry.contract.address,
      this.signer,
    )

    let network = this.network
    if (this.forkedNetwork) {
      network = this.forkedNetwork
    }

    // AAVE V2
    await operationsRegistry.addOp(
      getAaveOpenV2OperationDefinition(network).name,
      getAaveOpenV2OperationDefinition(network).actions,
    )
    await operationsRegistry.addOp(
      getAaveCloseV2OperationDefinition(network).name,
      getAaveCloseV2OperationDefinition(network).actions,
    )
    await operationsRegistry.addOp(
      getAaveAdjustDownV2OperationDefinition(network).name,
      getAaveAdjustDownV2OperationDefinition(network).actions,
    )
    await operationsRegistry.addOp(
      getAaveAdjustUpV2OperationDefinition(network).name,
      getAaveAdjustUpV2OperationDefinition(network).actions,
    )
    await operationsRegistry.addOp(
      getAavePaybackWithdrawV2OperationDefinition(network).name,
      getAavePaybackWithdrawV2OperationDefinition(network).actions,
    )
    await operationsRegistry.addOp(
      getAaveDepositV2OperationDefinition(network).name,
      getAaveDepositV2OperationDefinition(network).actions,
    )
    await operationsRegistry.addOp(
      getAaveBorrowV2OperationDefinition(network).name,
      getAaveBorrowV2OperationDefinition(network).actions,
    )
    await operationsRegistry.addOp(
      getAaveDepositBorrowV2OperationDefinition(network).name,
      getAaveDepositBorrowV2OperationDefinition(network).actions,
    )

    // AAVE V3
    await operationsRegistry.addOp(
      getAaveOpenV3OperationDefinition(network).name,
      getAaveOpenV3OperationDefinition(network).actions,
    )
    await operationsRegistry.addOp(
      getAaveCloseV3OperationDefinition(network).name,
      getAaveCloseV3OperationDefinition(network).actions,
    )
    await operationsRegistry.addOp(
      getAaveAdjustDownV3OperationDefinition(network).name,
      getAaveAdjustDownV3OperationDefinition(network).actions,
    )
    await operationsRegistry.addOp(
      getAaveAdjustUpV3OperationDefinition(network).name,
      getAaveAdjustUpV3OperationDefinition(network).actions,
    )
    await operationsRegistry.addOp(
      getAavePaybackWithdrawV3OperationDefinition(network).name,
      getAavePaybackWithdrawV3OperationDefinition(network).actions,
    )
    await operationsRegistry.addOp(
      getAaveDepositBorrowV3OperationDefinition(network).name,
      getAaveDepositBorrowV3OperationDefinition(network).actions,
    )
    await operationsRegistry.addOp(
      getAaveDepositV3OperationDefinition(network).name,
      getAaveDepositV3OperationDefinition(network).actions,
    )
    await operationsRegistry.addOp(
      getAaveBorrowV3OperationDefinition(network).name,
      getAaveBorrowV3OperationDefinition(network).actions,
    )
  }

  async addAllEntries() {
    await this.addCommonEntries()
    await this.addAaveEntries()
    await this.addMakerEntries()
    await this.addOperationEntries()
  }

  // TODO unify resetNode and resetNodeToLatestBlock into one function
  async resetNode(blockNumber: number) {
    if (!this.provider) throw new Error('No provider set')
    this.log(`\x1b[90mResetting fork to block number: ${blockNumber}\x1b[0m`)
    await this.provider.send('hardhat_reset', [
      {
        forking: {
          jsonRpcUrl: this.rpcUrl,
          blockNumber,
        },
      },
    ])
  }

  async resetNodeToLatestBlock() {
    if (!this.provider) throw new Error('No provider set')
    await this.provider.send('hardhat_reset', [
      {
        forking: {
          jsonRpcUrl: this.rpcUrl,
        },
      },
    ])
  }

  getSystem(): System {
    if (!this.serviceRegistryHelper) throw new Error('No service registry helper set')
    if (!this.config) throw new Error('No config set')
    return {
      system: this.deployedSystem as DeployedSystem,
      registry: this.serviceRegistryHelper,
      config: this.config,
    }
  }
}<|MERGE_RESOLUTION|>--- conflicted
+++ resolved
@@ -245,11 +245,7 @@
     writeFile(
       `./../deploy-configurations/configs/${this.network}.conf.ts`,
       `import { loadContractNames } from '@deploy-configurations/constants'\nimport { SystemConfig } from '@deploy-configurations/types/deployment-config'\nimport { Network } from '@deploy-configurations/types/network'\n\nconst SERVICE_REGISTRY_NAMES = loadContractNames(${this.getNetworkEnumString(
-<<<<<<< HEAD
         this.network,
-=======
-        this.forkedNetwork,
->>>>>>> 27c5dd4d
       )})\n\nexport const config: SystemConfig = ${configString}`,
       (error: any) => {
         if (error) {
