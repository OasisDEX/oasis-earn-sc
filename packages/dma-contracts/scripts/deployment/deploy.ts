--- conflicted
+++ resolved
@@ -4,28 +4,6 @@
 // When running the script with `npx hardhat run <script>` you'll find the Hardhat
 // Runtime Environment's members available in the global scope.
 import {
-<<<<<<< HEAD
-  aaveAdjustDownV2OperationDefinition,
-  aaveAdjustDownV3OperationDefinition,
-  aaveAdjustUpV2OperationDefinition,
-  aaveAdjustUpV3OperationDefinition,
-  aaveBorrowV2OperationDefinition,
-  aaveBorrowV3OperationDefinition,
-  aaveCloseV2OperationDefinition,
-  aaveCloseV3OperationDefinition,
-  aaveDepositBorrowV2OperationDefinition,
-  aaveDepositBorrowV3OperationDefinition,
-  aaveDepositV2OperationDefinition,
-  aaveDepositV3OperationDefinition,
-  aaveOpenV2OperationDefinition,
-  aaveOpenV3OperationDefinition,
-  aavePaybackWithdrawV2OperationDefinition,
-  aavePaybackWithdrawV3OperationDefinition,
-  ajnaCloseToCollateralOperationDefinition,
-  ajnaCloseToQuoteOperationDefinition,
-  ajnaOpenOperationDefinition,
-=======
-  ajnaOpenOperationDefinition,
   getAaveAdjustDownV2OperationDefinition,
   getAaveAdjustDownV3OperationDefinition,
   getAaveAdjustUpV2OperationDefinition,
@@ -42,7 +20,9 @@
   getAaveOpenV3OperationDefinition,
   getAavePaybackWithdrawV2OperationDefinition,
   getAavePaybackWithdrawV3OperationDefinition,
->>>>>>> 318b1814
+  getAjnaCloseToCollateralOperationDefinition,
+  getAjnaCloseToQuoteOperationDefinition,
+  getAjnaOpenOperationDefinition,
 } from '@deploy-configurations/operation-definitions'
 import {
   ContractProps,
@@ -703,24 +683,18 @@
 
     // AJNA
     await operationsRegistry.addOp(
-      ajnaOpenOperationDefinition.name,
-      ajnaOpenOperationDefinition.actions,
-    )
-
-    // AJNA
-    await operationsRegistry.addOp(
-      ajnaOpenOperationDefinition.name,
-      ajnaOpenOperationDefinition.actions,
-    )
-
-    await operationsRegistry.addOp(
-      ajnaCloseToQuoteOperationDefinition.name,
-      ajnaCloseToQuoteOperationDefinition.actions,
-    )
-
-    await operationsRegistry.addOp(
-      ajnaCloseToCollateralOperationDefinition.name,
-      ajnaCloseToCollateralOperationDefinition.actions,
+      getAjnaOpenOperationDefinition(network).name,
+      getAjnaOpenOperationDefinition(network).actions,
+    )
+
+    await operationsRegistry.addOp(
+      getAjnaCloseToQuoteOperationDefinition(network).name,
+      getAjnaCloseToQuoteOperationDefinition(network).actions,
+    )
+
+    await operationsRegistry.addOp(
+      getAjnaCloseToCollateralOperationDefinition(network).name,
+      getAjnaCloseToCollateralOperationDefinition(network).actions,
     )
   }
 
