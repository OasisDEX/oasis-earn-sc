--- conflicted
+++ resolved
@@ -4,25 +4,6 @@
 // When running the script with `npx hardhat run <script>` you'll find the Hardhat
 // Runtime Environment's members available in the global scope.
 import {
-<<<<<<< HEAD
-  aaveAdjustDownV2OperationDefinition,
-  aaveAdjustDownV3OperationDefinition,
-  aaveAdjustUpV2OperationDefinition,
-  aaveAdjustUpV3OperationDefinition,
-  aaveBorrowV2OperationDefinition,
-  aaveBorrowV3OperationDefinition,
-  aaveCloseV2OperationDefinition,
-  aaveCloseV3OperationDefinition,
-  aaveDepositBorrowV2OperationDefinition,
-  aaveDepositBorrowV3OperationDefinition,
-  aaveDepositV2OperationDefinition,
-  aaveDepositV3OperationDefinition,
-  aaveOpenV2OperationDefinition,
-  aaveOpenV3OperationDefinition,
-  aavePaybackWithdrawV2OperationDefinition,
-  aavePaybackWithdrawV3OperationDefinition,
-  ajnaOpenOperationDefinition,
-=======
   ajnaOpenOperationDefinition,
   getAaveAdjustDownV2OperationDefinition,
   getAaveAdjustDownV3OperationDefinition,
@@ -40,7 +21,6 @@
   getAaveOpenV3OperationDefinition,
   getAavePaybackWithdrawV2OperationDefinition,
   getAavePaybackWithdrawV3OperationDefinition,
->>>>>>> ce218b33
 } from '@deploy-configurations/operation-definitions'
 import {
   ContractProps,
@@ -704,12 +684,6 @@
       ajnaOpenOperationDefinition.name,
       ajnaOpenOperationDefinition.actions,
     )
-
-    // AJNA
-    await operationsRegistry.addOp(
-      ajnaOpenOperationDefinition.name,
-      ajnaOpenOperationDefinition.actions,
-    )
   }
 
   async addAllEntries() {
