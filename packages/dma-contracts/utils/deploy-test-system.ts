import { loadContractNames } from '@deploy-configurations/constants'
import type { System } from '@deploy-configurations/types/deployed-system'
import { Network } from '@deploy-configurations/types/network'
import { OperationsRegistry as OperationRegistryWrapper } from '@deploy-configurations/utils/wrappers'
import { showConsoleLogs } from '@dma-common/test-utils/console'
import { getOrCreateProxy } from '@dma-common/utils/proxy'
import { DeploymentSystem } from '@dma-contracts/scripts/deployment/deploy'
import {
  AccountFactory,
  AccountGuard,
  AccountImplementation,
  DSProxy,
  FakeDAI,
  FakeUSDC,
  FakeUSDT,
  FakeWBTC,
  FakeWETH,
  FakeWSTETH,
} from '@dma-contracts/typechain'
import { SignerWithAddress } from '@nomiclabs/hardhat-ethers/signers'
import { ContractReceipt, utils } from 'ethers'
import { EventFragment } from 'ethers/lib/utils'
import { HardhatRuntimeEnvironment } from 'hardhat/types'

export type TestHelpers = {
  userProxy: DSProxy
  userDPMProxy: AccountImplementation
  fakeWETH: FakeWETH
  fakeDAI: FakeDAI
  fakeUSDT: FakeUSDT
  fakeWBTC: FakeWBTC
  fakeWSTETH: FakeWSTETH
  fakeUSDC: FakeUSDC
  user: SignerWithAddress
}

export type TestDeploymentSystem = {
  deployment: System
  helpers: TestHelpers
  extraDeployment?: any
}

export type PostDeploymentFunction = (
  hre: HardhatRuntimeEnvironment,
  ds: DeploymentSystem,
  helpers: TestHelpers,
  extraDeployment: any,
  useFallbackSwap: boolean,
) => Promise<any>

export const DefaultPostDeploymentFunctions = [
  postDeploymentTestOperations,
  postDeploymentMockExchange,
  postDeploymentSystemOverrides,
]

export function getEvents(
  hre: HardhatRuntimeEnvironment,
  receipt: ContractReceipt,
  eventAbi: EventFragment,
) {
  const iface = new hre.ethers.utils.Interface([eventAbi])
  const filteredEvents = receipt.logs?.filter(
    ({ topics }) => topics[0] === iface.getEventTopic(eventAbi.name),
  )
  return (
    filteredEvents?.map(x => ({
      ...iface.parseLog(x),
      topics: x.topics,
      data: x.data,
      address: x.address,
    })) || []
  )
}

export async function deployAccountFactoryAndGuard(
  hre: HardhatRuntimeEnvironment,
  ds: DeploymentSystem,
): Promise<{
  dpmGuardContract: AccountGuard
  dpmFactory: AccountFactory
}> {
  const dpmGuardContract = (await ds.deployContractByName('AccountGuard', [])) as AccountGuard
  const dpmFactory = (await ds.deployContractByName('AccountFactory', [
    dpmGuardContract.address,
  ])) as AccountFactory

  return { dpmGuardContract, dpmFactory }
}

export async function newDPMProxy(
  hre: HardhatRuntimeEnvironment,
  dmpFactory: AccountFactory,
  userAddress: string,
): Promise<AccountImplementation> {
  const accountTx = await dmpFactory['createAccount(address)'](userAddress)
  const factoryReceipt = await accountTx.wait()
  const [AccountCreatedEvent] = getEvents(
    hre,
    factoryReceipt,
    dmpFactory.interface.getEvent('AccountCreated'),
  )
  const proxyAddress = AccountCreatedEvent.args.proxy.toString()

  return (await hre.ethers.getContractAt(
    'AccountImplementation',
    proxyAddress,
  )) as AccountImplementation
}

export async function deployTestSystem(
  hre: HardhatRuntimeEnvironment,
  postDeploymentFunctions: PostDeploymentFunction[] = DefaultPostDeploymentFunctions,
  showLogs = false,
  useFallbackSwap = true,
): Promise<TestDeploymentSystem> {
  showConsoleLogs(showLogs)

  const ethers = hre.ethers
  const provider = ethers.provider
  const signer = provider.getSigner()
  const signerAddress = await signer.getAddress()

  console.log('-----------------------------')
  console.log('    Deployment System')
  console.log('-----------------------------')
  console.log(`Deployer Address: ${signerAddress}`)
  console.log(`Using Fallback Swap: ${useFallbackSwap}`)
  console.log('-----------------------------')

  const ds = new DeploymentSystem(hre)
  await ds.init()
  await ds.loadConfig('test.conf')
  await ds.deployAll()

  const helpers = await deployTestHelpers(hre, ds)

  let extraDeployment: any = {}

<<<<<<< HEAD
  await postDeploymentFunctions.forEach(async postDeploymentFunction => {
    extraDeployment = await postDeploymentFunction(hre, ds, helpers, extraDeployment)
=======
  postDeploymentFunctions.forEach(async postDeploymentFunction => {
    extraDeployment = await postDeploymentFunction(
      hre,
      ds,
      helpers,
      extraDeployment,
      useFallbackSwap,
    )
>>>>>>> 4d81fe53
  })

  await ds.addAllEntries()

  showConsoleLogs(true)

  return {
    deployment: ds.getSystem(),
    helpers,
    extraDeployment,
  }
}

async function deployTestHelpers(
  hre: HardhatRuntimeEnvironment,
  ds: DeploymentSystem,
): Promise<TestHelpers> {
  // Fake WETH
  const fakeWETH = (await ds.deployContractByName('FakeWETH', [])) as FakeWETH

  // Fake DAI
  const fakeDAI = (await ds.deployContractByName('FakeDAI', [])) as FakeDAI

  // Fake USDT
  const fakeUSDT = (await ds.deployContractByName('FakeUSDT', [])) as FakeUSDT

  // Fake WBTC
  const fakeWBTC = (await ds.deployContractByName('FakeWBTC', [])) as FakeWBTC

  // Fake WSTETH
  const fakeWSTETH = (await ds.deployContractByName('FakeWSTETH', [])) as FakeWSTETH

  // Fake USDC
  const fakeUSDC = (await ds.deployContractByName('FakeUSDC', [])) as FakeUSDC

  // User DS Proxy
  const userProxy: DSProxy = (await getOrCreateProxy(
    ds.getSystem().system.DSProxyRegistry.contract,
    ds.signer,
  )) as DSProxy

  // User DPM Proxy
  const { dpmGuardContract, dpmFactory } = await deployAccountFactoryAndGuard(hre, ds)

  await dpmGuardContract.setWhitelist(
    ds.getSystem().system.OperationExecutor.contract.address,
    true,
  )
  const user = (await hre.ethers.getSigners())[1]
  const userDPMProxy = await newDPMProxy(hre, dpmFactory, user.address)

  return {
    userProxy,
    userDPMProxy,
    fakeWETH,
    fakeDAI,
    fakeUSDT,
    fakeWBTC,
    fakeWSTETH,
    fakeUSDC,
    user,
  }
}

async function postDeploymentTestOperations(
  hre: HardhatRuntimeEnvironment,
  ds: DeploymentSystem,
  helpers: TestHelpers, // eslint-disable-line @typescript-eslint/no-unused-vars
  extraDeployment: any, // eslint-disable-line @typescript-eslint/no-unused-vars
  useFallbackSwap: boolean, // eslint-disable-line @typescript-eslint/no-unused-vars
): Promise<any> {
  const testDeploymentSystem = ds.getSystem()
  const signer = hre.ethers.provider.getSigner()

  const SERVICE_REGISTRY_NAMES = loadContractNames(Network.TEST)

  // Test Operation
  const operationsRegistry = new OperationRegistryWrapper(
    testDeploymentSystem.system.OperationsRegistry.contract.address,
    signer,
  )

  const Action1Hash = utils.keccak256(utils.toUtf8Bytes(SERVICE_REGISTRY_NAMES.test.DUMMY_ACTION))
  const Action2Hash = utils.keccak256(
    utils.toUtf8Bytes(SERVICE_REGISTRY_NAMES.test.DUMMY_OPTIONAL_ACTION),
  )
  const Action3Hash = utils.keccak256(utils.toUtf8Bytes(SERVICE_REGISTRY_NAMES.test.DUMMY_ACTION))

  await operationsRegistry.addOp('TEST_OPERATION_1', [
    { hash: Action1Hash },
    { hash: Action2Hash },
    { hash: Action3Hash },
  ])

  await operationsRegistry.addOp('ALL_OPTIONAL_OPERATION', [
    { hash: Action1Hash, optional: true },
    { hash: Action2Hash, optional: true },
    { hash: Action3Hash, optional: true },
  ])
}

async function postDeploymentMockExchange(
  hre: HardhatRuntimeEnvironment,
  ds: DeploymentSystem,
  helpers: TestHelpers,
  extraDeployment: any, // eslint-disable-line @typescript-eslint/no-unused-vars
  useFallbackSwap: boolean, // eslint-disable-line @typescript-eslint/no-unused-vars
): Promise<any> {
  const testDeploymentSystem = ds.getSystem()

  const mockExchange = testDeploymentSystem.system.MockExchange.contract

  // Mint fake tokens for the mock exchange
  await helpers.fakeWETH.mint(mockExchange.address, utils.parseEther('1000000000'))
  await helpers.fakeDAI.mint(mockExchange.address, utils.parseEther('1000000000'))
  await helpers.fakeUSDT.mint(mockExchange.address, utils.parseUnits('1000000000', 6))
  await helpers.fakeWBTC.mint(mockExchange.address, utils.parseUnits('1000000000', 8))
  await helpers.fakeWSTETH.mint(mockExchange.address, utils.parseEther('1000000000'))
  await helpers.fakeUSDC.mint(mockExchange.address, utils.parseUnits('1000000000', 6))

  // Set sensible price for DAI and WETH
  await mockExchange.setPrice(helpers.fakeWETH.address, utils.parseEther('1800'))
  await mockExchange.setPrice(helpers.fakeDAI.address, utils.parseEther('1'))
  await mockExchange.setPrice(helpers.fakeUSDT.address, utils.parseEther('1'))
  await mockExchange.setPrice(helpers.fakeWBTC.address, utils.parseEther('31000'))
  await mockExchange.setPrice(helpers.fakeWSTETH.address, utils.parseEther('1800'))
  await mockExchange.setPrice(helpers.fakeUSDC.address, utils.parseEther('1'))
}

async function postDeploymentSystemOverrides(
  hre: HardhatRuntimeEnvironment,
  ds: DeploymentSystem,
  helpers: TestHelpers, // eslint-disable-line @typescript-eslint/no-unused-vars
  extraDeployment: any, // eslint-disable-line @typescript-eslint/no-unused-vars
  useFallbackSwap: boolean,
): Promise<any> {
  const SERVICE_REGISTRY_NAMES = loadContractNames(Network.TEST)

  // Override OneInchAggregator with the MockExchange
  if (useFallbackSwap) {
    const mockExchangeAddress = ds.getSystem().system.MockExchange.contract.address
    ds.addConfigOverrides({
      common: {
        OneInchAggregator: {
          name: 'OneInchAggregator',
          address: mockExchangeAddress,
          serviceRegistryName: SERVICE_REGISTRY_NAMES.common.ONE_INCH_AGGREGATOR,
        },
      },
    })
  }
}<|MERGE_RESOLUTION|>--- conflicted
+++ resolved
@@ -137,11 +137,7 @@
 
   let extraDeployment: any = {}
 
-<<<<<<< HEAD
   await postDeploymentFunctions.forEach(async postDeploymentFunction => {
-    extraDeployment = await postDeploymentFunction(hre, ds, helpers, extraDeployment)
-=======
-  postDeploymentFunctions.forEach(async postDeploymentFunction => {
     extraDeployment = await postDeploymentFunction(
       hre,
       ds,
@@ -149,7 +145,6 @@
       extraDeployment,
       useFallbackSwap,
     )
->>>>>>> 4d81fe53
   })
 
   await ds.addAllEntries()
