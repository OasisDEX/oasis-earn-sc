import { DeployedSystem } from '@deploy-configurations/types/deployed-system'
import { Network } from '@deploy-configurations/types/network'
import { RuntimeConfig } from '@dma-common/types/common'
import { testBlockNumber } from '@dma-contracts/test/config'
import { restoreSnapshot, TestDeploymentSystem, TestHelpers } from '@dma-contracts/utils'
import { getEvents } from '@dma-contracts/utils/deploy-test-system'
import { Contract } from '@ethersproject/contracts'
import { JsonRpcProvider } from '@ethersproject/providers'
import {
  MarketSupplyConfig,
  MockOraclesConfig,
  MorphoMarketsConfig,
  MorphoSystem,
  OraclesDeployment,
} from '@morpho-blue'
import { SignerWithAddress } from '@nomiclabs/hardhat-ethers/signers'
import { AccountImplementation } from '@typechain'
import { expect } from 'chai'
import { Signer } from 'ethers'
import hre from 'hardhat'

import { deployTestMorphoBlueSystem } from './utils'
import { expectMarketStatus, expectPosition } from './utils/morpho.direct.utils'
import {
  opMorphoBlueBorrow,
  opMorphoBlueDeposit,
  opMorphoBlueDepositBorrow,
  opMorphoBlueOpenDepositBorrow,
  opMorphoBluePaybackWithdraw,
} from './utils/morpho.operations.borrow.utils'

describe('Borrow Operations | MorphoBlue | Integration', async () => {
  /* eslint-disable @typescript-eslint/no-unused-vars */
  let provider: JsonRpcProvider
  let owner: Signer
  let ownerAddress: string
  let user: SignerWithAddress
  let config: RuntimeConfig
  let system: DeployedSystem
  let helpers: TestHelpers

  let WETH: Contract
  let DAI: Contract
  let USDT: Contract
  let WBTC: Contract
  let USDC: Contract
  let WSTETH: Contract

  let testSystem: TestDeploymentSystem
  let marketsConfig: MorphoMarketsConfig
  let oraclesConfig: MockOraclesConfig
  let oraclesDeployment: OraclesDeployment
  let morphoSystem: MorphoSystem
  let supplyConfig: MarketSupplyConfig
  let userDPMProxy: AccountImplementation
  let network: Network
  /* eslint-enable @typescript-eslint/no-unused-vars */

  beforeEach(async () => {
    const { snapshot } = await restoreSnapshot(
      {
        hre,
        blockNumber: testBlockNumber,
      },
      [deployTestMorphoBlueSystem],
    )

    provider = snapshot.config.provider
    owner = snapshot.config.signer
    ownerAddress = snapshot.config.address
    config = snapshot.config
    testSystem = snapshot.testSystem
    system = snapshot.testSystem.deployment.system
    helpers = snapshot.testSystem.helpers
    marketsConfig = snapshot.testSystem.extraDeployment.marketsConfig
    oraclesConfig = snapshot.testSystem.extraDeployment.oraclesConfig
    oraclesDeployment = snapshot.testSystem.extraDeployment.oraclesDeployment
    morphoSystem = snapshot.testSystem.extraDeployment.system
    supplyConfig = snapshot.testSystem.extraDeployment.supplyConfig
    userDPMProxy = snapshot.testSystem.helpers.userDPMProxy
    network = hre.network.name as Network

    WETH = helpers.fakeWETH.connect(owner)
    DAI = helpers.fakeDAI.connect(owner)
    USDT = helpers.fakeUSDT.connect(owner)
    WBTC = helpers.fakeWBTC.connect(owner)
    USDC = helpers.fakeUSDC.connect(owner)
    WSTETH = helpers.fakeWSTETH.connect(owner)

    user = helpers.user

    await WETH.connect(user).deposit({ value: hre.ethers.utils.parseUnits('1000000') })
    await DAI.mint(user.address, hre.ethers.utils.parseUnits('100000000'))
    await USDT.mint(user.address, hre.ethers.utils.parseUnits('100000000', 6))
    await WBTC.mint(user.address, hre.ethers.utils.parseUnits('100000000', 8))
    await USDC.mint(user.address, hre.ethers.utils.parseUnits('100000000', 6))
    await WSTETH.mint(user.address, hre.ethers.utils.parseUnits('100000000'))

    // Make user the default signer
    morphoSystem.morpho = morphoSystem.morpho.connect(user)

    // Disable the interest rate model by default
    await morphoSystem.irm.setForcedRate(0)
    await morphoSystem.irm.setForcedRateEnabled(true)
  })

  it('should be able to deposit', async () => {
    for (const market of morphoSystem.marketsInfo) {
      const { success, collateralBalanceBefore, collateralBalanceAfter, collateralAmount } =
        await opMorphoBlueDeposit(testSystem, market, user)

      expect(success).to.be.true

      expect(collateralAmount).to.be.gt(0)
      expect(collateralBalanceBefore).to.be.gte(collateralAmount)
      expect(collateralBalanceAfter).to.be.equal(collateralBalanceBefore.sub(collateralAmount))

      // Check the position
      await expectPosition(morphoSystem, market, userDPMProxy.address, collateralAmount, 0, 0)

      // Check the market
      const marketStatus = await morphoSystem.morpho.market(market.id)
      const totalSupplyAssets = supplyConfig[market.loanToken]

      await expectMarketStatus(
        morphoSystem,
        market,
        totalSupplyAssets,
        marketStatus.totalSupplyShares,
        0,
        0,
        0,
      )
    }
  })

  it('should be able to borrow', async () => {
    for (const market of morphoSystem.marketsInfo) {
      // First supply enough collateral
      const { success: successDeposit, collateralAmount } = await opMorphoBlueDeposit(
        testSystem,
        market,
        user,
      )
      expect(successDeposit).to.be.true

      const {
        success: successBorrow,
        loanTokenBalanceBefore,
        loanTokenBalanceAfter,
        borrowAmount,
        borrowShares,
      } = await opMorphoBlueBorrow(testSystem, market, user)

      expect(successBorrow).to.be.true
      expect(borrowAmount).to.be.gt(0)
      expect(loanTokenBalanceAfter).to.be.equal(loanTokenBalanceBefore.add(borrowAmount))

      // Check the position
      await expectPosition(
        morphoSystem,
        market,
        userDPMProxy.address,
        collateralAmount,
        0,
        borrowShares,
      )

      // Check the market
      const marketStatus = await morphoSystem.morpho.market(market.id)
      const totalSupplyAssets = supplyConfig[market.loanToken]

      await expectMarketStatus(
        morphoSystem,
        market,
        totalSupplyAssets,
        marketStatus.totalSupplyShares,
        borrowAmount,
        borrowShares,
        0,
      )
    }
  })

  it('should be able to deposit + borrow (single op)', async () => {
    for (const market of morphoSystem.marketsInfo) {
      const {
        success,
        collateralBalanceBefore,
        collateralBalanceAfter,
        collateralAmount,
        loanTokenBalanceBefore,
        loanTokenBalanceAfter,
        borrowAmount,
        borrowShares,
      } = await opMorphoBlueDepositBorrow(testSystem, market, user)

      expect(success).to.be.true
      expect(borrowAmount).to.be.gt(0)

      expect(collateralAmount).to.be.gt(0)
      expect(collateralBalanceBefore).to.be.gte(collateralAmount)
      expect(collateralBalanceAfter).to.be.equal(collateralBalanceBefore.sub(collateralAmount))

      expect(loanTokenBalanceAfter).to.be.equal(loanTokenBalanceBefore.add(borrowAmount))

      const marketStatus = await morphoSystem.morpho.market(market.id)
      const totalSupplyAssets = supplyConfig[market.loanToken]

      await expectMarketStatus(
        morphoSystem,
        market,
        totalSupplyAssets,
        marketStatus.totalSupplyShares,
        borrowAmount,
        borrowShares,
        0,
      )

      await expectPosition(
        morphoSystem,
        market,
        userDPMProxy.address,
        collateralAmount,
        0,
        borrowShares,
      )
    }
  })

  it('should be able to open + deposit + borrow (single op)', async () => {
    for (const market of morphoSystem.marketsInfo) {
      const positionType = 'Borrow'
      const {
        success,
        receipt,
        collateralBalanceBefore,
        collateralBalanceAfter,
        collateralAmount,
        loanTokenBalanceBefore,
        loanTokenBalanceAfter,
        borrowAmount,
        borrowShares,
      } = await opMorphoBlueOpenDepositBorrow(testSystem, market, user, positionType)

      expect(success).to.be.true

      const [createPositionEvent] = getEvents(
        hre,
        receipt,
        system.PositionCreated.contract.interface.getEvent('CreatePosition'),
      )

      const collateralToken = morphoSystem.tokensDeployment[market.collateralToken].contract.address
      const loanToken = morphoSystem.tokensDeployment[market.loanToken].contract.address

      expect(createPositionEvent.args.proxyAddress).to.be.equal(userDPMProxy.address)
      expect(createPositionEvent.args.protocol).to.be.equal('MorphoBlue')
      expect(createPositionEvent.args.positionType).to.be.equal(positionType)
      expect(createPositionEvent.args.collateralToken).to.be.equal(collateralToken)
      expect(createPositionEvent.args.debtToken).to.be.equal(loanToken)

      expect(borrowAmount).to.be.gt(0)

      expect(collateralAmount).to.be.gt(0)
      expect(collateralBalanceBefore).to.be.gte(collateralAmount)
      expect(collateralBalanceAfter).to.be.equal(collateralBalanceBefore.sub(collateralAmount))

      expect(loanTokenBalanceAfter).to.be.equal(loanTokenBalanceBefore.add(borrowAmount))

      const marketStatus = await morphoSystem.morpho.market(market.id)
      const totalSupplyAssets = supplyConfig[market.loanToken]

      await expectMarketStatus(
        morphoSystem,
        market,
        totalSupplyAssets,
        marketStatus.totalSupplyShares,
        borrowAmount,
        borrowShares,
        0,
      )

      await expectPosition(
        morphoSystem,
        market,
        userDPMProxy.address,
        collateralAmount,
        0,
        borrowShares,
      )
    }
  })

  it.only('should be able to payback + withdraw (with loan token)', async () => {
    for (const market of morphoSystem.marketsInfo) {
      const ethBalanceBeforeAlll = await user.getBalance()
      const {
        success: successDepositBorrow,
        collateralAmount,
        borrowAmount,
      } = await opMorphoBlueDepositBorrow(testSystem, market, user)

      expect(successDepositBorrow).to.be.true

      const {
        success: successPaybackWithdraw,
        collateralBalanceBefore,
        collateralBalanceAfter,
        loanTokenBalanceBefore,
        loanTokenBalanceAfter,
<<<<<<< HEAD
        receipt,
        userEthBalanceBefore,
        userEthBalanceAfter,
=======
        userEthBalanceBefore,
        userEthBalanceAfter,
        receipt,
>>>>>>> 2d4235a8
      } = await opMorphoBluePaybackWithdraw(
        testSystem,
        market,
        user,
        borrowAmount,
        collateralAmount,
      )

      expect(successPaybackWithdraw).to.be.true

<<<<<<< HEAD
      const gas = receipt.gasUsed.mul(receipt.effectiveGasPrice)

      console.log(`
        loanToken: ${market.loanToken}
        collateralToken: ${market.collateralToken}
        
        receipt.gasUsed: ${receipt.gasUsed}
        userEthBalanceBefore: ${userEthBalanceBefore.toString()}
        userEthBalanceAfter: ${userEthBalanceAfter.toString()}
        after and gass ${userEthBalanceAfter.add(receipt.gasUsed).toString()}

        diff eth ${userEthBalanceAfter.sub(userEthBalanceBefore).toString()}
        diff collateral ${collateralBalanceAfter.sub(collateralBalanceBefore).toString()}

        ethBalanceBeforeAlll ${ethBalanceBeforeAlll.toString()}
        after plus gas ${userEthBalanceAfter.add(gas).toString()}
        before ${userEthBalanceBefore.toString()}
        diff ${userEthBalanceAfter.add(gas).sub(userEthBalanceBefore).toString()}

        gass ${gas.toString()}
        diff ${userEthBalanceAfter.sub(userEthBalanceBefore).toString()}
        diff2 ${userEthBalanceAfter.sub(userEthBalanceBefore.sub(receipt.gasUsed.mul(receipt.effectiveGasPrice))).toString()}
        collateralAmount: ${collateralAmount.toString()}
      `)

      if (market.collateralToken === "WETH") {
        console.log("TESWT")
        expect(collateralBalanceAfter).to.be.equal(collateralBalanceBefore)
        expect(userEthBalanceAfter).to.be.equal(userEthBalanceBefore.add(collateralAmount).sub(receipt.gasUsed.mul(receipt.effectiveGasPrice)))
      } else {
        expect(collateralBalanceAfter).to.be.equal(collateralBalanceBefore.add(collateralAmount))
        expect(loanTokenBalanceAfter).to.be.equal(loanTokenBalanceBefore.sub(borrowAmount))
        console.log("_____________________")
      }
=======
      if (market.collateralToken === 'WETH') {
        expect(userEthBalanceAfter).to.be.equal(
          userEthBalanceBefore
            .add(collateralAmount)
            .sub(receipt.gasUsed.mul(receipt.effectiveGasPrice)),
        )
      } else {
        expect(collateralBalanceAfter).to.be.equal(collateralBalanceBefore.add(collateralAmount))
      }

      expect(loanTokenBalanceAfter).to.be.equal(loanTokenBalanceBefore.sub(borrowAmount))
>>>>>>> 2d4235a8
    }
  })
})<|MERGE_RESOLUTION|>--- conflicted
+++ resolved
@@ -309,15 +309,9 @@
         collateralBalanceAfter,
         loanTokenBalanceBefore,
         loanTokenBalanceAfter,
-<<<<<<< HEAD
         receipt,
         userEthBalanceBefore,
         userEthBalanceAfter,
-=======
-        userEthBalanceBefore,
-        userEthBalanceAfter,
-        receipt,
->>>>>>> 2d4235a8
       } = await opMorphoBluePaybackWithdraw(
         testSystem,
         market,
@@ -328,42 +322,6 @@
 
       expect(successPaybackWithdraw).to.be.true
 
-<<<<<<< HEAD
-      const gas = receipt.gasUsed.mul(receipt.effectiveGasPrice)
-
-      console.log(`
-        loanToken: ${market.loanToken}
-        collateralToken: ${market.collateralToken}
-        
-        receipt.gasUsed: ${receipt.gasUsed}
-        userEthBalanceBefore: ${userEthBalanceBefore.toString()}
-        userEthBalanceAfter: ${userEthBalanceAfter.toString()}
-        after and gass ${userEthBalanceAfter.add(receipt.gasUsed).toString()}
-
-        diff eth ${userEthBalanceAfter.sub(userEthBalanceBefore).toString()}
-        diff collateral ${collateralBalanceAfter.sub(collateralBalanceBefore).toString()}
-
-        ethBalanceBeforeAlll ${ethBalanceBeforeAlll.toString()}
-        after plus gas ${userEthBalanceAfter.add(gas).toString()}
-        before ${userEthBalanceBefore.toString()}
-        diff ${userEthBalanceAfter.add(gas).sub(userEthBalanceBefore).toString()}
-
-        gass ${gas.toString()}
-        diff ${userEthBalanceAfter.sub(userEthBalanceBefore).toString()}
-        diff2 ${userEthBalanceAfter.sub(userEthBalanceBefore.sub(receipt.gasUsed.mul(receipt.effectiveGasPrice))).toString()}
-        collateralAmount: ${collateralAmount.toString()}
-      `)
-
-      if (market.collateralToken === "WETH") {
-        console.log("TESWT")
-        expect(collateralBalanceAfter).to.be.equal(collateralBalanceBefore)
-        expect(userEthBalanceAfter).to.be.equal(userEthBalanceBefore.add(collateralAmount).sub(receipt.gasUsed.mul(receipt.effectiveGasPrice)))
-      } else {
-        expect(collateralBalanceAfter).to.be.equal(collateralBalanceBefore.add(collateralAmount))
-        expect(loanTokenBalanceAfter).to.be.equal(loanTokenBalanceBefore.sub(borrowAmount))
-        console.log("_____________________")
-      }
-=======
       if (market.collateralToken === 'WETH') {
         expect(userEthBalanceAfter).to.be.equal(
           userEthBalanceBefore
@@ -375,7 +333,6 @@
       }
 
       expect(loanTokenBalanceAfter).to.be.equal(loanTokenBalanceBefore.sub(borrowAmount))
->>>>>>> 2d4235a8
     }
   })
 })