--- conflicted
+++ resolved
@@ -1,8 +1,3 @@
-<<<<<<< HEAD
-=======
-import { executeThroughProxy } from '@dma-common/utils/execute'
-import { mainnetAddresses } from '@dma-contracts/test/addresses'
->>>>>>> ec37fb46
 import {
   getSupportedStrategies,
   SystemWithAavePositions,
@@ -15,24 +10,20 @@
 } from '@dma-contracts/test/fixtures/system/system-with-aave-v3-positions'
 import { TokenDetails } from '@dma-contracts/test/fixtures/types/position-details'
 import { SystemWithAAVEV3Positions } from '@dma-contracts/test/fixtures/types/system-with-aave-positions'
+import { PositionType } from '@dma-library/types'
 import AAVELendingPoolABI from '@oasisdex/abis/external/protocols/aave/v2/lendingPool.json'
 import aavePriceOracleABI from '@oasisdex/abis/external/protocols/aave/v2/priceOracle.json'
 import AAVEDataProviderABI from '@oasisdex/abis/external/protocols/aave/v2/protocolDataProvider.json'
 import { ADDRESSES } from '@oasisdex/addresses'
 import { ONE } from '@oasisdex/dma-common/constants'
-<<<<<<< HEAD
-import { expect } from '@oasisdex/dma-common/test-utils'
-import { addressesByNetwork } from '@oasisdex/dma-common/test-utils/addresses'
-import { DeployedSystemInfo } from '@oasisdex/dma-common/test-utils/deploy-system'
-=======
-import { DeployedSystemInfo, expect } from '@oasisdex/dma-common/test-utils'
->>>>>>> ec37fb46
+import { addressesByNetwork, expect } from '@oasisdex/dma-common/test-utils'
 import { RuntimeConfig, Unbox } from '@oasisdex/dma-common/types/common'
 import { amountFromWei, balanceOf } from '@oasisdex/dma-common/utils/common'
+import { executeThroughProxy } from '@oasisdex/dma-common/utils/execute'
 import { oneInchCallMock } from '@oasisdex/dma-common/utils/swap'
+import { DeployedSystem } from '@oasisdex/dma-deployments/types/deployed-system'
 import { Network } from '@oasisdex/dma-deployments/types/network'
 import { AAVETokens, strategies } from '@oasisdex/dma-library'
-import { PositionType } from '@oasisdex/dma-library/src/types'
 import { acceptedFeeToken } from '@oasisdex/dma-library/src/utils/swap'
 import { IPosition, IRiskRatio, RiskRatio } from '@oasisdex/domain'
 import BigNumber from 'bignumber.js'
@@ -75,11 +66,11 @@
       slippage: BigNumber
       positionType: PositionType
       config: RuntimeConfig
-      system: DeployedSystemInfo
+      system: DeployedSystem
     }) {
       const addresses = {
         ...mainnetAddresses,
-        operationExecutor: system.common.operationExecutor.address,
+        operationExecutor: system.OperationExecutor.contract.address,
       }
       const tokenAddresses: Record<AAVETokens, string> = {
         WETH: mainnetAddresses.WETH,
@@ -155,8 +146,8 @@
       const [txStatus, tx] = await executeThroughProxy(
         proxy,
         {
-          address: system.common.operationExecutor.address,
-          calldata: system.common.operationExecutor.interface.encodeFunctionData('executeOp', [
+          address: system.OperationExecutor.contract.address,
+          calldata: system.OperationExecutor.contract.interface.encodeFunctionData('executeOp', [
             strategy.transaction.calls,
             strategy.transaction.operationName,
           ]),
@@ -473,11 +464,11 @@
       slippage: BigNumber
       positionType: PositionType
       config: RuntimeConfig
-      system: DeployedSystemInfo
+      system: DeployedSystem
     }) {
       const addresses = {
         ...mainnetAddresses,
-        operationExecutor: system.common.operationExecutor.address,
+        operationExecutor: system.OperationExecutor.contract.address,
       }
       const tokenAddresses: Record<AAVETokens, string> = {
         WETH: mainnetAddresses.WETH,
@@ -552,8 +543,8 @@
       const [txStatus, tx] = await executeThroughProxy(
         proxy,
         {
-          address: system.common.operationExecutor.address,
-          calldata: system.common.operationExecutor.interface.encodeFunctionData('executeOp', [
+          address: system.OperationExecutor.contract.address,
+          calldata: system.OperationExecutor.contract.interface.encodeFunctionData('executeOp', [
             strategy.transaction.calls,
             strategy.transaction.operationName,
           ]),
