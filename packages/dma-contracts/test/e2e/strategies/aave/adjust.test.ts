import AAVELendingPoolABI from '@abis/external/protocols/aave/v2/lendingPool.json'
import aavePriceOracleABI from '@abis/external/protocols/aave/v2/priceOracle.json'
import AAVEDataProviderABI from '@abis/external/protocols/aave/v2/protocolDataProvider.json'
<<<<<<< HEAD
import {
  addressesByNetwork,
  advanceBlocks,
  advanceTime,
  expect,
  oneInchCallMock,
} from '@dma-common/test-utils'
=======
import { ONE } from '@dma-common/constants'
import { addressesByNetwork, expect, oneInchCallMock } from '@dma-common/test-utils'
>>>>>>> 1bc9e1d0
import { RuntimeConfig, Unbox } from '@dma-common/types/common'
import { balanceOf } from '@dma-common/utils/balances'
import { amountFromWei, isMainnetByNetwork, isOptimismByNetwork } from '@dma-common/utils/common'
import { executeThroughProxy } from '@dma-common/utils/execute'
<<<<<<< HEAD
import { BLOCKS_TO_ADVANCE, TIME_TO_ADVANCE } from '@dma-contracts/test/config'
import { EMPTY_ADDRESS } from '@dma-contracts/test/constants'
=======
>>>>>>> 1bc9e1d0
import {
  getSupportedStrategies,
  SystemWithAavePositions,
  systemWithAavePositions,
} from '@dma-contracts/test/fixtures'
import { SLIPPAGE, UNISWAP_TEST_SLIPPAGE } from '@dma-contracts/test/fixtures/factories/common'
import {
  getSupportedAaveV3Strategies,
  systemWithAaveV3Positions,
} from '@dma-contracts/test/fixtures/system/system-with-aave-v3-positions'
import { TokenDetails } from '@dma-contracts/test/fixtures/types/position-details'
import { SystemWithAAVEV3Positions } from '@dma-contracts/test/fixtures/types/system-with-aave-positions'
import { ADDRESSES } from '@dma-deployments/addresses'
import { DeployedSystem } from '@dma-deployments/types/deployed-system'
import { Network } from '@dma-deployments/types/network'
import { AAVETokens, AAVEV3StrategyAddresses, strategies } from '@dma-library'
import { PositionType } from '@dma-library/types'
import { acceptedFeeToken } from '@dma-library/utils/swap'
import { IPosition, IRiskRatio, RiskRatio } from '@domain'
import BigNumber from 'bignumber.js'
import { loadFixture } from 'ethereum-waffle'
import { Contract, ethers } from 'ethers'
import { HardhatRuntimeEnvironment } from 'hardhat/types'

const mainnetAddresses = addressesByNetwork(Network.MAINNET)
const networkFork = process.env.NETWORK_FORK as Network
const EXPECT_LARGER_SIMULATED_FEE = 'Expect simulated fee to be more than the user actual pays'

describe('Strategy | AAVE | Adjust Position | E2E', async function () {
  describe('Using AAVE V2', async function () {
    let fixture: SystemWithAavePositions

    const supportedStrategies = getSupportedStrategies()

    async function adjustPositionV2({
      isDPMProxy,
      targetMultiple,
      position,
      collateralToken,
      debtToken,
      proxy,
      userAddress,
      getSwapData,
      slippage,
      positionType,
      config,
      system,
      hre,
    }: {
      isDPMProxy: boolean
      targetMultiple: IRiskRatio
      position: IPosition
      collateralToken: TokenDetails
      debtToken: TokenDetails
      proxy: string
      userAddress: string
      getSwapData: any
      slippage: BigNumber
      positionType: PositionType
      config: RuntimeConfig
      system: DeployedSystem
      hre: HardhatRuntimeEnvironment
    }) {
      // Advance blocks and time before retrying
      await advanceBlocks(hre.ethers, BLOCKS_TO_ADVANCE)
      await advanceTime(hre.ethers, TIME_TO_ADVANCE)

      const addresses = {
        ...mainnetAddresses,
        operationExecutor: system.OperationExecutor.contract.address,
      }
      const tokenAddresses: Record<AAVETokens, string> = {
        WETH: mainnetAddresses.WETH,
        ETH: mainnetAddresses.WETH,
        STETH: mainnetAddresses.STETH,
        WSTETH: mainnetAddresses.WSTETH,
        USDC: mainnetAddresses.USDC,
        WBTC: mainnetAddresses.WBTC,
      }

      const collateralTokenAddress = tokenAddresses[collateralToken.symbol as AAVETokens]
      const debtTokenAddress = tokenAddresses[debtToken.symbol as AAVETokens]
      const isIncreasingRisk = isRiskIncreasing(position.riskRatio, targetMultiple)
      const fromToken = isIncreasingRisk ? debtToken : collateralToken
      const toToken = isIncreasingRisk ? collateralToken : debtToken

      const isFeeFromSourceToken =
        acceptedFeeToken({
          fromToken: fromToken.symbol,
          toToken: toToken.symbol,
        }) === 'sourceToken'
      const isFeeFromDebtToken = isIncreasingRisk ? isFeeFromSourceToken : !isFeeFromSourceToken

      const feeWalletBalanceBeforeAdjust = await balanceOf(
        isFeeFromDebtToken ? debtToken.address : collateralToken.address,
        ADDRESSES[Network.MAINNET].common.FeeRecipient,
        { config },
      )

      const provider = config.provider
      const signer = config.signer

      const lendingPool = new Contract(
        ADDRESSES[Network.MAINNET].aave.v2.LendingPool,
        AAVELendingPoolABI,
        provider,
      )

      const protocolDataProvider = new Contract(
        ADDRESSES[Network.MAINNET].aave.v2.ProtocolDataProvider,
        AAVEDataProviderABI,
        provider,
      )

      const priceOracle = new ethers.Contract(
        ADDRESSES[Network.MAINNET].aave.v2.PriceOracle,
        aavePriceOracleABI,
        provider,
      )

      const strategy = await strategies.aave.v2.adjust(
        {
          slippage,
          multiple: targetMultiple,
          positionType,
          debtToken: { symbol: debtToken.symbol, precision: debtToken.precision },
          collateralToken: {
            symbol: collateralToken.symbol,
            precision: collateralToken.precision,
          },
        },
        {
          isDPMProxy,
          addresses,
          provider,
          currentPosition: position,
          getSwapData,
          proxy,
          user: userAddress,
        },
      )

      const [txStatus, tx] = await executeThroughProxy(
        proxy,
        {
          address: system.OperationExecutor.contract.address,
          calldata: system.OperationExecutor.contract.interface.encodeFunctionData('executeOp', [
            strategy.transaction.calls,
            strategy.transaction.operationName,
          ]),
        },
        signer,
        '0',
      )

      // Get data from AAVE
      const protocolDataPromises = [
        protocolDataProvider.getUserReserveData(collateralTokenAddress, proxy),
        protocolDataProvider.getUserReserveData(debtTokenAddress, proxy),
        priceOracle
          .getAssetPrice(collateralTokenAddress)
          .then((amount: ethers.BigNumberish) => amountFromWei(new BigNumber(amount.toString()))),
        priceOracle
          .getAssetPrice(debtTokenAddress)
          .then((amount: ethers.BigNumberish) => amountFromWei(new BigNumber(amount.toString()))),
        lendingPool.getUserAccountData(proxy),
      ]
      const protocolData = await Promise.all(protocolDataPromises)

      const feeWalletBalanceAfterAdjust = await balanceOf(
        isFeeFromDebtToken ? debtToken.address : collateralToken.address,
        ADDRESSES[Network.MAINNET].common.FeeRecipient,
        { config },
      )

      const adjustedPosition = await strategies.aave.v2.view(
        {
          proxy,
          collateralToken,
          debtToken,
        },
        {
          addresses,
          provider,
        },
      )

      return {
        adjustedPosition,
        simulation: strategy.simulation,
        txStatus,
        tx,
        protocolData: {
          collateral: protocolData[0],
          debt: protocolData[1],
          collateralPrice: protocolData[2],
          debtPrice: protocolData[3],
          userAccountData: protocolData[4],
        },
        debtTokenAddress,
        collateralTokenAddress,
        feeWalletBalanceBeforeAdjust,
        feeWalletBalanceAfterAdjust,
      }
    }

    describe('Adjust Risk Up: using Uniswap', async function () {
      before(async function () {
        if (isOptimismByNetwork(networkFork)) {
          this.skip()
        }
        const _fixture = await loadFixture(
          systemWithAavePositions({
            use1inch: false,
            configExtensionPaths: [`test/uSwap.conf.ts`],
          }),
        )
        if (!_fixture) throw new Error('Failed to load fixture')
        fixture = _fixture
      })
      describe('Using DSProxy', () => {
        let act: Unbox<ReturnType<typeof adjustPositionV2>>

        before(async () => {
          const {
            hre,
            config,
            system,
            dsProxyPosition: dsProxyStEthEthEarnPositionDetails,
          } = fixture
          const { debtToken, collateralToken, proxy } = dsProxyStEthEthEarnPositionDetails

          const position = await dsProxyStEthEthEarnPositionDetails.getPosition()
          act = await adjustPositionV2({
            isDPMProxy: false,
            targetMultiple: new RiskRatio(new BigNumber(3.5), RiskRatio.TYPE.MULITPLE),
            positionType: 'Earn',
            position,
            collateralToken,
            debtToken,
            proxy,
            slippage: UNISWAP_TEST_SLIPPAGE,
            getSwapData: oneInchCallMock(dsProxyStEthEthEarnPositionDetails.__mockPrice, {
              from: debtToken.precision,
              to: collateralToken.precision,
            }),
            userAddress: config.address,
            config,
            system,
            hre,
          })
        })
        it('Adjust TX should pass', () => {
          expect(act.txStatus).to.be.true
        })
        it('should draw debt according to multiple', async () => {
          expect.toBe(
            act.adjustedPosition.debt.amount.toString(),
            'gte',
            act.simulation.position.debt.amount.toString(),
          )
        })
        it('should collect fee', async () => {
          const actualFeesDelta = act.feeWalletBalanceAfterAdjust.minus(
            act.feeWalletBalanceBeforeAdjust,
          )

          expect.toBe(
            act.simulation.swap.tokenFee,
            'gte',
            actualFeesDelta,
            EXPECT_LARGER_SIMULATED_FEE,
          )
        })
      })
      describe('Using DPM Proxy', () => {
        supportedStrategies.forEach(({ name: strategy }) => {
          let act: Unbox<ReturnType<typeof adjustPositionV2>>

          before(async function () {
            const { hre, system, config, dpmPositions } = fixture

            const positionDetails = dpmPositions[strategy]
            if (!positionDetails) {
              this.skip()
            }

            const { debtToken, collateralToken, proxy } = positionDetails

            const position = await positionDetails.getPosition()
            const slippage =
              positionDetails?.strategy === 'STETH/USDC Multiply' ? UNISWAP_TEST_SLIPPAGE : SLIPPAGE
            act = await adjustPositionV2({
              isDPMProxy: true,
              targetMultiple: new RiskRatio(new BigNumber(3.5), RiskRatio.TYPE.MULITPLE),
              positionType: positionDetails?.__positionType,
              position,
              collateralToken,
              debtToken,
              proxy,
              slippage,
              getSwapData: oneInchCallMock(positionDetails.__mockPrice, {
                from: debtToken.precision,
                to: collateralToken.precision,
              }),
              userAddress: config.address,
              config,
              system,
              hre,
            })
          })
          it('Adjust TX should pass', () => {
            expect(act.txStatus).to.be.true
          })
          it('should draw debt according to multiple', async () => {
            expect.toBe(
              act.adjustedPosition.debt.amount.toString(),
              'gte',
              act.simulation.position.debt.amount.toString(),
            )
          })
          it('should collect fee', async () => {
            const actualFeesDelta = act.feeWalletBalanceAfterAdjust.minus(
              act.feeWalletBalanceBeforeAdjust,
            )

            expect.toBe(
              act.simulation.swap.tokenFee,
              'gte',
              actualFeesDelta,
              EXPECT_LARGER_SIMULATED_FEE,
            )
          })
        })
      })
    })
    // No available liquidity on uniswap for some pairs when reducing risk so using 1inch
    describe('Adjust Risk Down: using 1inch', async function () {
      before(async function () {
        if (isOptimismByNetwork(networkFork)) {
          this.skip()
        }
        const _fixture = await loadFixture(
          systemWithAavePositions({
            use1inch: true,
            configExtensionPaths: [`test/swap.conf.ts`],
          }),
        )
        if (!_fixture) throw new Error('Failed to load fixture')
        fixture = _fixture
      })
      describe('Using DSProxy', () => {
        let act: Unbox<ReturnType<typeof adjustPositionV2>>

        before(async () => {
          const {
            hre,
            config,
            system,
            dsProxyPosition: dsProxyStEthEthEarnPositionDetails,
          } = fixture
          const { debtToken, collateralToken, proxy } = dsProxyStEthEthEarnPositionDetails

          const position = await dsProxyStEthEthEarnPositionDetails.getPosition()
          act = await adjustPositionV2({
            isDPMProxy: false,
            targetMultiple: new RiskRatio(new BigNumber(1.3), RiskRatio.TYPE.MULITPLE),
            positionType: 'Earn',
            position,
            collateralToken,
            debtToken,
            proxy,
            slippage: UNISWAP_TEST_SLIPPAGE,
            getSwapData: fixture.strategiesDependencies.getSwapData(
              fixture.system.Swap.contract.address,
            ),
            userAddress: config.address,
            config,
            system,
            hre,
          })
        })
        it('Adjust TX should pass', () => {
          expect(act.txStatus).to.be.true
        })
        it('should payback debt according to multiple', async () => {
          // The simulation will include a higher debt figure than actual because the resulting swapped debt
          // Should be lower due to the conservative application of slippage
          expect.toBe(
            act.simulation.position.debt.amount.toString(),
            'gte',
            act.adjustedPosition.debt.amount.toString(),
          )
        })
        it('should collect fee', async () => {
          const actualFeesDelta = act.feeWalletBalanceAfterAdjust.minus(
            act.feeWalletBalanceBeforeAdjust,
          )

          expect.toBe(act.simulation.swap.tokenFee, 'gte', actualFeesDelta)
        })
      })
      describe('Using DPM Proxy', () => {
        supportedStrategies
          .filter(s => s.name !== 'STETH/USDC Multiply')
          .forEach(({ name: strategy }) => {
            let act: Unbox<ReturnType<typeof adjustPositionV2>>

            before(async function () {
              const { hre, system, config, dpmPositions } = fixture

              const positionDetails = dpmPositions[strategy]
              if (!positionDetails) {
                this.skip()
              }

              const { debtToken, collateralToken, proxy } = positionDetails

              const position = await positionDetails.getPosition()
              const slippage = UNISWAP_TEST_SLIPPAGE

              act = await adjustPositionV2({
                isDPMProxy: true,
                targetMultiple: new RiskRatio(new BigNumber(1.3), RiskRatio.TYPE.MULITPLE),
                positionType: positionDetails?.__positionType,
                position,
                collateralToken,
                debtToken,
                proxy,
                slippage,
                getSwapData: fixture.strategiesDependencies.getSwapData(
                  fixture.system.Swap.contract.address,
                ),
                // getSwapData: oneInchCallMock(ONE.div(positionDetails.__mockPrice), {
                //   from: collateralToken.precision,
                //   to: debtToken.precision,
                // }),
                userAddress: config.address,
                config,
                system,
                hre,
              })
            })
            it('Adjust TX should pass', () => {
              expect(act.txStatus).to.be.true
            })
            it('should payback debt according to multiple', async () => {
              // The simulation will include a higher debt figure than actual because the resulting swapped debt
              // Should be lower due to the conservative application of slippage
              expect.toBe(
                act.simulation.position.debt.amount.toString(),
                'gte',
                act.adjustedPosition.debt.amount.toString(),
              )
            })
            it('should collect fee', async () => {
              const actualFeesDelta = act.feeWalletBalanceAfterAdjust.minus(
                act.feeWalletBalanceBeforeAdjust,
              )

              expect.toBe(
                act.simulation.swap.tokenFee,
                'gte',
                actualFeesDelta,
                EXPECT_LARGER_SIMULATED_FEE,
              )
            })
          })
      })
    })
  })
  describe('Using AAVE V3', async function () {
    let fixture: SystemWithAAVEV3Positions
    const supportedStrategies = getSupportedAaveV3Strategies(networkFork)

    type AdjustPositionV3Args = {
      isDPMProxy: boolean
      targetMultiple: IRiskRatio
      position: IPosition
      collateralToken: TokenDetails
      debtToken: TokenDetails
      proxy: string
      userAddress: string
      getSwapData: any
      slippage: BigNumber
      config: RuntimeConfig
      positionType: PositionType
      system: DeployedSystem
      hre: HardhatRuntimeEnvironment
    }

    async function adjustPositionV3OnMainnet(
      args: AdjustPositionV3Args & { network: Network.MAINNET },
    ) {
      const addresses = {
        ...addressesByNetwork(args.network),
        operationExecutor: args.system.OperationExecutor.contract.address,
      }

      // So, we need addresses to be narrowed and passed to an inner function that does logic
      const tokenAddresses: Record<AAVETokens, string> = {
        WETH: addresses.WETH,
        ETH: addresses.WETH,
        STETH: addresses.STETH,
        WSTETH: addresses.WSTETH,
        USDC: addresses.USDC,
        WBTC: addresses.WBTC,
      }
      const collateralTokenAddress = tokenAddresses[args.collateralToken.symbol]
      const debtTokenAddress = tokenAddresses[args.debtToken.symbol]
      return adjustPositionV3({
        ...args,
        addresses,
        collateralTokenAddress,
        debtTokenAddress,
      })
    }

    async function adjustPositionV3OnOptimism(
      args: AdjustPositionV3Args & { network: Network.OPTIMISM },
    ) {
      const addresses = {
        ...addressesByNetwork(args.network),
        operationExecutor: args.system.OperationExecutor.contract.address,
      }

      // So, we need addresses to be narrowed and passed to an inner function that does logic
      const tokenAddresses: Record<AAVETokens, string> = {
        WETH: addresses.WETH,
        ETH: addresses.WETH,
        WSTETH: addresses.WSTETH,
        USDC: addresses.USDC,
        WBTC: addresses.WBTC,
        STETH: EMPTY_ADDRESS,
      }
      const collateralTokenAddress = tokenAddresses[args.collateralToken.symbol]
      const debtTokenAddress = tokenAddresses[args.debtToken.symbol]

      return adjustPositionV3({
        ...args,
        addresses,
        collateralTokenAddress,
        debtTokenAddress,
      })
    }

    async function adjustPositionV3({
      isDPMProxy,
      targetMultiple,
      position,
      collateralToken,
      debtToken,
      proxy,
      userAddress,
      getSwapData,
      slippage,
      positionType,
      config,
      system,
      hre,
    }: AdjustPositionV3Args & {
      addresses: AAVEV3StrategyAddresses
      collateralTokenAddress: string
      debtTokenAddress: string
    }) {
      const addresses = {
        ...mainnetAddresses,
        operationExecutor: system.OperationExecutor.contract.address,
      }
      const tokenAddresses: Record<AAVETokens, string> = {
        WETH: mainnetAddresses.WETH,
        ETH: mainnetAddresses.WETH,
        STETH: mainnetAddresses.STETH,
        WSTETH: mainnetAddresses.WSTETH,
        USDC: mainnetAddresses.USDC,
        WBTC: mainnetAddresses.WBTC,
      }

      const collateralTokenAddress = tokenAddresses[collateralToken.symbol as AAVETokens]
      const debtTokenAddress = tokenAddresses[debtToken.symbol as AAVETokens]
      const isIncreasingRisk = isRiskIncreasing(position.riskRatio, targetMultiple)
      const fromToken = isIncreasingRisk ? debtToken : collateralToken
      const toToken = isIncreasingRisk ? collateralToken : debtToken
      const isFeeFromSourceToken =
        acceptedFeeToken({
          fromToken: fromToken.symbol,
          toToken: toToken.symbol,
        }) === 'sourceToken'
      const isFeeFromDebtToken = isIncreasingRisk ? isFeeFromSourceToken : !isFeeFromSourceToken

      const feeWalletBalanceBeforeAdjust = await balanceOf(
        isFeeFromDebtToken ? debtToken.address : collateralToken.address,
        ADDRESSES[Network.MAINNET].common.FeeRecipient,
        { config },
      )

      const provider = config.provider
      const signer = config.signer

      const pool = new Contract(
        ADDRESSES[Network.MAINNET].aave.v3.Pool,
        AAVELendingPoolABI,
        provider,
      )

      const aaveProtocolDataProvider = new Contract(
        ADDRESSES[Network.MAINNET].aave.v3.AavePoolDataProvider,
        AAVEDataProviderABI,
        provider,
      )

      const aaveOracle = new ethers.Contract(
        ADDRESSES[Network.MAINNET].aave.v3.AaveOracle,
        aavePriceOracleABI,
        provider,
      )

      const strategy = await strategies.aave.v3.adjust(
        {
          slippage,
          multiple: targetMultiple,
          positionType,
          debtToken: { symbol: debtToken.symbol, precision: debtToken.precision },
          collateralToken: {
            symbol: collateralToken.symbol,
            precision: collateralToken.precision,
          },
        },
        {
          isDPMProxy,
          addresses,
          provider,
          currentPosition: position,
          getSwapData,
          proxy,
          user: userAddress,
        },
      )

      const [txStatus, tx] = await executeThroughProxy(
        proxy,
        {
          address: system.OperationExecutor.contract.address,
          calldata: system.OperationExecutor.contract.interface.encodeFunctionData('executeOp', [
            strategy.transaction.calls,
            strategy.transaction.operationName,
          ]),
        },
        signer,
        '0',
        hre,
      )

      // Get data from AAVE
      const protocolDataPromises = [
        aaveProtocolDataProvider.getUserReserveData(collateralTokenAddress, proxy),
        aaveProtocolDataProvider.getUserReserveData(debtTokenAddress, proxy),
        aaveOracle
          .getAssetPrice(collateralTokenAddress)
          .then((amount: ethers.BigNumberish) => amountFromWei(new BigNumber(amount.toString()))),
        aaveOracle
          .getAssetPrice(debtTokenAddress)
          .then((amount: ethers.BigNumberish) => amountFromWei(new BigNumber(amount.toString()))),
        pool.getUserAccountData(proxy),
      ]
      const protocolData = await Promise.all(protocolDataPromises)

      const feeWalletBalanceAfterAdjust = await balanceOf(
        isFeeFromDebtToken ? debtToken.address : collateralToken.address,
        ADDRESSES[Network.MAINNET].common.FeeRecipient,
        { config },
      )

      const adjustedPosition = await strategies.aave.v3.view(
        {
          proxy,
          collateralToken,
          debtToken,
        },
        {
          addresses,
          provider,
        },
      )

      return {
        adjustedPosition,
        simulation: strategy.simulation,
        txStatus,
        tx,
        protocolData: {
          collateral: protocolData[0],
          debt: protocolData[1],
          collateralPrice: protocolData[2],
          debtPrice: protocolData[3],
          userAccountData: protocolData[4],
        },
        debtTokenAddress,
        collateralTokenAddress,
        feeWalletBalanceBeforeAdjust,
        feeWalletBalanceAfterAdjust,
      }
    }

    // No available liquidity on uniswap for some pairs on optimism
    describe('Adjust Risk Up: using 1inch', async function () {
      before(async () => {
        const _fixture = await systemWithAaveV3Positions({
          use1inch: true,
          network: networkFork,
          systemConfigPath: `test/${networkFork}.conf.ts`,
          configExtensionPaths: [`test/swap.conf.ts`],
        })()

        if (!_fixture) throw new Error('Failed to load fixture')
        fixture = _fixture
      })
      describe('Using DSProxy', () => {
        let act: Unbox<ReturnType<typeof adjustPositionV3>>

        before(async () => {
          const {
            hre,
            config,
            system,
            dsProxyPosition: dsProxyStEthEthEarnPositionDetails,
          } = fixture
          const { debtToken, collateralToken, proxy } = dsProxyStEthEthEarnPositionDetails

          const position = await dsProxyStEthEthEarnPositionDetails.getPosition()
          const isMainnet = isMainnetByNetwork(networkFork)
          const isOptimism = isOptimismByNetwork(networkFork)
          const sharedArgs = {
            isDPMProxy: false,
            targetMultiple: new RiskRatio(new BigNumber(3.5), RiskRatio.TYPE.MULITPLE),
            positionType: dsProxyStEthEthEarnPositionDetails.__positionType,
            position,
            collateralToken,
            debtToken,
            proxy,
            slippage: UNISWAP_TEST_SLIPPAGE,
            getSwapData: fixture.strategiesDependencies.getSwapData(
              fixture.system.Swap.contract.address,
            ),
            userAddress: config.address,
            config,
            system,
            hre,
          }
          if (isMainnet) {
            act = await adjustPositionV3OnMainnet({
              ...sharedArgs,
              network: Network.MAINNET,
            })
          }
          if (isOptimism) {
            act = await adjustPositionV3OnOptimism({
              ...sharedArgs,
              network: Network.OPTIMISM,
            })
          }

          if (!isMainnet && !isOptimism) throw new Error('Unsupported network')
        })
        it('Adjust TX should pass', () => {
          expect(act.txStatus).to.be.true
        })
        it('should draw debt according to multiple', async () => {
          expect.toBe(
            act.adjustedPosition.debt.amount.toString(),
            'gte',
            act.simulation.position.debt.amount.toString(),
          )
        })
        it('should collect fee', async () => {
          const actualFeesDelta = act.feeWalletBalanceAfterAdjust.minus(
            act.feeWalletBalanceBeforeAdjust,
          )

          expect.toBe(
            act.simulation.swap.tokenFee,
            'gte',
            actualFeesDelta,
            EXPECT_LARGER_SIMULATED_FEE,
          )
        })
      })
      describe('Using DPM Proxy', () => {
        supportedStrategies
          .filter(s => s.name !== 'WSTETH/ETH Earn')
          .forEach(({ name: strategy }) => {
            let act: Unbox<ReturnType<typeof adjustPositionV3>>

            before(async function () {
              const { hre, system, config, dpmPositions } = fixture

              const positionDetails = dpmPositions[strategy]
              if (!positionDetails) {
                this.skip()
              }

              const { debtToken, collateralToken, proxy } = positionDetails

              const position = await positionDetails.getPosition()
              const isMainnet = isMainnetByNetwork(networkFork)
              const isOptimism = isOptimismByNetwork(networkFork)
              const sharedArgs = {
                isDPMProxy: true,
                targetMultiple: new RiskRatio(new BigNumber(3.5), RiskRatio.TYPE.MULITPLE),
                positionType: positionDetails?.__positionType,
                position,
                collateralToken,
                debtToken,
                proxy,
                slippage: UNISWAP_TEST_SLIPPAGE,
                getSwapData: fixture.strategiesDependencies.getSwapData(
                  fixture.system.Swap.contract.address,
                ),
                userAddress: config.address,
                config,
                system,
                hre,
              }
              if (isMainnet) {
                act = await adjustPositionV3OnMainnet({
                  ...sharedArgs,
                  network: Network.MAINNET,
                })
              }
              if (isOptimism) {
                act = await adjustPositionV3OnOptimism({
                  ...sharedArgs,
                  network: Network.OPTIMISM,
                })
              }

              if (!isMainnet && !isOptimism) throw new Error('Unsupported network')
            })
            it('Adjust TX should pass', () => {
              expect(act.txStatus).to.be.true
            })
            it('should draw debt according to multiple', async () => {
              expect.toBe(
                act.adjustedPosition.debt.amount.toString(),
                'gte',
                act.simulation.position.debt.amount.toString(),
              )
            })
            it('should collect fee', async () => {
              const actualFeesDelta = act.feeWalletBalanceAfterAdjust.minus(
                act.feeWalletBalanceBeforeAdjust,
              )

              expect.toBe(
                act.simulation.swap.tokenFee,
                'gte',
                actualFeesDelta,
                EXPECT_LARGER_SIMULATED_FEE,
              )
            })
          })
      })
    })
    describe('Adjust Risk Down: using 1inch', async function () {
      before(async () => {
        const _fixture = await systemWithAaveV3Positions({
          use1inch: true,
          network: networkFork,
          systemConfigPath: `test/${networkFork}.conf.ts`,
          configExtensionPaths: [`test/swap.conf.ts`],
        })()

        if (!_fixture) throw new Error('Failed to load fixture')
        fixture = _fixture
      })
      describe('Using DSProxy', () => {
        let act: Unbox<ReturnType<typeof adjustPositionV3>>

        before(async () => {
          const {
            hre,
            config,
            system,
            dsProxyPosition: dsProxyStEthEthEarnPositionDetails,
          } = fixture
          const { debtToken, collateralToken, proxy } = dsProxyStEthEthEarnPositionDetails

          const position = await dsProxyStEthEthEarnPositionDetails.getPosition()

          const isMainnet = isMainnetByNetwork(networkFork)
          const isOptimism = isOptimismByNetwork(networkFork)
          const sharedArgs = {
            isDPMProxy: false,
            targetMultiple: new RiskRatio(new BigNumber(1.3), RiskRatio.TYPE.MULITPLE),
            positionType: dsProxyStEthEthEarnPositionDetails.__positionType,
            position,
            collateralToken,
            debtToken,
            proxy,
            slippage: UNISWAP_TEST_SLIPPAGE,
            getSwapData: fixture.strategiesDependencies.getSwapData(
              fixture.system.Swap.contract.address,
            ),
            userAddress: config.address,
            config,
            system,
            hre,
          }
          if (isMainnet) {
            act = await adjustPositionV3OnMainnet({
              ...sharedArgs,
              network: Network.MAINNET,
            })
          }
          if (isOptimism) {
            act = await adjustPositionV3OnOptimism({
              ...sharedArgs,
              network: Network.OPTIMISM,
            })
          }

          if (!isMainnet && !isOptimism) throw new Error('Unsupported network')
        })

        it('Adjust TX should pass', () => {
          expect(act.txStatus).to.be.true
        })
        it('should payback debt according to multiple', async () => {
          expect.toBe(
            act.simulation.position.debt.amount.toString(),
            'gte',
            act.adjustedPosition.debt.amount.toString(),
          )
        })
        it('should collect fee', async () => {
          const actualFeesDelta = act.feeWalletBalanceAfterAdjust.minus(
            act.feeWalletBalanceBeforeAdjust,
          )

          expect.toBe(
            act.simulation.swap.tokenFee,
            'gte',
            actualFeesDelta,
            EXPECT_LARGER_SIMULATED_FEE,
          )
        })
      })
      describe('Using DPM Proxy', () => {
        supportedStrategies
          .filter(s => s.name !== 'WSTETH/ETH Earn')
          .forEach(({ name: strategy }) => {
            let act: Unbox<ReturnType<typeof adjustPositionV3>>

            before(async function () {
              const { hre, system, config, dpmPositions } = fixture

              const positionDetails = dpmPositions[strategy]
              if (!positionDetails) {
                this.skip()
              }

              const { debtToken, collateralToken, proxy } = positionDetails

              const position = await positionDetails.getPosition()
              const slippage = SLIPPAGE

              const isMainnet = isMainnetByNetwork(networkFork)
              const isOptimism = isOptimismByNetwork(networkFork)
              const sharedArgs = {
                isDPMProxy: true,
                targetMultiple: new RiskRatio(new BigNumber(1.3), RiskRatio.TYPE.MULITPLE),
                positionType: positionDetails?.__positionType,
                position,
                collateralToken,
                debtToken,
                proxy,
                slippage,
                getSwapData: fixture.strategiesDependencies.getSwapData(
                  fixture.system.Swap.contract.address,
                ),
                userAddress: config.address,
                config,
                system,
                hre,
              }
              if (isMainnet) {
                act = await adjustPositionV3OnMainnet({
                  ...sharedArgs,
                  network: Network.MAINNET,
                })
              }
              if (isOptimism) {
                act = await adjustPositionV3OnOptimism({
                  ...sharedArgs,
                  network: Network.OPTIMISM,
                })
              }

              if (!isMainnet && !isOptimism) throw new Error('Unsupported network')
            })
            it('Adjust TX should pass', () => {
              expect(act.txStatus).to.be.true
            })
            it('should payback debt according to multiple', async () => {
              expect.toBe(
                act.simulation.position.debt.amount.toString(),
                'gte',
                act.adjustedPosition.debt.amount.toString(),
              )
            })
            it('should collect fee', async () => {
              const actualFeesDelta = act.feeWalletBalanceAfterAdjust.minus(
                act.feeWalletBalanceBeforeAdjust,
              )

              expect.toBe(
                act.simulation.swap.tokenFee,
                'gte',
                actualFeesDelta,
                EXPECT_LARGER_SIMULATED_FEE,
              )
            })
          })
      })
    })
  })
})

function isRiskIncreasing(currentMultiple: IRiskRatio, newMultiple: IRiskRatio): boolean {
  return newMultiple.multiple.gte(currentMultiple.multiple)
}<|MERGE_RESOLUTION|>--- conflicted
+++ resolved
@@ -1,7 +1,6 @@
 import AAVELendingPoolABI from '@abis/external/protocols/aave/v2/lendingPool.json'
 import aavePriceOracleABI from '@abis/external/protocols/aave/v2/priceOracle.json'
 import AAVEDataProviderABI from '@abis/external/protocols/aave/v2/protocolDataProvider.json'
-<<<<<<< HEAD
 import {
   addressesByNetwork,
   advanceBlocks,
@@ -9,19 +8,12 @@
   expect,
   oneInchCallMock,
 } from '@dma-common/test-utils'
-=======
-import { ONE } from '@dma-common/constants'
-import { addressesByNetwork, expect, oneInchCallMock } from '@dma-common/test-utils'
->>>>>>> 1bc9e1d0
 import { RuntimeConfig, Unbox } from '@dma-common/types/common'
 import { balanceOf } from '@dma-common/utils/balances'
 import { amountFromWei, isMainnetByNetwork, isOptimismByNetwork } from '@dma-common/utils/common'
 import { executeThroughProxy } from '@dma-common/utils/execute'
-<<<<<<< HEAD
 import { BLOCKS_TO_ADVANCE, TIME_TO_ADVANCE } from '@dma-contracts/test/config'
 import { EMPTY_ADDRESS } from '@dma-contracts/test/constants'
-=======
->>>>>>> 1bc9e1d0
 import {
   getSupportedStrategies,
   SystemWithAavePositions,
@@ -455,10 +447,6 @@
                 getSwapData: fixture.strategiesDependencies.getSwapData(
                   fixture.system.Swap.contract.address,
                 ),
-                // getSwapData: oneInchCallMock(ONE.div(positionDetails.__mockPrice), {
-                //   from: collateralToken.precision,
-                //   to: debtToken.precision,
-                // }),
                 userAddress: config.address,
                 config,
                 system,
