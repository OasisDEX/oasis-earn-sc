--- conflicted
+++ resolved
@@ -1,8 +1,4 @@
-<<<<<<< HEAD
-=======
 import { executeThroughProxy } from '@dma-common/utils/execute'
-import { mainnetAddresses } from '@dma-contracts/test/addresses'
->>>>>>> ec37fb46
 import { testBlockNumber } from '@dma-contracts/test/config'
 import { tokens } from '@dma-contracts/test/constants'
 import { initialiseConfig } from '@dma-contracts/test/fixtures'
@@ -18,20 +14,12 @@
   gasEstimateHelper,
   restoreSnapshot,
 } from '@oasisdex/dma-common/test-utils'
-<<<<<<< HEAD
 import { addressesByNetwork } from '@oasisdex/dma-common/test-utils/addresses'
-import { Address } from '@oasisdex/dma-common/types/address'
-=======
->>>>>>> ec37fb46
 import { RuntimeConfig } from '@oasisdex/dma-common/types/common'
 import { amountFromWei, amountToWei, balanceOf } from '@oasisdex/dma-common/utils/common'
 import { oneInchCallMock } from '@oasisdex/dma-common/utils/swap'
-<<<<<<< HEAD
-import { Network } from '@oasisdex/dma-deployments/types/network'
-=======
 import { Address } from '@oasisdex/dma-deployments/types/address'
 import { Network } from '@oasisdex/dma-deployments/types/network' // TODO: IMPLEMENT THIS TEST
->>>>>>> ec37fb46
 import { AAVETokens, strategies } from '@oasisdex/dma-library'
 import { Position, PositionBalance } from '@oasisdex/domain'
 import BigNumber from 'bignumber.js'
