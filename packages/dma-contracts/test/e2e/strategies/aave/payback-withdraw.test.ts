--- conflicted
+++ resolved
@@ -11,14 +11,10 @@
   systemWithAavePositions,
   SystemWithAAVEV3Positions,
 } from '@dma-contracts/test/fixtures'
-<<<<<<< HEAD
 import {
   getSupportedAaveV3Strategies,
   systemWithAaveV3Positions,
 } from '@dma-contracts/test/fixtures/system/system-with-aave-v3-positions'
-import { Network } from '@dma-deployments/types/network'
-=======
->>>>>>> 147c59bc
 import { strategies } from '@dma-library'
 import { loadFixture } from '@nomicfoundation/hardhat-network-helpers'
 import BigNumber from 'bignumber.js'
@@ -76,7 +72,6 @@
             beforeTransactionPosition.debt.symbol !== 'WETH'
           ) {
             await getTokens.byImpersonate(beforeTransactionPosition.debt.symbol, amountToPayback)
-            console.log('SYM before approve V2:', beforeTransactionPosition.debt.symbol)
             await approve(
               beforeTransactionPosition.debt.address,
               dsProxyPosition.proxy,
