import { advanceBlocks, advanceTime } from '@dma-common/test-utils'
import { BLOCKS_TO_ADVANCE, TIME_TO_ADVANCE } from '@dma-contracts/test/config'
import { PositionDetails } from '@dma-contracts/test/fixtures'
import { HardhatRuntimeEnvironment } from 'hardhat/types'

const POSITION_RETRIES = 3

<<<<<<< HEAD
export async function createPositionWithRetries<A, P extends PositionDetails | null>(
=======
/*
 * Useful for:
 * When block timestamps are close together in testing
 * The timestamp difference between when the reserve liquidity index was last updated can be very small
 * In turn this can lead to precision issues in the linear interest calculation that gives out by 1 errors
 * See https://github.com/aave/protocol-v2/blob/ce53c4a8c8620125063168620eba0a8a92854eb8/contracts/protocol/libraries/logic/ReserveLogic.sol#LL57C1-L57C1
 */
export async function createPositionWithRetries<A, P>(
>>>>>>> f5368135
  ethers: HardhatRuntimeEnvironment['ethers'],
  positionCreationFunction: (args: A) => Promise<P>,
  args: A,
): Promise<P> {
  for (let attempt = 0; attempt < POSITION_RETRIES; attempt++) {
    try {
      const position = await positionCreationFunction(args)
      position &&
        console.info(
          `${position.strategy} Position created after ${attempt + 1} attempt${
            attempt + 1 > 1 ? 's' : ''
          }`,
        )
      return position
    } catch (error) {
      console.warn(`Position creation failed, attempt ${attempt + 1}:`, error)

      // Advance blocks and time before retrying
      await advanceBlocks(ethers, BLOCKS_TO_ADVANCE)
      await advanceTime(ethers, TIME_TO_ADVANCE)
    }
  }

  throw new Error('Position creation failed after all retries')
}<|MERGE_RESOLUTION|>--- conflicted
+++ resolved
@@ -5,9 +5,6 @@
 
 const POSITION_RETRIES = 3
 
-<<<<<<< HEAD
-export async function createPositionWithRetries<A, P extends PositionDetails | null>(
-=======
 /*
  * Useful for:
  * When block timestamps are close together in testing
@@ -15,8 +12,7 @@
  * In turn this can lead to precision issues in the linear interest calculation that gives out by 1 errors
  * See https://github.com/aave/protocol-v2/blob/ce53c4a8c8620125063168620eba0a8a92854eb8/contracts/protocol/libraries/logic/ReserveLogic.sol#LL57C1-L57C1
  */
-export async function createPositionWithRetries<A, P>(
->>>>>>> f5368135
+export async function createPositionWithRetries<A, P extends PositionDetails | null>(
   ethers: HardhatRuntimeEnvironment['ethers'],
   positionCreationFunction: (args: A) => Promise<P>,
   args: A,
