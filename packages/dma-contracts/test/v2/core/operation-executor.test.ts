import { ADDRESSES } from '@deploy-configurations/addresses'
import { CONTRACT_NAMES } from '@deploy-configurations/constants'
import { ServiceRegistry } from '@deploy-configurations/utils/wrappers'
<<<<<<< HEAD
import { TEN, TEN_THOUSAND } from '@dma-common/constants'
import { ensureWeiFormat, expect } from '@dma-common/test-utils'
=======
import { TEN_THOUSAND } from '@dma-common/constants'
import { ensureWeiFormat, expect } from '@dma-common/test-utils'
import { RuntimeConfig } from '@dma-common/types/common'
>>>>>>> b0c63c21
import { getEvents, getServiceNameHash } from '@dma-common/utils/common'
import { createDeploy, DeployFunction } from '@dma-common/utils/deploy'
import { executeThroughProxy } from '@dma-common/utils/execute'
import init from '@dma-common/utils/init'
import { getOrCreateProxy } from '@dma-common/utils/proxy'
<<<<<<< HEAD
import { ActionCall, ActionFactory, calldataTypes } from '@dma-library'
=======
import { BasicCall } from '@dma-contracts/../dma-library/src/types/action-call'
import { ActionFactory, calldataTypes } from '@dma-library'
import { calculateOperationHash } from '@dma-library/operations'
>>>>>>> b0c63c21
import { loadFixture } from '@nomicfoundation/hardhat-network-helpers'
import BigNumber from 'bignumber.js'
import { Contract, Signer } from 'ethers'
import { EventFragment } from 'ethers/lib/utils'
import hre from 'hardhat'
<<<<<<< HEAD

import { RuntimeConfig } from '../../../../dma-common/types'
import { calculateOperationHash } from '../../../../dma-library/src/operations/utils'
import { BasicCall } from '../../../../dma-library/src/types/action-call'
=======
>>>>>>> b0c63c21

const ethers = hre.ethers
const createAction = ActionFactory.create

enum FlashloanProvider {
  Maker,
  Balancer,
}

const dummyWriteAction = (number: number) =>
  createAction(
    getServiceNameHash('DummyWriteAction'),
    ['tuple(uint256 randomNumber)', 'uint8[] paramsMap'],
    [
      {
        randomNumber: number,
      },
      [0],
    ],
  )

const dummyReadAction = (position: number) =>
  createAction(
    getServiceNameHash('DummyReadAction'),
    ['tuple(uint256 empty)', 'uint8[] paramsMap'],
    [
      {
        empty: 0,
      },
      [position],
    ],
  )

const sendToken = async (amount: BigNumber, to: string) =>
  createAction(
    getServiceNameHash(CONTRACT_NAMES.common.SEND_TOKEN),
    [calldataTypes.common.SendToken],
    [
      {
        amount: ensureWeiFormat(amount),
        asset: ADDRESSES.mainnet.common.DAI,
        to,
      },
      [0, 0, 0],
    ],
  )

const takeAFlashloan = async (provider: FlashloanProvider, amount: BigNumber, calls: BasicCall[]) =>
  createAction(
    getServiceNameHash(CONTRACT_NAMES.common.TAKE_A_FLASHLOAN),
    [calldataTypes.common.TakeAFlashLoanV2, calldataTypes.paramsMap],
    [
      {
        amount: ensureWeiFormat(amount),
        asset: ADDRESSES.mainnet.common.DAI,
        isDPMProxy: false,
        provider,
        calls,
      },
      [0],
    ],
  )

const callMaliciousFlAction = async (amount: BigNumber, calls: ActionCall[]) =>
  createAction(
    getServiceNameHash('MaliciousFlashloanAction'),
    [calldataTypes.common.TakeAFlashLoanV2, calldataTypes.paramsMap],
    [
      {
        amount: ensureWeiFormat(amount),
        asset: ADDRESSES.mainnet.common.DAI,
        isDPMProxy: false,
        provider: FlashloanProvider.Balancer,
        calls,
      },
      [],
    ],
  )

const dummyOperation = [
  dummyWriteAction(12),
  dummyWriteAction(34),
  dummyReadAction(2),
  dummyReadAction(1),
  dummyWriteAction(45),
]

describe('OperationExecutorFL', async function () {
  let config: RuntimeConfig
  let signer: Signer
  let proxyAddress: string
  let deploy: DeployFunction
  let system: { [key: string]: Contract }

  before(async () => {
    config = await init()
    signer = config.signer
    proxyAddress = (
      await getOrCreateProxy(
        await ethers.getContractAt('DSProxyRegistry', '0x4678f0a6958e4D2Bc4F1BAF7Bc52E8F3564f3fE4'),
        signer,
      )
    ).address

    deploy = await createDeploy({ config, debug: true })
  })

  beforeEach(async () => {
    system = await loadFixture(deployeContracts)
  })

  const deployeContracts = async () => {
    const chainLogViewAddress = ADDRESSES.mainnet.mpa.core.ChainLogView
    const [serviceRegistry] = await deploy('ServiceRegistry', [0])
    const [opsRegistry] = await deploy('OperationsRegistryV2')
    const [operationExecutor] = await deploy('OperationExecutorV2', [
      serviceRegistry.address,
      opsRegistry.address,
      chainLogViewAddress,
      ADDRESSES.mainnet.common.BalancerVault,
    ])
    const [takeAFlashloan] = await deploy('TakeFlashloanV2', [
      ADDRESSES.mainnet.common.BalancerVault,
      operationExecutor.address,
      chainLogViewAddress,
      ADDRESSES.mainnet.common.DAI,
      ADDRESSES.mainnet.mpa.core.DSGuardFactory,
    ])
    const [sendToken] = await deploy('SendTokenV2', [])
    const [dummyReadAction] = await deploy('DummyReadAction', [])
    const [dummyWriteAction] = await deploy('DummyWriteAction', [])
    const [maliciousAction] = await deploy('MaliciousAction', [])
    const [maliciousFLAction] = await deploy('MaliciousFlashloanAction', [
      operationExecutor.address,
      ADDRESSES.mainnet.maker.common.FlashMintModule,
      proxyAddress,
    ])

    const serviceRegistryWrapper = new ServiceRegistry(serviceRegistry.address, signer)

    await serviceRegistryWrapper.addEntry('DummyReadAction', dummyReadAction.address)
    await serviceRegistryWrapper.addEntry('DummyWriteAction', dummyWriteAction.address)
    await serviceRegistryWrapper.addEntry('TakeFlashloan_3', takeAFlashloan.address)
    await serviceRegistryWrapper.addEntry('SendToken_4', sendToken.address)
    await serviceRegistryWrapper.addEntry('MaliciousFlashloanAction', maliciousFLAction.address)

    return {
      serviceRegistry,
      opsRegistry,
      operationExecutor,
      dummyReadAction,
      dummyWriteAction,
      maliciousAction,
      maliciousFLAction,
      sendToken,
      takeAFlashloan,
    }
  }

  it('should execute an operation', async () => {
    await system.opsRegistry.addOperation(
      'CUSTOM_OPERATION',
      calculateOperationHash(dummyOperation),
    )

    const [isSuccessful, receipt] = await executeThroughProxy(
      proxyAddress,
      {
        address: system.operationExecutor.address,
        calldata: system.operationExecutor.interface.encodeFunctionData('executeOp', [
          dummyOperation,
        ]),
      },
      signer,
    )

    expect(isSuccessful).to.be.true

    const events = getEvents(receipt, EventFragment.from('ReadValue(bytes32 value)'))
    expect(events.length).to.be.equal(2)
  })

  it('should fail because of non-existent operation', async () => {
    const [isSuccessful] = await executeThroughProxy(
      proxyAddress,
      {
        address: system.operationExecutor.address,
        calldata: system.operationExecutor.interface.encodeFunctionData('executeOp', [
          dummyOperation,
        ]),
      },
      signer,
    )

    expect(isSuccessful).to.be.false
  })

  /**
   * This test checks lines 85,86 in the v2/OperationExecutor.sol ( OperationExecutorV2 contract )
   * We simulat that the proxy has called a malicious contract which wrote to the same slot -
   * meaning structure used for a storage pointer with the same typed properties.
   * If we don't delete any previously populated data, tx will revert.
   * In this test per se it's because it tries to construct different operation hash.
   */
  it('should not be affected if some data was written to the storage slot prior execution', async () => {
    await executeThroughProxy(
      proxyAddress,
      {
        address: system.maliciousAction.address,
        calldata: system.maliciousAction.interface.encodeFunctionData('write', [
          ethers.utils.formatBytes32String('Will pre append some data'),
        ]),
      },
      signer,
    )

    await system.opsRegistry.addOperation(
      'CUSTOM_OPERATION',
      calculateOperationHash(dummyOperation),
    )

    const [isOperationExecutionSuccessful] = await executeThroughProxy(
      proxyAddress,
      {
        address: system.operationExecutor.address,
        calldata: system.operationExecutor.interface.encodeFunctionData('executeOp', [
          dummyOperation,
        ]),
      },
      signer,
    )

    expect(isOperationExecutionSuccessful).to.be.true
  })

  it('should take a Maker`s flashloan', async () => {
    const sendBackDAI = await sendToken(TEN_THOUSAND, system.operationExecutor.address)
    const takeAMakerFlashloan = await takeAFlashloan(FlashloanProvider.Maker, TEN_THOUSAND, [
      sendBackDAI,
    ])

    await system.opsRegistry.addOperation(
      'SIMPLE_MAKER_FLASHLOAN',
      calculateOperationHash([takeAMakerFlashloan, sendBackDAI]),
    )

    const [isSuccessful] = await executeThroughProxy(
      proxyAddress,
      {
        address: system.operationExecutor.address,
        calldata: system.operationExecutor.interface.encodeFunctionData('executeOp', [
          [takeAMakerFlashloan],
        ]),
      },
      config.signer,
    )

    expect(isSuccessful).to.be.true
  })

  it('should take a Balancer`s flashloan', async () => {
    const sendBackDAI = await sendToken(TEN_THOUSAND, system.operationExecutor.address)
    const takeABalancerFlashloan = await takeAFlashloan(FlashloanProvider.Balancer, TEN_THOUSAND, [
      sendBackDAI,
    ])

    await system.opsRegistry.addOperation(
      'SIMPLE_BALANCER_FLASHLOAN',
      calculateOperationHash([takeABalancerFlashloan, sendBackDAI]),
    )

    const [isSuccessful] = await executeThroughProxy(
      proxyAddress,
      {
        address: system.operationExecutor.address,
        calldata: system.operationExecutor.interface.encodeFunctionData('executeOp', [
          [takeABalancerFlashloan],
        ]),
      },
      config.signer,
    )

    expect(isSuccessful).to.be.true
  })

  it('should not allow anyone to call the aggregate callback', async () => {
    try {
      await system.operationExecutor.callbackAggregate([dummyWriteAction(3)])
    } catch (e: any) {
      expect(e.reason.includes('ForbiddenCall')).to.be.true
    }
  })

  it('should not allow Flashloan reentracy', async () => {
    const sendBackDAI = await sendToken(TEN_THOUSAND, system.operationExecutor.address)
    const sendBackDAI2 = await sendToken(TEN, system.operationExecutor.address)
    const takeAMaliciousFlashloan = await callMaliciousFlAction(TEN, [sendBackDAI2])
    const takeABalancerFlashloan = await takeAFlashloan(FlashloanProvider.Balancer, TEN_THOUSAND, [
      takeAMaliciousFlashloan,
      sendBackDAI,
    ])

    await system.opsRegistry.addOperation(
      'EMBEDDED_FLASHLOAN',
      calculateOperationHash([
        takeABalancerFlashloan,
        takeAMaliciousFlashloan,
        sendBackDAI2,
        sendBackDAI,
      ]),
    )

    const [isSuccessful] = await executeThroughProxy(
      proxyAddress,
      {
        address: system.operationExecutor.address,
        calldata: system.operationExecutor.interface.encodeFunctionData('executeOp', [
          [takeABalancerFlashloan],
        ]),
      },
      config.signer,
    )

    expect(isSuccessful).to.be.false
  })
})<|MERGE_RESOLUTION|>--- conflicted
+++ resolved
@@ -1,38 +1,22 @@
 import { ADDRESSES } from '@deploy-configurations/addresses'
 import { CONTRACT_NAMES } from '@deploy-configurations/constants'
 import { ServiceRegistry } from '@deploy-configurations/utils/wrappers'
-<<<<<<< HEAD
-import { TEN, TEN_THOUSAND } from '@dma-common/constants'
-import { ensureWeiFormat, expect } from '@dma-common/test-utils'
-=======
 import { TEN_THOUSAND } from '@dma-common/constants'
 import { ensureWeiFormat, expect } from '@dma-common/test-utils'
 import { RuntimeConfig } from '@dma-common/types/common'
->>>>>>> b0c63c21
 import { getEvents, getServiceNameHash } from '@dma-common/utils/common'
 import { createDeploy, DeployFunction } from '@dma-common/utils/deploy'
 import { executeThroughProxy } from '@dma-common/utils/execute'
 import init from '@dma-common/utils/init'
 import { getOrCreateProxy } from '@dma-common/utils/proxy'
-<<<<<<< HEAD
-import { ActionCall, ActionFactory, calldataTypes } from '@dma-library'
-=======
-import { BasicCall } from '@dma-contracts/../dma-library/src/types/action-call'
 import { ActionFactory, calldataTypes } from '@dma-library'
 import { calculateOperationHash } from '@dma-library/operations'
->>>>>>> b0c63c21
 import { loadFixture } from '@nomicfoundation/hardhat-network-helpers'
 import BigNumber from 'bignumber.js'
 import { Contract, Signer } from 'ethers'
 import { EventFragment } from 'ethers/lib/utils'
 import hre from 'hardhat'
-<<<<<<< HEAD
-
-import { RuntimeConfig } from '../../../../dma-common/types'
-import { calculateOperationHash } from '../../../../dma-library/src/operations/utils'
-import { BasicCall } from '../../../../dma-library/src/types/action-call'
-=======
->>>>>>> b0c63c21
+import { BasicCall } from '@dma-library/src/types/action-call'
 
 const ethers = hre.ethers
 const createAction = ActionFactory.create
