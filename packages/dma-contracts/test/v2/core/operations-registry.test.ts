--- conflicted
+++ resolved
@@ -1,14 +1,8 @@
-<<<<<<< HEAD
-import { expect } from '@dma-contracts/../dma-common/test-utils'
-import { RuntimeConfig } from '@dma-contracts/../dma-common/types'
-import { createDeploy } from '@dma-contracts/../dma-common/utils/deploy'
-import init from '@dma-contracts/../dma-common/utils/init'
-=======
 import { expect } from '@dma-common/test-utils'
 import { RuntimeConfig } from '@dma-common/types/common'
 import { createDeploy } from '@dma-common/utils/deploy'
 import init from '@dma-common/utils/init'
->>>>>>> b0c63c21
+
 import { Contract, utils } from 'ethers'
 
 describe('OperationsRegistry', () => {
