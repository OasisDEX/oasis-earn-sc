--- conflicted
+++ resolved
@@ -1,7 +1,11 @@
 import { OPERATION_NAMES, TEN } from '@dma-common/constants'
-import { DeployedSystemInfo, expect, restoreSnapshot } from '@dma-common/test-utils'
+import {
+  DeployedSystemInfo,
+  ensureWeiFormat,
+  expect,
+  restoreSnapshot,
+} from '@dma-common/test-utils'
 import { RuntimeConfig } from '@dma-common/types/common'
-import { ensureWeiFormat } from '@dma-common/utils/common'
 import { executeThroughProxy } from '@dma-common/utils/execute'
 import { testBlockNumber } from '@dma-contracts/test/config'
 import { initialiseConfig } from '@dma-contracts/test/fixtures'
@@ -11,18 +15,6 @@
 import { ServiceRegistry } from '@dma-deployments/utils/wrappers'
 import { ActionFactory, calldataTypes } from '@dma-library'
 import { JsonRpcProvider } from '@ethersproject/providers'
-<<<<<<< HEAD
-=======
-import { OPERATION_NAMES, TEN } from '@oasisdex/dma-common/constants'
-import { DeployedSystemInfo, expect, restoreSnapshot } from '@oasisdex/dma-common/test-utils'
-import { RuntimeConfig } from '@oasisdex/dma-common/types/common'
-import { ensureWeiFormat } from '@oasisdex/dma-common/utils/common'
-import { ADDRESSES } from '@oasisdex/dma-deployments'
-import { CONTRACT_NAMES } from '@oasisdex/dma-deployments/constants'
-import { Network } from '@oasisdex/dma-deployments/types/network'
-import { ServiceRegistry } from '@oasisdex/dma-deployments/utils/wrappers'
-import { ActionFactory, calldataTypes } from '@oasisdex/dma-library'
->>>>>>> 1ab0926e
 import BigNumber from 'bignumber.js'
 import { loadFixture } from 'ethereum-waffle'
 
