<<<<<<< HEAD
import ERC20_ABI from '@abis/external/tokens/IERC20.json'
import WETH_ABI from '@abis/external/tokens/IWETH.json'
import { FEE_BASE, ONE } from '@dma-common/constants'
=======
import { initialiseConfig } from '@dma-contracts/test/fixtures'
import { Contract } from '@ethersproject/contracts'
import { JsonRpcProvider } from '@ethersproject/providers'
import ERC20_ABI from '@oasisdex/abis/external/tokens/IERC20.json'
import WETH_ABI from '@oasisdex/abis/external/tokens/IWETH.json'
import { FEE_BASE, ONE } from '@oasisdex/dma-common/constants'
>>>>>>> 1ab0926e
import {
  asPercentageValue,
  DeployedSystemInfo,
  deploySystem,
  expect,
  FEE,
} from '@dma-common/test-utils'
import { RuntimeConfig } from '@dma-common/types/common'
import { amountFromWei, amountToWei, balanceOf } from '@dma-common/utils/common'
import {
  calculateFee,
  exchangeFromDAI,
  exchangeToDAI,
  swapOneInchTokens,
  swapUniswapTokens,
<<<<<<< HEAD
} from '@dma-common/utils/swap'
import { initialiseConfig } from '@dma-contracts/test/fixtures'
import { ADDRESSES } from '@dma-deployments/addresses'
import { Network } from '@dma-deployments/types/network'
import { Contract } from '@ethersproject/contracts'
import { JsonRpcProvider } from '@ethersproject/providers'
=======
} from '@oasisdex/dma-common/utils/swap'
import { ADDRESSES } from '@oasisdex/dma-deployments'
import { Network } from '@oasisdex/dma-deployments/types/network'
>>>>>>> 1ab0926e
import BigNumber from 'bignumber.js'
import { Signer } from 'ethers'
import { ethers } from 'hardhat'

const ALLOWED_PROTOCOLS = ['UNISWAP_V2', 'UNISWAP_V3']

describe('Swap', async () => {
  let provider: JsonRpcProvider
  let signer: Signer
  let address: string
  let WETH: Contract
  let DAI: Contract
  let feeBeneficiary: string
  let slippage: ReturnType<typeof asPercentageValue>
  let fee: ReturnType<typeof asPercentageValue>
  let snapshotId: string
  let config: RuntimeConfig

  let system: DeployedSystemInfo

  before(async () => {
    ;({ config, provider, signer, address } = await initialiseConfig())

    await provider.send('hardhat_reset', [
      {
        forking: {
          jsonRpcUrl: process.env.MAINNET_URL,
        },
      },
    ])

    const { system: _system } = await deploySystem(config, false, false)
    system = _system

    feeBeneficiary = ADDRESSES[Network.MAINNET].common.FeeRecipient
    slippage = asPercentageValue(8, 100)
    fee = asPercentageValue(FEE, FEE_BASE)

    WETH = new ethers.Contract(ADDRESSES[Network.MAINNET].common.WETH, WETH_ABI, provider).connect(
      signer,
    )
    DAI = new ethers.Contract(ADDRESSES[Network.MAINNET].common.DAI, ERC20_ABI, provider).connect(
      signer,
    )
  })

  beforeEach(async () => {
    snapshotId = await provider.send('evm_snapshot', [])
  })

  afterEach(async () => {
    await provider.send('evm_revert', [snapshotId])
  })

  describe('Fee tiers', async () => {
    it('should have fee beneficiary address set', async () => {
      const exchangeFeeBeneficiary = await system.common.swap.feeBeneficiaryAddress()
      expect.toBeEqual(exchangeFeeBeneficiary, feeBeneficiary)
    })

    it('should have a whitelisted caller set', async () => {
      expect(await system.common.swap.authorizedAddresses(address)).to.be.true
    })

    it('should not allow unauthorized caller to add the fee tier', async () => {
      const tx = system.common.swap.connect(provider.getSigner(1)).addFeeTier('30')
      await expect(tx).to.be.revertedWith('Unauthorized()')
    })

    it('should allow beneficiary to add the fee tier', async () => {
      const toTransferAmount = `0x${amountToWei(1).toString(16)}`
      const tx0 = await signer.populateTransaction({ to: feeBeneficiary, value: toTransferAmount })
      await signer.sendTransaction(tx0)
      await provider.send('hardhat_impersonateAccount', [feeBeneficiary])
      const beneficiary = ethers.provider.getSigner(feeBeneficiary)
      await system.common.swap.connect(beneficiary).addFeeTier('30')
    })

    it('should support adding multiple fee tiers', async () => {
      await system.common.swap.addFeeTier(30)
      await system.common.swap.addFeeTier(40)

      expect(await system.common.swap.verifyFee(20)).to.equal(true)
      expect(await system.common.swap.verifyFee(30)).to.equal(true)
      expect(await system.common.swap.verifyFee(40)).to.equal(true)
    })

    it('should support removing fee tiers', async () => {
      await system.common.swap.addFeeTier(30)
      await system.common.swap.removeFeeTier(30)
      const isValid = await system.common.swap.verifyFee(30)

      expect(isValid).to.be.equal(false)
    })

    it('should verify is fee exists', async () => {
      const isFeeValid = await system.common.swap.verifyFee(2)
      expect(isFeeValid).to.equal(false)
    })

    it('should throw on adding feeTier that already exists', async () => {
      const tx = system.common.swap.addFeeTier(20)
      await expect(tx).to.be.revertedWith('FeeTierAlreadyExists(20)')
    })

    it('should allow to use different tiers', async () => {
      const amountInWei = amountToWei(10)
      const fee = 50
      const feeAmount = calculateFee(amountInWei, fee)
      const amountInWeiWithFee = amountInWei.plus(feeAmount)
      await system.common.swap.addFeeTier(fee)

      const response = await swapOneInchTokens(
        WETH.address,
        DAI.address,
        amountInWei.toFixed(0),
        system.common.swap.address,
        slippage.value.toFixed(),
        ALLOWED_PROTOCOLS,
      )

      const feeBeneficiaryBalanceBefore = await balanceOf(WETH.address, feeBeneficiary, {
        config,
        isFormatted: true,
      })
      const receiveAtLeastInWei = new BigNumber(response.toTokenAmount).times(
        ONE.minus(slippage.asDecimal),
      )
      await WETH.deposit({ value: amountInWeiWithFee.toFixed() })
      await WETH.approve(system.common.swap.address, amountInWeiWithFee.toFixed())
      await system.common.swap.swapTokens(
        [
          WETH.address,
          DAI.address,
          amountInWeiWithFee.toFixed(0),
          receiveAtLeastInWei.toFixed(0),
          fee,
          response.tx.data,
          true,
        ],
        {
          value: 0,
          gasLimit: 2500000,
        },
      )

      const feeBeneficiaryBalanceAfter = await balanceOf(WETH.address, feeBeneficiary, {
        config,
        isFormatted: true,
      })
      const feeBeneficiaryBalanceChange = feeBeneficiaryBalanceAfter.minus(
        feeBeneficiaryBalanceBefore,
      )
      expect.toBeEqual(amountToWei(feeBeneficiaryBalanceChange), feeAmount)
    })

    it('should throw an error when fee tier does not exist', async () => {
      const amountInWei = amountToWei(10)
      const fee = 99
      const feeAmount = calculateFee(amountInWei, fee)
      const amountInWeiWithFee = amountInWei.plus(feeAmount)

      const response = await swapOneInchTokens(
        WETH.address,
        DAI.address,
        amountInWei.toFixed(0),
        system.common.swap.address,
        slippage.value.toFixed(),
        ALLOWED_PROTOCOLS,
      )

      const receiveAtLeastInWei = new BigNumber(response.toTokenAmount).times(
        ONE.minus(slippage.asDecimal),
      )
      await WETH.deposit({ value: amountInWeiWithFee.toFixed() })
      await WETH.approve(system.common.swap.address, amountInWeiWithFee.toFixed())
      const tx = system.common.swap.swapTokens(
        [
          WETH.address,
          DAI.address,
          amountInWeiWithFee.toFixed(0),
          receiveAtLeastInWei.toFixed(0),
          fee,
          response.tx.data,
          true,
        ],
        {
          value: 0,
          gasLimit: 2500000,
        },
      )

      await expect(tx).to.be.revertedWith(`FeeTierDoesNotExist(${fee})`)
    })
  })

  describe('Asset for DAI', async () => {
    const assetAmount = new BigNumber(10)
    const assetAmountInWei = amountToWei(assetAmount)
    const feeAmount = calculateFee(assetAmountInWei)
    const assetAmountInWeiWithFee = assetAmountInWei.plus(feeAmount)
    let receiveAtLeastInWei: BigNumber
    let data: string

    before(async () => {
      const response = await exchangeToDAI(
        ADDRESSES[Network.MAINNET].common.WETH,
        assetAmountInWei.toFixed(0),
        system.common.swap.address,
        slippage.value.toFixed(),
        ALLOWED_PROTOCOLS,
      )
      data = response.tx.data

      const receiveAtLeast = amountFromWei(response.toTokenAmount).times(
        ONE.minus(slippage.asDecimal),
      )
      receiveAtLeastInWei = amountToWei(receiveAtLeast)
    })

    afterEach(async () => {
      await provider.send('evm_revert', [snapshotId])
    })

    describe('when transferring an exact amount to the exchange', async () => {
      let localSnapshotId: string
      let initialWethWalletBalance: BigNumber
      let feeBeneficiaryBalanceBefore: BigNumber

      beforeEach(async () => {
        localSnapshotId = await provider.send('evm_snapshot', [])

        await WETH.deposit({
          value: amountToWei(1000).toFixed(0),
        })
        feeBeneficiaryBalanceBefore = await balanceOf(WETH.address, feeBeneficiary, {
          config,
        })

        initialWethWalletBalance = amountToWei(
          new BigNumber(
            await balanceOf(ADDRESSES[Network.MAINNET].common.WETH, address, {
              config,
              isFormatted: true,
            }),
          ),
        )

        await WETH.approve(system.common.swap.address, assetAmountInWeiWithFee.toFixed())

        await system.common.swap.swapTokens(
          [
            ADDRESSES[Network.MAINNET].common.WETH,
            ADDRESSES[Network.MAINNET].common.DAI,
            assetAmountInWeiWithFee.toFixed(0),
            receiveAtLeastInWei.toFixed(0),
            FEE,
            data,
            true,
          ],
          {
            value: 0,
            gasLimit: 2500000,
          },
        )
      })

      afterEach(async () => {
        await provider.send('evm_revert', [localSnapshotId])
      })

      it(`should receive at least amount specified in receiveAtLeast`, async () => {
        const [wethBalance, daiBalance] = await Promise.all([
          balanceOf(ADDRESSES[Network.MAINNET].common.WETH, address, { config, isFormatted: true }),
          balanceOf(ADDRESSES[Network.MAINNET].common.DAI, address, { config, isFormatted: true }),
        ])

        expect.toBeEqual(
          amountToWei(wethBalance),
          initialWethWalletBalance.minus(assetAmountInWeiWithFee),
        )
        expect.toBe(amountToWei(daiBalance), 'gte', receiveAtLeastInWei)
      })

      it('should not have Asset amount left in the exchange', async () => {
        const exchangeWethBalance = amountToWei(
          await balanceOf(ADDRESSES[Network.MAINNET].common.WETH, system.common.swap.address, {
            config,
            isFormatted: true,
          }),
        )
        const wethBalance = amountToWei(
          await balanceOf(ADDRESSES[Network.MAINNET].common.WETH, address, {
            config,
            isFormatted: true,
          }),
        )

        expect.toBeEqual(wethBalance, initialWethWalletBalance.minus(assetAmountInWeiWithFee))
        expect.toBeEqual(exchangeWethBalance, 0)
      })

      it('should not have DAI amount left in the exchange', async () => {
        const exchangeDaiBalance = await balanceOf(
          ADDRESSES[Network.MAINNET].common.DAI,
          system.common.swap.address,
          {
            config,
            isFormatted: true,
          },
        )
        expect.toBeEqual(exchangeDaiBalance, 0)
      })

      it('should have collected fee', async () => {
        const beneficiaryWethBalanceAfter = await balanceOf(
          ADDRESSES[Network.MAINNET].common.WETH,
          feeBeneficiary,
          {
            config,
          },
        )
        const feeBeneficiaryChange = beneficiaryWethBalanceAfter.minus(feeBeneficiaryBalanceBefore)
        expect.toBeEqual(feeBeneficiaryChange, feeAmount, 6)
      })
    })

    describe('when taking fee in toToken', async () => {
      let localSnapshotId: string
      let initialWethWalletBalance: BigNumber
      let initialDaiWalletBalance: BigNumber
      let feeWalletBalanceBefore: BigNumber
      const fromAmountInWei = amountToWei(new BigNumber(10))

      beforeEach(async () => {
        localSnapshotId = await provider.send('evm_snapshot', [])

        await WETH.deposit({
          value: amountToWei(1000).toFixed(0),
        })

        feeWalletBalanceBefore = await balanceOf(
          ADDRESSES[Network.MAINNET].common.DAI,
          feeBeneficiary,
          {
            config,
          },
        )
        initialWethWalletBalance = new BigNumber(
          await balanceOf(ADDRESSES[Network.MAINNET].common.WETH, address, { config }),
        )

        initialDaiWalletBalance = new BigNumber(
          await balanceOf(ADDRESSES[Network.MAINNET].common.DAI, address, { config }),
        )

        await WETH.approve(system.common.swap.address, fromAmountInWei.toFixed())

        const response = await exchangeToDAI(
          ADDRESSES[Network.MAINNET].common.WETH,
          fromAmountInWei.toFixed(0),
          system.common.swap.address,
          slippage.value.toFixed(),
          ALLOWED_PROTOCOLS,
        )

        const receiveAtLeastInWei = new BigNumber(response.toTokenAmount).times(
          ONE.minus(slippage.asDecimal),
        )

        await system.common.swap.swapTokens(
          [
            ADDRESSES[Network.MAINNET].common.WETH,
            ADDRESSES[Network.MAINNET].common.DAI,
            fromAmountInWei.toFixed(0),
            receiveAtLeastInWei.toFixed(0),
            FEE,
            response.tx.data,
            false,
          ],
          {
            value: 0,
            gasLimit: 2500000,
          },
        )
      })

      afterEach(async () => {
        await provider.send('evm_revert', [localSnapshotId])
      })

      it(`should collect fee in DAI (toToken)`, async () => {
        const feeWalletBalanceAfter = await balanceOf(
          ADDRESSES[Network.MAINNET].common.DAI,
          feeBeneficiary,
          {
            config,
          },
        )
        const daiBalance = await balanceOf(ADDRESSES[Network.MAINNET].common.DAI, address, {
          config,
        })

        const expectedFee = daiBalance
          .minus(initialDaiWalletBalance)
          .times(new BigNumber(FEE).div(FEE_BASE))
          .toFixed(0, BigNumber.ROUND_DOWN)
        const feeWalletBalanceChange = feeWalletBalanceAfter.minus(feeWalletBalanceBefore)
        expect.toBeEqual(expectedFee, feeWalletBalanceChange)

        expect.toBe(daiBalance.plus(feeWalletBalanceChange), 'gte', receiveAtLeastInWei)
      })

      it('should not have Asset amount left in the exchange', async () => {
        const exchangeWethBalance = amountToWei(
          await balanceOf(ADDRESSES[Network.MAINNET].common.WETH, system.common.swap.address, {
            config,
            isFormatted: true,
          }),
        )
        const wethBalance = amountToWei(
          await balanceOf(ADDRESSES[Network.MAINNET].common.WETH, address, {
            config,
            isFormatted: true,
          }),
        )

        expect.toBeEqual(wethBalance, initialWethWalletBalance.minus(fromAmountInWei))
        expect.toBeEqual(exchangeWethBalance, 0)
      })

      it('should not have DAI amount left in the exchange', async () => {
        const exchangeDaiBalance = await balanceOf(
          ADDRESSES[Network.MAINNET].common.DAI,
          system.common.swap.address,
          {
            config,
            isFormatted: true,
          },
        )
        expect.toBeEqual(exchangeDaiBalance, 0)
      })
    })

    describe('when transferring more amount to the exchange', async () => {
      let initialWethWalletBalanceWei: BigNumber
      let beneficiaryWethBalanceBefore: BigNumber
      let moreThanTheTransferAmountWei: BigNumber
      let moreThanTheTransferFeeAmountWei: BigNumber
      let assetAmountInWeiWithFee: BigNumber
      let localSnapshotId: string

      beforeEach(async () => {
        localSnapshotId = await provider.send('evm_snapshot', [])

        beneficiaryWethBalanceBefore = await balanceOf(
          ADDRESSES[Network.MAINNET].common.WETH,
          feeBeneficiary,
          {
            config,
          },
        )

        await WETH.deposit({
          value: amountToWei(1000).toFixed(0),
        })

        initialWethWalletBalanceWei = amountToWei(
          new BigNumber(
            await balanceOf(ADDRESSES[Network.MAINNET].common.WETH, address, {
              config,
              isFormatted: true,
            }),
          ),
        )
        moreThanTheTransferAmountWei = assetAmountInWei.plus(amountToWei(10))
        moreThanTheTransferFeeAmountWei = moreThanTheTransferAmountWei
          .times(FEE)
          .div(new BigNumber(FEE).plus(FEE_BASE))
          .integerValue(BigNumber.ROUND_DOWN)
        assetAmountInWeiWithFee = assetAmountInWei.plus(moreThanTheTransferFeeAmountWei)

        await WETH.approve(system.common.swap.address, moreThanTheTransferAmountWei.toFixed(0))
        await system.common.swap.swapTokens(
          [
            ADDRESSES[Network.MAINNET].common.WETH,
            ADDRESSES[Network.MAINNET].common.DAI,
            moreThanTheTransferAmountWei.toFixed(0),
            receiveAtLeastInWei.toFixed(0),
            FEE,
            data,
            true,
          ],
          {
            value: 0,
            gasLimit: 2500000,
          },
        )
      })

      afterEach(async () => {
        await provider.send('evm_revert', [localSnapshotId])
      })

      it(`should receive at least amount specified in receiveAtLeast`, async () => {
        const wethBalanceWei = amountToWei(
          await balanceOf(ADDRESSES[Network.MAINNET].common.WETH, address, {
            config,
            isFormatted: true,
          }),
        )
        const daiBalanceWei = amountToWei(
          await balanceOf(ADDRESSES[Network.MAINNET].common.DAI, address, {
            config,
            isFormatted: true,
          }),
        )
        // In case when user sends more than the amount to swap, the Swap will charge higher fee

        expect.toBeEqual(wethBalanceWei, initialWethWalletBalanceWei.minus(assetAmountInWeiWithFee))
        expect.toBe(daiBalanceWei, 'gte', receiveAtLeastInWei)
      })

      it('should not have Asset amount left in the exchange', async () => {
        const exchangeWethBalanceWei = amountToWei(
          await balanceOf(ADDRESSES[Network.MAINNET].common.WETH, system.common.swap.address, {
            config,
            isFormatted: true,
          }),
        )
        const wethBalanceWei = amountToWei(
          await balanceOf(ADDRESSES[Network.MAINNET].common.WETH, address, {
            config,
            isFormatted: true,
          }),
        )

        expect.toBeEqual(exchangeWethBalanceWei, 0)
        expect.toBeEqual(wethBalanceWei, initialWethWalletBalanceWei.minus(assetAmountInWeiWithFee))
      })

      it('should not have DAI amount left in the exchange', async () => {
        const exchangeDaiBalance = await balanceOf(
          ADDRESSES[Network.MAINNET].common.DAI,
          system.common.swap.address,
          {
            config,
            isFormatted: true,
          },
        )
        expect.toBeEqual(exchangeDaiBalance, 0)
      })

      it('should have collected fee in weth', async () => {
        const beneficiaryWethBalanceAfter = await balanceOf(
          ADDRESSES[Network.MAINNET].common.WETH,
          feeBeneficiary,
          {
            config,
          },
        )

        const beneficiaryWethBalanceChange = beneficiaryWethBalanceAfter.minus(
          beneficiaryWethBalanceBefore,
        )
        expect.toBeEqual(beneficiaryWethBalanceChange, moreThanTheTransferFeeAmountWei)
      })
    })

    describe('when transferring less amount to the exchange', async () => {
      let initialWethWalletBalance: BigNumber
      let lessThanTheTransferAmount: BigNumber
      let initialDaiBalance: BigNumber
      let localSnapshotId: string

      beforeEach(async () => {
        localSnapshotId = await provider.send('evm_snapshot', [])

        await WETH.deposit({
          value: amountToWei(1000).toFixed(0),
        })

        initialWethWalletBalance = new BigNumber(
          await balanceOf(ADDRESSES[Network.MAINNET].common.WETH, address, {
            config,
            isFormatted: true,
          }),
        )

        initialDaiBalance = new BigNumber(
          await balanceOf(ADDRESSES[Network.MAINNET].common.DAI, address, {
            config,
            isFormatted: true,
          }),
        )

        lessThanTheTransferAmount = assetAmountInWeiWithFee.minus(amountToWei(5))

        await WETH.approve(system.common.swap.address, lessThanTheTransferAmount.toFixed(0))
      })

      afterEach(async () => {
        await provider.send('evm_revert', [localSnapshotId])
      })

      it('should throw an error and not exchange anything', async () => {
        const tx = system.common.swap.swapTokens(
          [
            ADDRESSES[Network.MAINNET].common.WETH,
            ADDRESSES[Network.MAINNET].common.DAI,
            lessThanTheTransferAmount.toFixed(0),
            receiveAtLeastInWei.toFixed(0),
            FEE,
            data,
            true,
          ],
          {
            value: 0,
            gasLimit: 2500000,
          },
        )

        await expect(tx).to.be.revertedWith('SwapFailed()')

        const wethBalance = await balanceOf(ADDRESSES[Network.MAINNET].common.WETH, address, {
          config,
          isFormatted: true,
        })
        const daiBalance = await balanceOf(ADDRESSES[Network.MAINNET].common.DAI, address, {
          config,
          isFormatted: true,
        })

        expect.toBeEqual(wethBalance, initialWethWalletBalance)
        expect.toBeEqual(daiBalance, initialDaiBalance)
      })

      it('should not have Asset amount left in the exchange', async () => {
        const exchangeWethBalance = await balanceOf(
          ADDRESSES[Network.MAINNET].common.WETH,
          system.common.swap.address,
          { config, isFormatted: true },
        )
        const wethBalance = await balanceOf(ADDRESSES[Network.MAINNET].common.WETH, address, {
          config,
          isFormatted: true,
        })

        expect.toBeEqual(exchangeWethBalance, 0)
        expect.toBeEqual(wethBalance, initialWethWalletBalance)
      })

      it('should not have DAI amount left in the exchange', async () => {
        const exchangeDaiBalance = await balanceOf(
          ADDRESSES[Network.MAINNET].common.DAI,
          system.common.swap.address,
          {
            config,
            isFormatted: true,
          },
        )
        expect.toBeEqual(exchangeDaiBalance, 0)
      })
    })

    describe('when sending some token amount in advance to the exchange', async () => {
      let localSnapshotId: string

      beforeEach(async () => {
        localSnapshotId = await provider.send('evm_snapshot', [])

        await WETH.deposit({
          value: amountToWei(1000).toFixed(0),
        })

        await WETH.approve(system.common.swap.address, assetAmountInWeiWithFee.toFixed(0))
      })

      afterEach(async () => {
        await provider.send('evm_revert', [localSnapshotId])
      })

      it('should transfer everything to the caller if the surplus is the same as the fromToken', async () => {
        const otherWallet = provider.getSigner(1)
        const transferredAmountWei = amountToWei(1)
        const initialWethWalletBalanceWei = amountToWei(
          new BigNumber(
            await balanceOf(ADDRESSES[Network.MAINNET].common.WETH, address, {
              config,
              isFormatted: true,
            }),
          ),
        )

        await WETH.connect(otherWallet).deposit({
          value: amountToWei(1).toFixed(0),
        })
        await WETH.connect(otherWallet).transfer(
          system.common.swap.address,
          transferredAmountWei.toFixed(0),
        )
        const exchangeWethBalanceWei = amountToWei(
          await balanceOf(ADDRESSES[Network.MAINNET].common.WETH, system.common.swap.address, {
            config,
            isFormatted: true,
          }),
        )
        expect.toBeEqual(exchangeWethBalanceWei, transferredAmountWei)

        await system.common.swap.swapTokens(
          [
            ADDRESSES[Network.MAINNET].common.WETH,
            ADDRESSES[Network.MAINNET].common.DAI,
            assetAmountInWeiWithFee.toFixed(0),
            receiveAtLeastInWei.toFixed(0),
            FEE,
            data,
            true,
          ],
          {
            value: 0,
            gasLimit: 2500000,
          },
        )

        const walletWethBalanceWei = amountToWei(
          await balanceOf(ADDRESSES[Network.MAINNET].common.WETH, address, {
            config,
            isFormatted: true,
          }),
        )
        expect.toBeEqual(
          walletWethBalanceWei,
          initialWethWalletBalanceWei.minus(assetAmountInWeiWithFee).plus(transferredAmountWei),
        )
      })

      it('should transfer everything to the caller if there is a surplus of DAI ', async () => {
        const otherWallet = provider.getSigner(1)
        const otherWalletAddress = await otherWallet.getAddress()
        const amountWei = amountToWei(1)

        await swapUniswapTokens(
          ADDRESSES[Network.MAINNET].common.WETH,
          ADDRESSES[Network.MAINNET].common.DAI,
          amountWei.toFixed(0), // swapping 1 ETH
          amountWei.toFixed(0), // expecting at least 1 DAI
          otherWalletAddress,
          {
            provider,
            signer: otherWallet,
            address: await otherWallet.getAddress(),
          },
        )

        const otherWalletDaiBalance = await balanceOf(
          ADDRESSES[Network.MAINNET].common.DAI,
          otherWalletAddress,
          {
            config,
            isFormatted: true,
          },
        )

        expect.toBe(otherWalletDaiBalance, 'gte', 1)

        await DAI.connect(otherWallet).transfer(system.common.swap.address, amountWei.toFixed(0))
        let exchangeDaiBalanceWei = amountToWei(
          new BigNumber(
            await balanceOf(ADDRESSES[Network.MAINNET].common.DAI, system.common.swap.address, {
              config,
              isFormatted: true,
            }),
          ),
        )
        expect.toBeEqual(exchangeDaiBalanceWei, amountWei, 0)

        await system.common.swap.swapTokens(
          [
            ADDRESSES[Network.MAINNET].common.WETH,
            ADDRESSES[Network.MAINNET].common.DAI,
            assetAmountInWeiWithFee.toFixed(0),
            receiveAtLeastInWei.toFixed(0),
            FEE,
            data,
            true,
          ],
          {
            value: 0,
            gasLimit: 2500000,
          },
        )

        // This assertion basically asserts the funds that were pre-deposit are not left within the exchange
        // This DOES NOT test if the fund were actually sent to the caller. There is no way to do that with current design
        exchangeDaiBalanceWei = amountToWei(
          new BigNumber(
            await balanceOf(ADDRESSES[Network.MAINNET].common.DAI, system.common.swap.address, {
              config,
              isFormatted: true,
            }),
          ),
        )
        expect.toBeEqual(exchangeDaiBalanceWei, 0)
      })
    })
  })

  describe('DAI for Asset', async () => {
    let initialDaiWalletBalanceWei: BigNumber
    let beneficiaryDaiBalanceWeiBefore: BigNumber
    let amountInWei: BigNumber
    let amountWithFeeInWei: BigNumber
    let receiveAtLeastInWei: BigNumber
    let data: string

    before(async () => {
      amountInWei = amountToWei(1000)
      amountWithFeeInWei = calculateFee(amountInWei).plus(amountInWei)

      const response = await exchangeFromDAI(
        ADDRESSES[Network.MAINNET].common.WETH,
        amountInWei.toFixed(0),
        slippage.value.toFixed(),
        system.common.swap.address,
        ALLOWED_PROTOCOLS,
      )

      data = response.tx.data

      const receiveAtLeast = amountFromWei(response.toTokenAmount).times(
        ONE.minus(slippage.asDecimal),
      )
      receiveAtLeastInWei = amountToWei(receiveAtLeast)
    })

    describe('when transferring an exact amount to the exchange', async () => {
      let localSnapshotId: string

      beforeEach(async () => {
        localSnapshotId = await provider.send('evm_snapshot', [])

        await swapUniswapTokens(
          ADDRESSES[Network.MAINNET].common.WETH,
          ADDRESSES[Network.MAINNET].common.DAI,
          amountToWei(10).toFixed(0),
          amountWithFeeInWei.toFixed(0),
          address,
          config,
        )
        beneficiaryDaiBalanceWeiBefore = await balanceOf(
          ADDRESSES[Network.MAINNET].common.DAI,
          feeBeneficiary,
          {
            config,
          },
        )
        initialDaiWalletBalanceWei = amountToWei(
          new BigNumber(
            await balanceOf(ADDRESSES[Network.MAINNET].common.DAI, address, {
              config,
              isFormatted: true,
            }),
          ),
        )

        await DAI.approve(system.common.swap.address, amountWithFeeInWei.toFixed(0))

        await system.common.swap.swapTokens(
          [
            ADDRESSES[Network.MAINNET].common.DAI,
            ADDRESSES[Network.MAINNET].common.WETH,
            amountWithFeeInWei.toFixed(0),
            receiveAtLeastInWei.toFixed(0),
            FEE,
            data,
            true,
          ],
          {
            value: 0,
            gasLimit: 2500000,
          },
        )
      })

      afterEach(async () => {
        await provider.send('evm_revert', [localSnapshotId])
      })

      it(`should receive at least amount specified in receiveAtLeast`, async () => {
        const wethBalanceWei = amountToWei(
          await balanceOf(ADDRESSES[Network.MAINNET].common.WETH, address, {
            config,
            isFormatted: true,
          }),
        )
        const daiBalanceWei = amountToWei(
          await balanceOf(ADDRESSES[Network.MAINNET].common.DAI, address, {
            config,
            isFormatted: true,
          }),
        )

        expect.toBeEqual(daiBalanceWei, initialDaiWalletBalanceWei.minus(amountWithFeeInWei), 0)
        expect.toBe(wethBalanceWei, 'gte', receiveAtLeastInWei)
      })

      it('should not have Asset amount left in the exchange', async () => {
        const exchangeWethBalanceWei = amountToWei(
          new BigNumber(
            await balanceOf(ADDRESSES[Network.MAINNET].common.WETH, system.common.swap.address, {
              config,
              isFormatted: true,
            }),
          ),
        )
        expect.toBeEqual(exchangeWethBalanceWei, 0)
      })

      it('should not have DAI amount left in the exchange', async () => {
        const exchangeDaiBalanceWei = amountToWei(
          new BigNumber(
            await balanceOf(ADDRESSES[Network.MAINNET].common.DAI, system.common.swap.address, {
              config,
              isFormatted: true,
            }),
          ),
        )
        expect.toBeEqual(exchangeDaiBalanceWei, 0)
      })

      it('should have collected fee', async () => {
        const beneficiaryDaiBalanceWeiAfter = await balanceOf(
          ADDRESSES[Network.MAINNET].common.DAI,
          feeBeneficiary,
          {
            config,
          },
        )
        const beneficiaryDaiBalanceWeiChange = beneficiaryDaiBalanceWeiAfter.minus(
          beneficiaryDaiBalanceWeiBefore,
        )
        const expectedCollectedFee = calculateFee(amountInWei)
        expect.toBeEqual(beneficiaryDaiBalanceWeiChange, expectedCollectedFee, 0)
      })
    })

    describe('when transferring more amount to the exchange', async () => {
      let initialDaiWalletBalanceWei: BigNumber
      let moreThanTheTransferAmountWei: BigNumber
      let moreThanTheTransferAmountWithFee: BigNumber
      let surplusAmount: BigNumber
      let localSnapshotId: string

      beforeEach(async () => {
        localSnapshotId = await provider.send('evm_snapshot', [])

        await swapUniswapTokens(
          ADDRESSES[Network.MAINNET].common.WETH,
          ADDRESSES[Network.MAINNET].common.DAI,
          amountToWei(10).toFixed(0),
          amountWithFeeInWei.toFixed(0),
          address,
          config,
        )

        initialDaiWalletBalanceWei = amountToWei(
          new BigNumber(
            await balanceOf(ADDRESSES[Network.MAINNET].common.DAI, address, {
              config,
              isFormatted: true,
            }),
          ),
        )
        surplusAmount = new BigNumber(10)
        moreThanTheTransferAmountWei = amountInWei.plus(amountToWei(surplusAmount))
        moreThanTheTransferAmountWithFee = calculateFee(moreThanTheTransferAmountWei).plus(
          moreThanTheTransferAmountWei,
        )

        await DAI.approve(system.common.swap.address, moreThanTheTransferAmountWithFee.toFixed(0))

        await system.common.swap.swapTokens(
          [
            ADDRESSES[Network.MAINNET].common.DAI,
            ADDRESSES[Network.MAINNET].common.WETH,
            moreThanTheTransferAmountWithFee.toFixed(0),
            receiveAtLeastInWei.toFixed(0),
            FEE,
            data,
            true,
          ],
          {
            value: 0,
            gasLimit: 2500000,
          },
        )
      })

      afterEach(async () => {
        await provider.send('evm_revert', [localSnapshotId])
      })

      it('should exchange all needed amount and return the surplus', async () => {
        const wethBalanceWei = amountToWei(
          new BigNumber(
            await balanceOf(ADDRESSES[Network.MAINNET].common.WETH, address, {
              config,
              isFormatted: true,
            }),
          ),
        )
        const daiBalanceWei = amountToWei(
          new BigNumber(
            await balanceOf(ADDRESSES[Network.MAINNET].common.DAI, address, {
              config,
              isFormatted: true,
            }),
          ),
        )

        const collectedFeeWei = calculateFee(moreThanTheTransferAmountWei)

        expect.toBeEqual(
          daiBalanceWei,
          initialDaiWalletBalanceWei.minus(amountInWei).minus(collectedFeeWei),
          0,
        )
        expect.toBe(wethBalanceWei, 'gte', receiveAtLeastInWei)
      })

      it('should not have Asset amount left in the exchange', async () => {
        const exchangeWethBalanceWei = amountToWei(
          new BigNumber(
            await balanceOf(ADDRESSES[Network.MAINNET].common.WETH, system.common.swap.address, {
              config,
              isFormatted: true,
            }),
          ),
        )
        expect.toBeEqual(exchangeWethBalanceWei, 0)
      })

      it('should not have DAI amount left in the exchange', async () => {
        const exchangeDaiBalanceWei = amountToWei(
          new BigNumber(
            await balanceOf(ADDRESSES[Network.MAINNET].common.DAI, system.common.swap.address, {
              config,
              isFormatted: true,
            }),
          ),
        )
        expect.toBeEqual(exchangeDaiBalanceWei, 0)
      })

      it('should have collected fee', async () => {
        const beneficiaryDaiBalanceWeiAfter = await balanceOf(
          ADDRESSES[Network.MAINNET].common.DAI,
          feeBeneficiary,
          {
            config,
          },
        )
        const beneficiaryDaiBalanceWeiChange = beneficiaryDaiBalanceWeiAfter.minus(
          beneficiaryDaiBalanceWeiBefore,
        )
        const expectedCollectedFeeWei = moreThanTheTransferAmountWei.times(fee.asDecimal)
        expect.toBeEqual(beneficiaryDaiBalanceWeiChange, expectedCollectedFeeWei, 0)
      })
    })

    describe('when transferring less amount to the exchange', async () => {
      let initialDaiWalletBalanceWei: BigNumber
      let initialWethBalanceWei: BigNumber
      let lessThanTheTransferAmount: BigNumber
      let deficitAmount: BigNumber
      let localSnapshotId: string

      beforeEach(async () => {
        localSnapshotId = await provider.send('evm_snapshot', [])

        await swapUniswapTokens(
          ADDRESSES[Network.MAINNET].common.WETH,
          ADDRESSES[Network.MAINNET].common.DAI,
          amountToWei(10).toFixed(0),
          amountWithFeeInWei.toFixed(0),
          address,
          config,
        )

        initialDaiWalletBalanceWei = amountToWei(
          new BigNumber(
            await balanceOf(ADDRESSES[Network.MAINNET].common.DAI, address, {
              config,
              isFormatted: true,
            }),
          ),
        )

        initialWethBalanceWei = amountToWei(
          new BigNumber(
            await balanceOf(ADDRESSES[Network.MAINNET].common.WETH, address, {
              config,
              isFormatted: true,
            }),
          ),
        )

        deficitAmount = new BigNumber(10)
        lessThanTheTransferAmount = new BigNumber(amountWithFeeInWei).minus(
          amountToWei(deficitAmount),
        )

        await DAI.approve(system.common.swap.address, amountWithFeeInWei.toFixed(0))
      })

      afterEach(async () => {
        await provider.send('evm_revert', [localSnapshotId])
      })

      it('should throw an error and not exchange anything', async () => {
        const tx = system.common.swap.swapTokens(
          [
            ADDRESSES[Network.MAINNET].common.DAI,
            ADDRESSES[Network.MAINNET].common.WETH,
            lessThanTheTransferAmount.toFixed(0),
            receiveAtLeastInWei.toFixed(0),
            FEE,
            data,
            true,
          ],
          {
            value: 0,
            gasLimit: 2500000,
          },
        )
        await expect(tx).to.be.revertedWith('SwapFailed()')
        const wethBalanceWei = amountToWei(
          new BigNumber(
            await balanceOf(ADDRESSES[Network.MAINNET].common.WETH, address, {
              config,
              isFormatted: true,
            }),
          ),
        )
        const daiBalanceWei = amountToWei(
          new BigNumber(
            await balanceOf(ADDRESSES[Network.MAINNET].common.DAI, address, {
              config,
              isFormatted: true,
            }),
          ),
        )

        expect.toBeEqual(daiBalanceWei, initialDaiWalletBalanceWei)
        expect.toBeEqual(wethBalanceWei, initialWethBalanceWei)
      })

      it('should not have Asset amount left in the exchange', async () => {
        const exchangeWethBalance = await balanceOf(
          ADDRESSES[Network.MAINNET].common.WETH,
          system.common.swap.address,
          { config, isFormatted: true },
        )
        expect.toBeEqual(exchangeWethBalance, 0)
      })

      it('should not have DAI amount left in the exchange', async () => {
        const exchangeDaiBalance = await balanceOf(
          ADDRESSES[Network.MAINNET].common.DAI,
          system.common.swap.address,
          {
            config,
            isFormatted: true,
          },
        )
        expect.toBeEqual(exchangeDaiBalance, 0)
      })
    })

    describe('when sending some token amount in advance to the exchange', async () => {
      let localSnapshotId: string

      beforeEach(async () => {
        localSnapshotId = await provider.send('evm_snapshot', [])

        await swapUniswapTokens(
          ADDRESSES[Network.MAINNET].common.WETH,
          ADDRESSES[Network.MAINNET].common.DAI,
          amountToWei(10).toFixed(0),
          amountWithFeeInWei.toFixed(0),
          address,
          config,
        )

        await DAI.approve(system.common.swap.address, amountWithFeeInWei.toFixed(0))
      })

      afterEach(async () => {
        await provider.send('evm_revert', [localSnapshotId])
      })

      it('should transfer everything to the caller if the surplus is the same as the fromToken', async () => {
        const otherWallet = provider.getSigner(1)
        const transferredAmountWei = amountToWei(1)
        const initialWethWalletBalanceWei = amountToWei(
          new BigNumber(
            await balanceOf(ADDRESSES[Network.MAINNET].common.WETH, address, {
              config,
              isFormatted: true,
            }),
          ),
        )

        const temporarySnapshot = await provider.send('evm_snapshot', [])

        await system.common.swap.swapTokens(
          [
            ADDRESSES[Network.MAINNET].common.DAI,
            ADDRESSES[Network.MAINNET].common.WETH,
            amountWithFeeInWei.toFixed(0),
            receiveAtLeastInWei.toFixed(0),
            FEE,
            data,
            true,
          ],
          {
            value: 0,
            gasLimit: 2500000,
          },
        )

        const wethFromExchangeInWei = amountToWei(
          await balanceOf(ADDRESSES[Network.MAINNET].common.WETH, address, {
            config,
            isFormatted: true,
          }),
        ).minus(initialWethWalletBalanceWei)

        await provider.send('evm_revert', [temporarySnapshot])

        await WETH.connect(otherWallet).deposit({
          value: amountToWei(1).toFixed(0),
        })

        await WETH.connect(otherWallet).transfer(
          system.common.swap.address,
          transferredAmountWei.toFixed(0),
        )
        const exchangeWethBalanceWei = amountToWei(
          await balanceOf(ADDRESSES[Network.MAINNET].common.WETH, system.common.swap.address, {
            config,
            isFormatted: true,
          }),
        )
        expect.toBeEqual(exchangeWethBalanceWei, transferredAmountWei)

        await system.common.swap.swapTokens(
          [
            ADDRESSES[Network.MAINNET].common.DAI,
            ADDRESSES[Network.MAINNET].common.WETH,
            amountWithFeeInWei.toFixed(0),
            receiveAtLeastInWei.toFixed(0),
            FEE,
            data,
            true,
          ],
          {
            value: 0,
            gasLimit: 2500000,
          },
        )

        const wethBalanceWei = amountToWei(
          await balanceOf(ADDRESSES[Network.MAINNET].common.WETH, address, {
            config,
            isFormatted: true,
          }),
        )
        const expectedWethBalanceWei = initialWethWalletBalanceWei
          .plus(wethFromExchangeInWei)
          .plus(transferredAmountWei)
        expect.toBeEqual(wethBalanceWei, expectedWethBalanceWei)
      })

      it('should transfer everything to the caller if there is a surplus of DAI ', async () => {
        const otherWallet = provider.getSigner(1)
        const otherWalletAddress = await otherWallet.getAddress()
        const amountWei = amountToWei(ONE)

        await swapUniswapTokens(
          ADDRESSES[Network.MAINNET].common.WETH,
          ADDRESSES[Network.MAINNET].common.DAI,
          amountWei.toFixed(0), // swapping 1 ETH
          amountWei.toFixed(0), // expecting at least 1 DAI
          otherWalletAddress,
          { provider, signer: otherWallet, address: await otherWallet.getAddress() },
        )

        const walletDaiBalanceWei = amountToWei(
          new BigNumber(
            await balanceOf(ADDRESSES[Network.MAINNET].common.DAI, address, {
              config,
              isFormatted: true,
            }),
          ),
        )
        const otherWalletDaiBalance = new BigNumber(
          await balanceOf(ADDRESSES[Network.MAINNET].common.DAI, otherWalletAddress, {
            config,
            isFormatted: true,
          }),
        )

        expect.toBe(otherWalletDaiBalance, 'gte', 1)

        await DAI.connect(otherWallet).transfer(system.common.swap.address, amountWei.toFixed(0))
        const exchangeDaiBalanceWei = amountToWei(
          new BigNumber(
            await balanceOf(ADDRESSES[Network.MAINNET].common.DAI, system.common.swap.address, {
              config,
              isFormatted: true,
            }),
          ),
        )
        expect.toBeEqual(exchangeDaiBalanceWei, amountWei, 0)

        await system.common.swap.swapTokens(
          [
            ADDRESSES[Network.MAINNET].common.DAI,
            ADDRESSES[Network.MAINNET].common.WETH,
            amountWithFeeInWei.toFixed(0),
            receiveAtLeastInWei.toFixed(0),
            FEE,
            data,
            true,
          ],
          {
            value: 0,
            gasLimit: 2500000,
          },
        )

        const currentDaiBalanceWei = amountToWei(
          new BigNumber(
            await balanceOf(ADDRESSES[Network.MAINNET].common.DAI, address, {
              config,
              isFormatted: true,
            }),
          ),
        )
        const expectedDaiBalanceWei = walletDaiBalanceWei
          .minus(amountWithFeeInWei)
          .plus(amountToWei(1))
        expect.toBeEqual(currentDaiBalanceWei, expectedDaiBalanceWei, 0)
      })
    })
  })

  describe('Asset for DAI without proper call parameters', async () => {
    const balance = amountToWei(1000)
    let initialWethBalanceWei: BigNumber
    let localSnapshotId: string

    before(async () => {
      initialWethBalanceWei = amountToWei(
        await balanceOf(ADDRESSES[Network.MAINNET].common.WETH, address, {
          config,
          isFormatted: true,
        }),
      )
    })

    beforeEach(async () => {
      localSnapshotId = await provider.send('evm_snapshot', [])

      await WETH.deposit({
        value: balance.toFixed(0),
      })
    })

    afterEach(async () => {
      const wethBalance = amountToWei(
        await balanceOf(ADDRESSES[Network.MAINNET].common.WETH, address, {
          config,
          isFormatted: true,
        }),
      )
      expect.toBeEqual(wethBalance, initialWethBalanceWei.plus(balance))
      await provider.send('evm_revert', [localSnapshotId])
    })

    it('should not have allowance set', async () => {
      const amountInWei = amountToWei(10)
      const receiveAtLeastInWeiAny = amountToWei(1)
      const data = 0

      const tx = system.common.swap.swapTokens(
        [
          ADDRESSES[Network.MAINNET].common.WETH,
          ADDRESSES[Network.MAINNET].common.DAI,
          amountInWei.toFixed(0),
          receiveAtLeastInWeiAny.toFixed(0),
          FEE,
          data,
          true,
        ],
        {
          value: 0,
          gasLimit: 2500000,
        },
      )
      await expect(tx).to.be.revertedWith('SafeERC20: low-level call failed')
    })

    it('should end up with unsuccessful swap', async () => {
      const amountInWei = amountToWei(10)
      const receiveAtLeastInWeiAny = amountToWei(1)
      const data = 0

      await WETH.approve(system.common.swap.address, amountInWei.toFixed(0))

      const tx = system.common.swap.swapTokens(
        [
          ADDRESSES[Network.MAINNET].common.WETH,
          ADDRESSES[Network.MAINNET].common.DAI,
          amountInWei.toFixed(0),
          receiveAtLeastInWeiAny.toFixed(0),
          FEE,
          data,
          true,
        ],
        {
          value: 0,
          gasLimit: 2500000,
        },
      )
      await expect(tx).to.be.revertedWith('SwapFailed()')
    })

    it('should receive less', async () => {
      const amount = new BigNumber(10)
      const amountInWei = amountToWei(amount)
      const amountInWeiWithFee = calculateFee(amountInWei).plus(amountInWei)
      const receiveAtLeast = amountToWei(100000)

      await WETH.approve(system.common.swap.address, amountInWeiWithFee.toFixed(0))

      const response = await exchangeToDAI(
        ADDRESSES[Network.MAINNET].common.WETH,
        amountInWei.toFixed(0),
        system.common.swap.address,
        slippage.value.toFixed(),
        ALLOWED_PROTOCOLS,
      )

      const tx = system.common.swap.swapTokens([
        ADDRESSES[Network.MAINNET].common.WETH,
        ADDRESSES[Network.MAINNET].common.DAI,
        amountInWeiWithFee.toFixed(0),
        receiveAtLeast.toFixed(0),
        FEE,
        response.tx.data,
        true,
      ])

      const expectedRevert = /ReceivedLess\(100000000000000000000000, \d+\)/
      await expect.revert(expectedRevert, tx)
    })
  })

  describe('DAI for Asset without proper call parameters', async () => {
    let amountInWei: BigNumber
    let amountWithFeeInWei: BigNumber
    let daiBalance: BigNumber
    let localSnapshotId: string

    beforeEach(async () => {
      localSnapshotId = await provider.send('evm_snapshot', [])

      amountInWei = amountToWei(1000)
      amountWithFeeInWei = amountInWei.div(ONE.minus(fee.asDecimal))

      await swapUniswapTokens(
        ADDRESSES[Network.MAINNET].common.WETH,
        ADDRESSES[Network.MAINNET].common.DAI,
        amountToWei(10).toFixed(0),
        amountWithFeeInWei.toFixed(0),
        address,
        config,
      )

      daiBalance = new BigNumber(
        await balanceOf(ADDRESSES[Network.MAINNET].common.DAI, address, {
          config,
          isFormatted: true,
        }),
      )
    })

    afterEach(async () => {
      const currentDaiBalance = await balanceOf(ADDRESSES[Network.MAINNET].common.DAI, address, {
        config,
        isFormatted: true,
      })
      expect.toBeEqual(currentDaiBalance, daiBalance)
      await provider.send('evm_revert', [localSnapshotId])
    })

    it('should not have allowance set', async () => {
      const receiveAtLeastInWeiAny = amountToWei(1)
      const data = 0

      const tx = system.common.swap.swapTokens(
        [
          ADDRESSES[Network.MAINNET].common.DAI,
          ADDRESSES[Network.MAINNET].common.WETH,
          amountWithFeeInWei.toFixed(0),
          receiveAtLeastInWeiAny.toFixed(0),
          FEE,
          data,
          true,
        ],
        {
          value: 0,
          gasLimit: 2500000,
        },
      )

      await expect(tx).to.be.revertedWith('Dai/insufficient-allowance')
    })

    it('should end up with unsuccessful swap', async () => {
      const receiveAtLeastInWeiAny = amountToWei(1)
      const data = 0

      await DAI.approve(system.common.swap.address, amountWithFeeInWei.toFixed(0))

      const tx = system.common.swap.swapTokens(
        [
          ADDRESSES[Network.MAINNET].common.DAI,
          ADDRESSES[Network.MAINNET].common.WETH,
          amountWithFeeInWei.toFixed(0),
          receiveAtLeastInWeiAny.toFixed(0),
          FEE,
          data,
          true,
        ],
        {
          value: 0,
          gasLimit: 2500000,
        },
      )
      await expect(tx).to.be.revertedWith('SwapFailed()')
    })

    it('should receive less', async () => {
      const receiveAtLeast = amountToWei(100000)

      await DAI.approve(system.common.swap.address, amountWithFeeInWei.toFixed(0))

      const response = await exchangeFromDAI(
        ADDRESSES[Network.MAINNET].common.WETH,
        amountInWei.toFixed(0),
        slippage.value.toFixed(),
        system.common.swap.address,
        ALLOWED_PROTOCOLS,
      )

      const tx = system.common.swap.swapTokens([
        ADDRESSES[Network.MAINNET].common.DAI,
        ADDRESSES[Network.MAINNET].common.WETH,
        amountWithFeeInWei.toFixed(0),
        receiveAtLeast.toFixed(0),
        FEE,
        response.tx.data,
        true,
      ])

      const expectedRevert = /ReceivedLess\(100000000000000000000000, \d+\)/
      await expect.revert(expectedRevert, tx)
    })
  })

  describe('Asset with different precision and no fully ERC20 compliant for DAI', () => {
    let initialUSDTBalanceInWei: BigNumber
    let receiveAtLeastInWei: BigNumber
    let feeInUSDT: BigNumber
    let data: string
    let localSnapshotId: string

    before(async () => {
      localSnapshotId = await provider.send('evm_snapshot', [])

      await swapUniswapTokens(
        ADDRESSES[Network.MAINNET].common.WETH,
        ADDRESSES[Network.MAINNET].common.USDT,
        amountToWei(1).toFixed(0),
        amountToWei(100, 6).toFixed(0),
        address,
        config,
      )

      initialUSDTBalanceInWei = amountToWei(
        await balanceOf(ADDRESSES[Network.MAINNET].common.USDT, address, {
          config,
          isFormatted: true,
          decimals: 6,
        }),
        6,
      )
      feeInUSDT = initialUSDTBalanceInWei
        .times(FEE)
        .div(new BigNumber(FEE_BASE).plus(FEE))
        .integerValue(BigNumber.ROUND_DOWN)

      const USDT = new ethers.Contract(
        ADDRESSES[Network.MAINNET].common.USDT,
        ERC20_ABI,
        provider,
      ).connect(signer)
      await USDT.approve(system.common.swap.address, initialUSDTBalanceInWei.toFixed(0))

      const response = await exchangeToDAI(
        ADDRESSES[Network.MAINNET].common.USDT,
        initialUSDTBalanceInWei.minus(feeInUSDT).toFixed(0),
        system.common.swap.address,
        slippage.value.toFixed(),
        ALLOWED_PROTOCOLS,
      )

      data = response.tx.data

      const receiveAtLeast = amountFromWei(response.toTokenAmount).times(
        ONE.minus(slippage.asDecimal),
      )
      receiveAtLeastInWei = amountToWei(receiveAtLeast)
    })

    after(async () => {
      await provider.send('evm_revert', [localSnapshotId])
    })

    it(`should exchange to at least amount specified in receiveAtLeast`, async () => {
      await system.common.swap.swapTokens(
        [
          ADDRESSES[Network.MAINNET].common.USDT,
          ADDRESSES[Network.MAINNET].common.DAI,
          initialUSDTBalanceInWei.toFixed(0),
          receiveAtLeastInWei.toFixed(0),
          FEE,
          data,
          true,
        ],
        {
          value: 0,
          gasLimit: 2500000,
        },
      )

      const currentUSDTBalance = await balanceOf(ADDRESSES[Network.MAINNET].common.USDT, address, {
        config,
        decimals: 6,
        isFormatted: true,
      })
      const currentDaiBalanceWei = amountToWei(
        await balanceOf(ADDRESSES[Network.MAINNET].common.DAI, address, {
          config,
          isFormatted: true,
        }),
      )

      expect.toBeEqual(currentUSDTBalance, 0)
      expect.toBe(currentDaiBalanceWei, 'gte', receiveAtLeastInWei)
    })
  })

  describe('DAI for Asset with different precision and no fully ERC20 compliant', () => {
    let daiBalanceInWei: BigNumber
    let amountWithFeeInWei: BigNumber
    let receiveAtLeastInWei: BigNumber
    let data: string
    let localSnapshotId: string

    before(async () => {
      localSnapshotId = await provider.send('evm_snapshot', [])
      const amountInWei = amountToWei(1000)
      amountWithFeeInWei = calculateFee(amountInWei).plus(amountInWei)

      await swapUniswapTokens(
        ADDRESSES[Network.MAINNET].common.WETH,
        ADDRESSES[Network.MAINNET].common.DAI,
        amountToWei(10).toFixed(0),
        amountWithFeeInWei.toFixed(0),
        address,
        config,
      )

      daiBalanceInWei = amountToWei(
        await balanceOf(ADDRESSES[Network.MAINNET].common.DAI, address, {
          config,
          isFormatted: true,
        }),
      )

      const response = await exchangeFromDAI(
        ADDRESSES[Network.MAINNET].common.USDT,
        amountInWei.toFixed(0),
        slippage.value.toFixed(),
        system.common.swap.address,
        ALLOWED_PROTOCOLS,
      )

      data = response.tx.data

      const receiveAtLeast = amountFromWei(response.toTokenAmount, 6).times(
        ONE.minus(slippage.asDecimal),
      )
      receiveAtLeastInWei = amountToWei(receiveAtLeast, 6)
    })

    after(async () => {
      await provider.send('evm_revert', [localSnapshotId])
    })

    it(`should exchange to at least amount specified in receiveAtLeast`, async () => {
      await DAI.approve(system.common.swap.address, amountWithFeeInWei.toFixed(0))
      await system.common.swap.swapTokens(
        [
          ADDRESSES[Network.MAINNET].common.DAI,
          ADDRESSES[Network.MAINNET].common.USDT,
          amountWithFeeInWei.toFixed(0),
          receiveAtLeastInWei.toFixed(0),
          FEE,
          data,
          true,
        ],
        {
          value: 0,
          gasLimit: 2500000,
        },
      )

      const currentUSDTBalance = await balanceOf(ADDRESSES[Network.MAINNET].common.USDT, address, {
        config,
        decimals: 6,
        isFormatted: true,
      })

      const currentDaiBalance = amountToWei(
        await balanceOf(ADDRESSES[Network.MAINNET].common.DAI, address, {
          config,
          isFormatted: true,
        }),
      )

      expect.toBeEqual(currentDaiBalance, daiBalanceInWei.minus(amountWithFeeInWei), 0)
      expect.toBe(currentUSDTBalance, 'gte', amountFromWei(receiveAtLeastInWei, 6))
    })
  })

  describe('between two erc20 tokens, (no DAI in the pair)', () => {
    const fromToken = ADDRESSES[Network.MAINNET].common.WETH
    const toToken = ADDRESSES[Network.MAINNET].common.WBTC
    const amountInWei = amountToWei(10)
    const toTokenDecimals = 8
    let feeWalletBalanceWeiBefore: BigNumber
    let amountWithFeeInWei: BigNumber
    let receiveAtLeastInWei: BigNumber
    let data: string
    let localSnapshotId: string
    let wethBalanceBeforeWei: BigNumber

    before(async () => {
      localSnapshotId = await provider.send('evm_snapshot', [])
      amountWithFeeInWei = calculateFee(amountInWei).plus(amountInWei)

      const response = await swapOneInchTokens(
        fromToken,
        toToken,
        amountInWei.toFixed(0),
        system.common.swap.address,
        slippage.value.toFixed(),
        ALLOWED_PROTOCOLS,
      )

      data = response.tx.data

      const receiveAtLeast = amountFromWei(response.toTokenAmount, 8).times(
        ONE.minus(slippage.asDecimal),
      )
      receiveAtLeastInWei = amountToWei(receiveAtLeast, 8)
      await WETH.deposit({
        value: amountToWei(1000).toFixed(0),
      })
      wethBalanceBeforeWei = amountToWei(
        await balanceOf(WETH.address, address, { config, isFormatted: true }),
      )
      feeWalletBalanceWeiBefore = await balanceOf(fromToken, feeBeneficiary, { config })
      await WETH.approve(system.common.swap.address, amountWithFeeInWei.toFixed(0))

      await system.common.swap.swapTokens(
        [
          ADDRESSES[Network.MAINNET].common.WETH,
          ADDRESSES[Network.MAINNET].common.WBTC,
          amountWithFeeInWei.toFixed(0),
          receiveAtLeastInWei.toFixed(0),
          FEE,
          data,
          true,
        ],
        {
          value: 0,
          gasLimit: 2500000,
        },
      )
    })

    after(async () => {
      await provider.send('evm_revert', [localSnapshotId])
    })

    it('should exchange fromToken to receiveAtLeast amount of toToken', async () => {
      const currentToTokenBalanceWei = amountToWei(
        await balanceOf(toToken, address, {
          config,
          isFormatted: true,
          decimals: toTokenDecimals,
        }),
      )
      expect.toBe(currentToTokenBalanceWei, 'gte', receiveAtLeastInWei)
    })

    it('should exchange exact amount of fromToken + fee', async () => {
      const currentFromTokenBalanceWei = amountToWei(
        await balanceOf(fromToken, address, { config, isFormatted: true }),
      )
      expect.toBeEqual(
        wethBalanceBeforeWei.minus(amountWithFeeInWei),
        currentFromTokenBalanceWei.toFixed(0),
      )
    })

    it('should collect fee in fromToken', async () => {
      const feeWalletBalanceWeiAfter = await balanceOf(fromToken, feeBeneficiary, { config })
      const feeWalletBalanceWeiChange = feeWalletBalanceWeiAfter.minus(feeWalletBalanceWeiBefore)

      expect.toBeEqual(feeWalletBalanceWeiChange, calculateFee(amountInWei))
    })

    it('should not leave any fromToken in Swap contract', async () => {
      const swapBalance = await balanceOf(fromToken, system.common.swap.address, {
        config,
        isFormatted: true,
      })

      expect.toBeEqual(swapBalance, 0)
    })

    it('should not leave any toToken in Swap contract', async () => {
      const swapBalance = await balanceOf(toToken, system.common.swap.address, {
        config,
        isFormatted: true,
      })

      expect.toBeEqual(swapBalance, 0)
    })
  })
})<|MERGE_RESOLUTION|>--- conflicted
+++ resolved
@@ -1,42 +1,26 @@
-<<<<<<< HEAD
 import ERC20_ABI from '@abis/external/tokens/IERC20.json'
 import WETH_ABI from '@abis/external/tokens/IWETH.json'
 import { FEE_BASE, ONE } from '@dma-common/constants'
-=======
-import { initialiseConfig } from '@dma-contracts/test/fixtures'
-import { Contract } from '@ethersproject/contracts'
-import { JsonRpcProvider } from '@ethersproject/providers'
-import ERC20_ABI from '@oasisdex/abis/external/tokens/IERC20.json'
-import WETH_ABI from '@oasisdex/abis/external/tokens/IWETH.json'
-import { FEE_BASE, ONE } from '@oasisdex/dma-common/constants'
->>>>>>> 1ab0926e
 import {
   asPercentageValue,
   DeployedSystemInfo,
   deploySystem,
+  exchangeFromDAI,
+  exchangeToDAI,
   expect,
   FEE,
+  swapOneInchTokens,
+  swapUniswapTokens,
 } from '@dma-common/test-utils'
 import { RuntimeConfig } from '@dma-common/types/common'
-import { amountFromWei, amountToWei, balanceOf } from '@dma-common/utils/common'
-import {
-  calculateFee,
-  exchangeFromDAI,
-  exchangeToDAI,
-  swapOneInchTokens,
-  swapUniswapTokens,
-<<<<<<< HEAD
-} from '@dma-common/utils/swap'
+import { balanceOf } from '@dma-common/utils/balances'
+import { amountFromWei, amountToWei } from '@dma-common/utils/common'
+import { calculateFee } from '@dma-common/utils/swap'
 import { initialiseConfig } from '@dma-contracts/test/fixtures'
 import { ADDRESSES } from '@dma-deployments/addresses'
 import { Network } from '@dma-deployments/types/network'
 import { Contract } from '@ethersproject/contracts'
 import { JsonRpcProvider } from '@ethersproject/providers'
-=======
-} from '@oasisdex/dma-common/utils/swap'
-import { ADDRESSES } from '@oasisdex/dma-deployments'
-import { Network } from '@oasisdex/dma-deployments/types/network'
->>>>>>> 1ab0926e
 import BigNumber from 'bignumber.js'
 import { Signer } from 'ethers'
 import { ethers } from 'hardhat'
