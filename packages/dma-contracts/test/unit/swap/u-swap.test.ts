--- conflicted
+++ resolved
@@ -1,21 +1,3 @@
-<<<<<<< HEAD
-import { createDeploy } from "@dma-common/utils/deploy";
-import init from "@dma-common/utils/init";
-import { swap, uniswapV3Swap, unoswap } from "@dma-contracts/test/fixtures";
-import WETH_ABI from "@oasisdex/abis/external/tokens/IWETH.json";
-import { ADDRESSES } from "@oasisdex/addresses";
-import { CONTRACT_NAMES, ONE } from "@oasisdex/dma-common/constants";
-import { asPercentageValue, expect, FEE } from "@oasisdex/dma-common/test-utils";
-import { RuntimeConfig } from "@oasisdex/dma-common/types/common";
-import { amountToWei } from '@oasisdex/dma-common/utils/common";
-import { balanceOf } from "@oasisdex/dma-common/utils/balances";
-import { calculateFee, swapOneInchTokens } from "@oasisdex/dma-common/utils/swap";
-import { Network } from "@oasisdex/dma-deployments/types/network";
-import { ServiceRegistry } from "@oasisdex/dma-deployments/utils/wrappers";
-import BigNumber from "bignumber.js";
-import { Contract } from "ethers";
-import { ethers } from "hardhat";
-=======
 import { amountToWei } from '@dma-common/utils/common'
 import { createDeploy } from '@dma-common/utils/deploy'
 import init from '@dma-common/utils/init'
@@ -32,7 +14,6 @@
 import BigNumber from 'bignumber.js'
 import { Contract } from 'ethers'
 import { ethers } from 'hardhat'
->>>>>>> 62e18fee
 
 // TODO: Update broken test
 describe.skip("uSwap | Unit", () => {
