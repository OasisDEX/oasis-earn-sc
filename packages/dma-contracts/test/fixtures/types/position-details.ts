import { AavePosition, AAVETokens, AjnaPosition, PositionTransition, SwapData } from '@dma-library'
<<<<<<< HEAD
import { PositionType, Strategy } from '@dma-library/types'
=======
import { AjnaStrategy, PositionType } from '@dma-library/types'
>>>>>>> ce218b33
import { AjnaPool } from '@dma-library/types/ajna/ajna-pool'
import BigNumber from 'bignumber.js'

export type AjnaPositions = 'ETH/USDC Multiply'

export type AaveV3PositionStrategy = 'ETH/USDC Multiply' | 'WSTETH/ETH Earn'

export type AavePositionStrategy =
  | 'STETH/ETH Earn'
  | 'WBTC/USDC Multiply'
  | 'ETH/USDC Multiply'
  | 'STETH/USDC Multiply'

export type PositionVariants = AaveV3PositionStrategy | AavePositionStrategy | AjnaPositions

export type TokenDetails = {
  symbol: AAVETokens
  precision: number
  address: string
}

type PositionDetails = {
  proxy: string
  variant: PositionVariants
  /** @deprecated use variant instead */
  strategy: PositionVariants
  collateralToken: TokenDetails
  /** debtToken === quoteToken on Ajna */
  debtToken: TokenDetails
  getSwapData: (
    fromToken: string,
    toToken: string,
    amount: BigNumber,
    slippage: BigNumber,
  ) => Promise<SwapData>
  __positionType: PositionType
  /** @deprecated use __feesCollected instead */
  __feeWalletBalanceChange: BigNumber
  __feesCollected: BigNumber
  /** @deprecated use __mockMarketPrice instead */
  __mockPrice: BigNumber
  __mockMarketPrice: BigNumber
}

export type AavePositionDetails = PositionDetails & {
  getPosition: () => Promise<AavePosition>
  __openPositionSimulation: PositionTransition['simulation']
}

export type AjnaPositionDetails = PositionDetails & {
  pool: AjnaPool
<<<<<<< HEAD
  __openPositionSimulation: Strategy<AjnaPosition>['simulation']
=======
  __openPositionSimulation: AjnaStrategy<AjnaPosition>['simulation']
>>>>>>> ce218b33
  __collateralPrice: BigNumber
  __quotePrice: BigNumber
}<|MERGE_RESOLUTION|>--- conflicted
+++ resolved
@@ -1,9 +1,5 @@
 import { AavePosition, AAVETokens, AjnaPosition, PositionTransition, SwapData } from '@dma-library'
-<<<<<<< HEAD
-import { PositionType, Strategy } from '@dma-library/types'
-=======
 import { AjnaStrategy, PositionType } from '@dma-library/types'
->>>>>>> ce218b33
 import { AjnaPool } from '@dma-library/types/ajna/ajna-pool'
 import BigNumber from 'bignumber.js'
 
@@ -55,11 +51,7 @@
 
 export type AjnaPositionDetails = PositionDetails & {
   pool: AjnaPool
-<<<<<<< HEAD
-  __openPositionSimulation: Strategy<AjnaPosition>['simulation']
-=======
   __openPositionSimulation: AjnaStrategy<AjnaPosition>['simulation']
->>>>>>> ce218b33
   __collateralPrice: BigNumber
   __quotePrice: BigNumber
 }