--- conflicted
+++ resolved
@@ -79,12 +79,8 @@
   dependencies: StrategyDependenciesAave
   config: RuntimeConfig
   feeRecipient: string
-<<<<<<< HEAD
+  network: Network
 }): Promise<AavePositionDetails> {
-=======
-  network: Network
-}): Promise<PositionDetails> {
->>>>>>> c4aadd14
   const strategy: AavePositionStrategy = 'ETH/USDC Multiply'
 
   if (use1inch && !swapAddress) throw new Error('swapAddress is required when using 1inch')
