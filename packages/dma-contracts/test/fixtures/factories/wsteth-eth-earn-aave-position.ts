--- conflicted
+++ resolved
@@ -76,12 +76,8 @@
   dependencies: StrategyDependenciesAaveV3
   config: RuntimeConfig & { network?: Network }
   feeRecipient: Address
-<<<<<<< HEAD
+  network: Network
 }): Promise<AavePositionDetails> {
-=======
-  network: Network
-}): Promise<PositionDetails> {
->>>>>>> c4aadd14
   const strategy: AaveV3PositionStrategy = 'WSTETH/ETH Earn'
   const isOptimism = config.network === Network.OPTIMISM
 
