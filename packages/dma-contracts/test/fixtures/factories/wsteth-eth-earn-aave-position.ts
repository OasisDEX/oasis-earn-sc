--- conflicted
+++ resolved
@@ -76,10 +76,7 @@
   dependencies: StrategyDependenciesAaveV3
   config: RuntimeConfig & { network?: Network }
   feeRecipient: Address
-<<<<<<< HEAD
-=======
   network: Network
->>>>>>> 318b1814
 }): Promise<AavePositionDetails> {
   const strategy: AaveV3PositionStrategy = 'WSTETH/ETH Earn'
   const isOptimism = config.network === Network.OPTIMISM
