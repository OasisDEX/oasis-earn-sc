--- conflicted
+++ resolved
@@ -74,12 +74,8 @@
   dependencies: StrategyDependenciesAaveV2
   config: RuntimeConfig
   getTokens: (symbol: 'USDC', amount: BigNumber) => Promise<boolean>
-<<<<<<< HEAD
+  network: Network
 }): Promise<AavePositionDetails> {
-=======
-  network: Network
-}): Promise<PositionDetails> {
->>>>>>> c4aadd14
   const strategy: AavePositionStrategy = 'STETH/USDC Multiply'
 
   if (use1inch && !swapAddress) throw new Error('swapAddress is required when using 1inch')
