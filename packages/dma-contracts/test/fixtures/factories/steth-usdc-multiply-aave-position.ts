--- conflicted
+++ resolved
@@ -17,11 +17,6 @@
 
 import { OpenPositionTypes } from './aave/open-position-types'
 import { ETH, MULTIPLE, SLIPPAGE, STETH, UNISWAP_TEST_SLIPPAGE, USDC } from './common'
-<<<<<<< HEAD
-
-const mainnetAddresses = addressesByNetwork(Network.MAINNET)
-=======
->>>>>>> 318b1814
 
 const amountInBaseUnit = amountToWei(new BigNumber(100), USDC.precision)
 const wethToSwapToUSDCTo = amountToWei(new BigNumber(1), ETH.precision)
@@ -79,10 +74,7 @@
   dependencies: StrategyDependenciesAaveV2
   config: RuntimeConfig
   getTokens: (symbol: 'USDC', amount: BigNumber) => Promise<boolean>
-<<<<<<< HEAD
-=======
   network: Network
->>>>>>> 318b1814
 }): Promise<AavePositionDetails> {
   const strategy: AavePositionStrategy = 'STETH/USDC Multiply'
 
