{
  "name": "@oasisdex/cli",
  "version": "0.0.0",
  "packageManager": "yarn@1.22.1",
  "description": "Minimalistic boilerplate to quick-start Node.js development in TypeScript.",
  "engines": {
    "node": ">= 16.20.2 <19"
  },
  "devDependencies": {
    "@types/jest": "~29.5",
    "@types/node": "~18",
    "eslint-config-prettier": "~9.0",
    "eslint-plugin-jest": "~27.2",
    "jest": "~29.6",
    "prettier": "~3.0",
    "rimraf": "~5.0",
    "ts-api-utils": "~1.0",
    "ts-jest": "~29.1"
  },
  "scripts": {
    "cli": "node -r tsconfig-paths/register -r ts-node/register src/index.ts",
    "clean": "rimraf coverage build tmp",
    "prebuild": "npm run lint",
    "lint": "eslint . --ext .ts --ext .mts",
    "lint:fix": "eslint . --ext .ts --ext .mts --fix",
    "prettier": "prettier --config .prettierrc --write ."
  },
  "author": "Summer.fi",
  "license": "Apache-2.0",
  "dependencies": {
<<<<<<< HEAD
    "@oasisdex/dma-library": "^0.5.18",
=======
    "@oasisdex/addresses": "*",
    "@oasisdex/dma-library": "^0.5.35-rc.1",
>>>>>>> b21149c3
    "dotenv": "^16.3.1",
    "ethers": "5.7.2",
    "yup": "^1.3.2"
  }
}<|MERGE_RESOLUTION|>--- conflicted
+++ resolved
@@ -28,12 +28,8 @@
   "author": "Summer.fi",
   "license": "Apache-2.0",
   "dependencies": {
-<<<<<<< HEAD
-    "@oasisdex/dma-library": "^0.5.18",
-=======
     "@oasisdex/addresses": "*",
     "@oasisdex/dma-library": "^0.5.35-rc.1",
->>>>>>> b21149c3
     "dotenv": "^16.3.1",
     "ethers": "5.7.2",
     "yup": "^1.3.2"
