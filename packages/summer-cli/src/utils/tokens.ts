<<<<<<< HEAD
import { ADDRESS_ZERO } from '@deploy-configurations/constants';
import { Address } from '@deploy-configurations/types/address';
import { ADDRESSES } from '@deploy-configurations/addresses';

=======
import { ADDRESSES } from '@deploy-configurations/addresses';
import { ADDRESS_ZERO } from '@deploy-configurations/constants';
import { Address } from '@deploy-configurations/types/address';
>>>>>>> 489d6670
import { ethers } from 'ethers';

import { SupportedNetowkrs } from './network';

export const tokens = [
  'WETH',
  'DAI',
  'USDC',
  'WBTC',
  'STETH',
  'WSTETH',
  'CBETH',
  'USDBC',
  'SDAI',
] as const;

export type SupportedTokens = (typeof tokens)[number];

export const tokenPrecision: Record<SupportedTokens, number> = {
  WETH: 18,
  DAI: 18,
  USDC: 6,
  WBTC: 8,
  STETH: 18,
  WSTETH: 18,
  CBETH: 18,
  USDBC: 6,
  SDAI: 18,
};

export function isSupportedToken(token: string): token is SupportedTokens {
  return tokens.includes(token as any);
}

export const allowedTokensLowerCased = tokens.map<
  Lowercase<(typeof tokens)[number]>
>((token) => token.toLocaleLowerCase() as Lowercase<(typeof tokens)[number]>);

export function getTokenAddress(
  token: SupportedTokens,
  network: SupportedNetowkrs,
): Address {
  const tokenAddress = ADDRESSES[network].common[token];

  if (tokenAddress === ADDRESS_ZERO) {
    throw new Error(`Token ${token} is not supported on network ${network}`);
  }

  return tokenAddress;
}

export function tokenAmountToWei(
  token: SupportedTokens,
  amount: number,
): string {
  const precision = tokenPrecision[token];
  const multiplier = ethers.BigNumber.from(10).pow(precision);

  return ethers.BigNumber.from(amount).mul(multiplier).toString();
}<|MERGE_RESOLUTION|>--- conflicted
+++ resolved
@@ -1,13 +1,6 @@
-<<<<<<< HEAD
-import { ADDRESS_ZERO } from '@deploy-configurations/constants';
-import { Address } from '@deploy-configurations/types/address';
-import { ADDRESSES } from '@deploy-configurations/addresses';
-
-=======
 import { ADDRESSES } from '@deploy-configurations/addresses';
 import { ADDRESS_ZERO } from '@deploy-configurations/constants';
 import { Address } from '@deploy-configurations/types/address';
->>>>>>> 489d6670
 import { ethers } from 'ethers';
 
 import { SupportedNetowkrs } from './network';
