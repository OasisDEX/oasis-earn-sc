import { ADDRESSES } from '@oasisdex/addresses';
import { RiskRatio, strategies, views } from '@oasisdex/dma-library';
import { BigNumber } from 'bignumber.js';
import { ethers } from 'ethers';
import * as yup from 'yup';

import type { Command } from '../cli/command';
import { getCumulatives } from '../logic/common/getCumulatives';
import { sendTxThroughProxy } from '../logic/common/sendTxThroughProxy';
import { getOneInchCall } from '../logic/common/swap';
import { throwOnRevertedTx } from '../utils/tx';

const argsSchema = yup.object().shape({
  amount: yup.number().required(),
  ltv: yup.number().required().min(0.1).max(0.9),
  collateralPriceUsd: yup.number().required(),
  quotePriceUsd: yup.number().required(),
});

const morphoBlueMarket =
  '0xb323495f7e4148be5643a4ea4a8221eef163e4bccfdedc2a6f4696baacbc86cc';
const morphoAddress = '0xBBBBBbbBBb9cC5e90e3b3Af64bdAF62C37EEFFCb';
const proxyAddress = '0x8451C582AB882fb534175B5465E91DfbDE97917e';

const operationExecutor = '0xcA71C36D26f515AD0cce1D806B231CBC1185CdfC';

export const morphoAdjustMultiplyCommand: Command<typeof argsSchema> = {
  name: 'morpho-adjust' as const,
  description: ``,
  args: argsSchema,
  async run(args, enviroment) {
<<<<<<< HEAD
    const position = await views.morpho.getPosition({
      proxyAddress,
      collateralPriceUSD: new BigNumber(args.collateralPriceUsd),
      quotePriceUSD: new BigNumber(args.quotePriceUsd),
      marketId: morphoBlueMarket,
      collateralPrecision: 18,
      quotePrecision: 6,
    }, {
      morphoAddress: morphoAddress,
      provider: enviroment.provider,
      getCumulatives,
    })
=======
    const position = await views.morpho.getPosition(
      {
        proxyAddress,
        collateralPriceUSD: new BigNumber(args.collateralPriceUsd),
        quotePriceUSD: new BigNumber(args.quotePriceUsd),
        marketId: morphoBlueMarket,
        collateralPrecision: 18,
        quotePrecision: 18,
      },
      {
        morphoAddress: morphoAddress,
        provider: enviroment.provider,
        getCumulatives,
      },
    );
>>>>>>> 2b8422dc

    const strategy = await strategies.morphoblue.multiply.adjust(
      {
        collateralAmount: new BigNumber(args.amount),
        position,
        dpmProxyAddress: proxyAddress,
        collateralTokenPrecision: 18,
        quoteTokenPrecision: 6,
        user: await enviroment.walletSigner.getAddress(),
        riskRatio: new RiskRatio(new BigNumber(args.ltv), RiskRatio.TYPE.LTV),
        slippage: new BigNumber(0.006),
      },
      {
        provider: enviroment.provider,
        network: enviroment.network,
        morphoAddress: morphoAddress,
        operationExecutor:
          operationExecutor ||
          ADDRESSES[enviroment.network].mpa.core.OperationExecutor,
        addresses: {
          WETH: ADDRESSES[enviroment.network].common.WETH,
          DAI: ADDRESSES[enviroment.network].common.DAI,
          ETH: ADDRESSES[enviroment.network].common.ETH,
          USDC: ADDRESSES[enviroment.network].common.USDC,
          USDT: ADDRESSES[enviroment.network].common.USDT,
          WBTC: ADDRESSES[enviroment.network].common.WBTC,
          WSTETH: ADDRESSES[enviroment.network].common.WSTETH,
        },
        getSwapData: getOneInchCall(
          ADDRESSES[enviroment.network].mpa.core.Swap,
          1,
          'v4.0',
          true,
        ),
        getCumulatives,
      },
    );

    const reciept = await sendTxThroughProxy(
      { ...strategy.tx, value: ethers.BigNumber.from(strategy.tx.value) },
      proxyAddress,
      enviroment.provider,
    );

    throwOnRevertedTx(reciept);
  },
};<|MERGE_RESOLUTION|>--- conflicted
+++ resolved
@@ -29,20 +29,6 @@
   description: ``,
   args: argsSchema,
   async run(args, enviroment) {
-<<<<<<< HEAD
-    const position = await views.morpho.getPosition({
-      proxyAddress,
-      collateralPriceUSD: new BigNumber(args.collateralPriceUsd),
-      quotePriceUSD: new BigNumber(args.quotePriceUsd),
-      marketId: morphoBlueMarket,
-      collateralPrecision: 18,
-      quotePrecision: 6,
-    }, {
-      morphoAddress: morphoAddress,
-      provider: enviroment.provider,
-      getCumulatives,
-    })
-=======
     const position = await views.morpho.getPosition(
       {
         proxyAddress,
@@ -58,7 +44,6 @@
         getCumulatives,
       },
     );
->>>>>>> 2b8422dc
 
     const strategy = await strategies.morphoblue.multiply.adjust(
       {
