{
  "name": "@oasisdex/addresses",
  "version": "1.0.0",
<<<<<<< HEAD
  "main": "lib/index.js",
  "typings": "cjs/index.d.ts",
  "exports": {
    ".": {
      "import": "./lib/index.js",
      "require": "./cjs/index.js"
    }
  },
  "license": "MIT",
  "files": [
    "lib",
    "cjs"
  ],
  "scripts": {
    "build": "rm -rf ./lib && rm -rf ./cjs && tsc --build && webpack",
    "watch": "yarn tsc -b -w && webpack --watch",
    "lint": "yarn tsc -p ./tsconfig.json --noEmit",
=======
  "main": "src/index.ts",
  "module": "lib/index.min.js",
  "typings": "src/index.ts",
  "license": "MIT",
  "scripts": {
    "build": "yarn clean && yarn tsc -p tsconfig.json && webpack",
    "clean": "rm -rf ./lib",
    "watch": "yarn tsc -b -w",
    "lint": "yarn tsc -p tsconfig.json --noEmit",
>>>>>>> 1e067a74
    "prepublish": "yarn build"
  },
  "dependencies": {
    "@oasisdex/dma-deployments": "*"
  },
  "files": [
    "lib"
  ]
}<|MERGE_RESOLUTION|>--- conflicted
+++ resolved
@@ -1,25 +1,6 @@
 {
   "name": "@oasisdex/addresses",
   "version": "1.0.0",
-<<<<<<< HEAD
-  "main": "lib/index.js",
-  "typings": "cjs/index.d.ts",
-  "exports": {
-    ".": {
-      "import": "./lib/index.js",
-      "require": "./cjs/index.js"
-    }
-  },
-  "license": "MIT",
-  "files": [
-    "lib",
-    "cjs"
-  ],
-  "scripts": {
-    "build": "rm -rf ./lib && rm -rf ./cjs && tsc --build && webpack",
-    "watch": "yarn tsc -b -w && webpack --watch",
-    "lint": "yarn tsc -p ./tsconfig.json --noEmit",
-=======
   "main": "src/index.ts",
   "module": "lib/index.min.js",
   "typings": "src/index.ts",
@@ -29,7 +10,6 @@
     "clean": "rm -rf ./lib",
     "watch": "yarn tsc -b -w",
     "lint": "yarn tsc -p tsconfig.json --noEmit",
->>>>>>> 1e067a74
     "prepublish": "yarn build"
   },
   "dependencies": {
