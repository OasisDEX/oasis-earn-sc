--- conflicted
+++ resolved
@@ -1,11 +1,6 @@
 {
   "name": "@oasisdex/addresses",
-<<<<<<< HEAD
-  "packageManager": "yarn@1.22.1",
-  "version": "0.1.24",
-=======
   "version": "0.1.29",
->>>>>>> 8d176987
   "typings": "lib/index.d.ts",
   "types": "lib/index.d.ts",
   "main": "lib/index.js",
