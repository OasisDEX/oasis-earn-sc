{
  "name": "@oasisdex/addresses",
<<<<<<< HEAD
  "version": "0.0.50-alpha.1",
=======
  "version": "0.0.50",
>>>>>>> eb662382
  "typings": "lib/index.d.ts",
  "types": "lib/index.d.ts",
  "main": "lib/index.js",
  "license": "MIT",
  "targets": {
    "main": {
      "optimize": true
    }
  },
  "files": [
    "lib/*"
  ],
  "scripts": {
    "build": "yarn clean && npx parcel build ../deploy-configurations/addresses/index.ts --dist-dir ./lib --no-source-maps",
    "clean": "rm -rf lib",
    "prepublish": "yarn build"
  },
  "nx": {
    "implicitDependencies": [
      "@oasisdex/deploy-configurations"
    ]
  }
}<|MERGE_RESOLUTION|>--- conflicted
+++ resolved
@@ -1,10 +1,6 @@
 {
   "name": "@oasisdex/addresses",
-<<<<<<< HEAD
-  "version": "0.0.50-alpha.1",
-=======
   "version": "0.0.50",
->>>>>>> eb662382
   "typings": "lib/index.d.ts",
   "types": "lib/index.d.ts",
   "main": "lib/index.js",
