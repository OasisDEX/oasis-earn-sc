{
  "name": "@oasisdex/addresses",
<<<<<<< HEAD
  "version": "0.0.32-rc-arbitrum.1",
=======
  "version": "0.0.41",
>>>>>>> 2409a7f7
  "typings": "lib/index.d.ts",
  "types": "lib/index.d.ts",
  "main": "lib/index.js",
  "license": "MIT",
  "targets": {
    "main": {
      "optimize": true
    }
  },
  "files": [
    "lib/*"
  ],
  "scripts": {
    "build": "yarn clean && npx parcel build ../deploy-configurations/addresses/index.ts --dist-dir ./lib --no-source-maps",
    "clean": "rm -rf lib",
    "prepublish": "yarn build"
  },
  "nx": {
    "implicitDependencies": [
      "@oasisdex/deploy-configurations"
    ]
  }
}<|MERGE_RESOLUTION|>--- conflicted
+++ resolved
@@ -1,10 +1,6 @@
 {
   "name": "@oasisdex/addresses",
-<<<<<<< HEAD
-  "version": "0.0.32-rc-arbitrum.1",
-=======
   "version": "0.0.41",
->>>>>>> 2409a7f7
   "typings": "lib/index.d.ts",
   "types": "lib/index.d.ts",
   "main": "lib/index.js",
