--- conflicted
+++ resolved
@@ -1,10 +1,6 @@
 {
   "name": "@oasisdex/addresses",
-<<<<<<< HEAD
-  "version": "0.0.24-alpha.0",
-=======
   "version": "0.0.24",
->>>>>>> c4aadd14
   "typings": "lib/index.d.ts",
   "types": "lib/index.d.ts",
   "main": "lib/index.js",
@@ -26,6 +22,5 @@
     "implicitDependencies": [
       "@oasisdex/deploy-configurations"
     ]
-  },
-  "gitHead": "095a4a34d5b6e2d5f5adcca9721813f9657feda2"
+  }
 }