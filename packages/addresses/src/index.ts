--- conflicted
+++ resolved
@@ -65,13 +65,8 @@
 
 export type Addresses = {
   [Network.MAINNET]: MainnetDeployment
-<<<<<<< HEAD
-  [Network.OPTIMISM]: DefaultDeployment
-  [Network.GOERLI]: MainnetDeployment
-=======
   [Network.OPTIMISM]: OptimismDeployment
   [Network.GOERLI]: DefaultDeployment
->>>>>>> 1e067a74
 }
 
 if (!mainnetConfig.aave.v2) throw new Error('Missing aave v2 config on mainnet')
