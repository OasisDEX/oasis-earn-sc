--- conflicted
+++ resolved
@@ -1,215 +1,3 @@
-<<<<<<< HEAD
-import { goerliConfig, mainnetConfig, optimismConfig } from '@oasisdex/dma-deployments'
-
-import {
-  AaveV2Protocol,
-  AaveV3Protocol,
-  AaveV3ProtocolOptimism,
-  Actions,
-  AjnaProtocol,
-  AutomationProtocol,
-  Common,
-  Contracts,
-  CoreContracts,
-  DeploymentConfig,
-  MakerProtocol,
-  MakerProtocolJoins,
-  MakerProtocolPips,
-  SystemKeys,
-} from '@oasisdex/dma-deployments/types/deployment-config'
-import { Network } from '@oasisdex/dma-deployments/types/network'
-import { Address } from '@oasisdex/dma-common/types/address'
-
-enum MpaKeys {
-  CORE = 'core',
-  ACTIONS = 'actions',
-}
-
-enum AaveKeys {
-  V2 = 'v2',
-  V3 = 'v3',
-}
-
-type DefaultDeployment = {
-  [SystemKeys.MPA]: {
-    [MpaKeys.CORE]: Record<CoreContracts, Address>
-    [MpaKeys.ACTIONS]: Record<Actions, Address>
-  }
-  [SystemKeys.COMMON]: Record<Common, Address>
-  [SystemKeys.AAVE]: {
-    [AaveKeys.V3]: Record<AaveV3Protocol, Address>
-  }
-  [SystemKeys.MAKER]: {
-    common: Record<MakerProtocol, Address>
-    joins: Record<MakerProtocolJoins, Address>
-    pips: Record<MakerProtocolPips, Address>
-  }
-  [SystemKeys.AUTOMATION]: Record<AutomationProtocol, Address>
-  [SystemKeys.AJNA]: Record<AjnaProtocol, Address>
-}
-
-type AaveDeployment = {
-  [SystemKeys.AAVE]: {
-    [AaveKeys.V2]: Record<AaveV2Protocol, Address>
-    [AaveKeys.V3]: Record<AaveV3Protocol, Address>
-  }
-}
-
-type OptimismAaveDeployment = {
-  [SystemKeys.AAVE]: {
-    [AaveKeys.V3]: Record<AaveV3Protocol | AaveV3ProtocolOptimism, Address>
-  }
-}
-
-type MainnetDeployment = Omit<DefaultDeployment, SystemKeys.AAVE> & AaveDeployment
-type OptimismDeployment = Omit<DefaultDeployment, SystemKeys.AAVE> & OptimismAaveDeployment
-
-export type Addresses = {
-  [Network.MAINNET]: MainnetDeployment
-  [Network.OPTIMISM]: OptimismDeployment
-  [Network.GOERLI]: DefaultDeployment
-}
-
-if (!mainnetConfig.aave.v2) throw new Error('Missing aave v2 config on mainnet')
-if (!optimismConfig.aave.v3.L2Encoder) throw new Error('Missing L2Encoder config on optimism')
-export const ADDRESSES: Addresses = {
-  [Network.MAINNET]: {
-    mpa: {
-      core: {
-        ...extractAddressesFromConfig<CoreContracts>(mainnetConfig.mpa.core),
-      },
-      actions: {
-        ...extractAddressesFromConfig<Actions>(mainnetConfig.mpa.actions),
-      },
-    },
-    common: {
-      ...extractAddressesFromConfig(mainnetConfig.common),
-    },
-    aave: {
-      v2: {
-        ...extractAddressesFromConfig(mainnetConfig.aave.v2),
-      },
-      v3: {
-        ...extractAddressesFromConfig<AaveV3Protocol>(mainnetConfig.aave.v3),
-      },
-    },
-    maker: {
-      common: {
-        ...extractAddressesFromConfig(mainnetConfig.maker.common),
-      },
-      joins: {
-        ...extractAddressesFromConfig(mainnetConfig.maker.joins),
-      },
-      pips: {
-        ...extractAddressesFromConfig(mainnetConfig.maker.pips),
-      },
-    },
-    automation: {
-      ...extractAddressesFromConfig(mainnetConfig.automation),
-    },
-    ajna: {
-      ...extractAddressesFromConfig(mainnetConfig.ajna),
-    },
-  },
-  [Network.OPTIMISM]: {
-    mpa: {
-      core: {
-        ...extractAddressesFromConfig<CoreContracts>(optimismConfig.mpa.core),
-      },
-      actions: {
-        ...extractAddressesFromConfig<Actions>(optimismConfig.mpa.actions),
-      },
-    },
-    common: {
-      ...extractAddressesFromConfig(optimismConfig.common),
-    },
-    aave: {
-      v3: {
-        ...extractAddressesFromConfig<AaveV3Protocol | AaveV3ProtocolOptimism>(
-          optimismConfig.aave.v3 as Record<
-            AaveV3Protocol | AaveV3ProtocolOptimism,
-            DeploymentConfig
-          >,
-        ),
-      },
-    },
-    maker: {
-      common: {
-        ...extractAddressesFromConfig(optimismConfig.maker.common),
-      },
-      joins: {
-        ...extractAddressesFromConfig(optimismConfig.maker.joins),
-      },
-      pips: {
-        ...extractAddressesFromConfig(optimismConfig.maker.pips),
-      },
-    },
-    automation: {
-      ...extractAddressesFromConfig(optimismConfig.automation),
-    },
-    ajna: {
-      ...extractAddressesFromConfig(mainnetConfig.ajna),
-    },
-  },
-  [Network.GOERLI]: {
-    mpa: {
-      core: {
-        ...extractAddressesFromConfig<CoreContracts>(goerliConfig.mpa.core),
-      },
-      actions: {
-        ...extractAddressesFromConfig<Actions>(goerliConfig.mpa.actions),
-      },
-    },
-    common: {
-      ...extractAddressesFromConfig(goerliConfig.common),
-    },
-    aave: {
-      v2: {
-        ...extractAddressesFromConfig(goerliConfig.aave.v2!),
-      },
-      v3: {
-        ...extractAddressesFromConfig<AaveV3Protocol>(goerliConfig.aave.v3),
-      },
-    },
-    maker: {
-      common: {
-        ...extractAddressesFromConfig(goerliConfig.maker.common),
-      },
-      joins: {
-        ...extractAddressesFromConfig(goerliConfig.maker.joins),
-      },
-      pips: {
-        ...extractAddressesFromConfig(goerliConfig.maker.pips),
-      },
-    },
-    automation: {
-      ...extractAddressesFromConfig(goerliConfig.automation),
-    },
-    ajna: {
-      ...extractAddressesFromConfig(mainnetConfig.ajna),
-    },
-  },
-}
-
-export { SystemKeys, DefaultDeployment }
-
-type ExtractAddressesFromConfig<T extends Contracts> = Record<T, DeploymentConfig>
-
-function extractAddressesFromConfig<T extends Contracts>(
-  config: ExtractAddressesFromConfig<T>,
-): Record<T, Address> {
-  return (Object.values(config) as DeploymentConfig[]).reduce<Record<T, Address>>(
-    (acc: Record<T, Address>, item: DeploymentConfig) => {
-      if (item.address) {
-        acc[item.name as T] = item.address
-      }
-      return acc
-    },
-    {} as Record<T, Address>,
-  )
-}
-=======
 import { Addresses, ADDRESSES } from '@oasisdex/dma-deployments'
 
-export { Addresses, ADDRESSES }
->>>>>>> 62e18fee
+export { Addresses, ADDRESSES }