const path = require('path')
const TerserPlugin = require('terser-webpack-plugin')
const TsconfigPathsPlugin = require('tsconfig-paths-webpack-plugin')

module.exports = {
  mode: 'production',
  entry: './src/index.ts',
  output: {
<<<<<<< HEAD
    filename: 'index.js',
    path: path.resolve(__dirname, 'lib'),
    library: {
      type: 'module',
    },
=======
    path: path.resolve(__dirname, 'lib'),
    filename: 'index.min.js',
    libraryTarget: 'module',
>>>>>>> 1e067a74
  },
  module: {
    rules: [
      {
        test: /\.ts$/,
        use: [
          {
            loader: 'ts-loader',
            options: {
              configFile: path.resolve(__dirname, './tsconfig.json'),
              transpileOnly: true, // Add this line
            },
          },
        ],
        exclude: /node_modules/,
      },
    ],
  },
  resolve: {
    extensions: ['.ts', '.js'],
    plugins: [
      new TsconfigPathsPlugin({
        configFile: 'tsconfig.json',
      }),
    ],
  },
  optimization: {
    minimizer: [
      new TerserPlugin({
        terserOptions: {
          format: {
            comments: false,
          },
        },
        extractComments: false,
      }),
    ],
  },
  experiments: {
    outputModule: true,
  },
}<|MERGE_RESOLUTION|>--- conflicted
+++ resolved
@@ -6,17 +6,9 @@
   mode: 'production',
   entry: './src/index.ts',
   output: {
-<<<<<<< HEAD
-    filename: 'index.js',
-    path: path.resolve(__dirname, 'lib'),
-    library: {
-      type: 'module',
-    },
-=======
     path: path.resolve(__dirname, 'lib'),
     filename: 'index.min.js',
     libraryTarget: 'module',
->>>>>>> 1e067a74
   },
   module: {
     rules: [
