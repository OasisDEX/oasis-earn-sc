import { Protocol } from '@deploy-configurations/types/protocol'

export const OPERATION_NAMES = {
  aave: {
    v2: {
      OPEN_POSITION: 'OpenAAVEPosition',
      CLOSE_POSITION: 'CloseAAVEPosition_3',
      INCREASE_POSITION: 'IncreaseAAVEPosition',
      DECREASE_POSITION: 'DecreaseAAVEPosition',
      DEPOSIT_BORROW: 'AAVEDepositBorrow',
      OPEN_DEPOSIT_BORROW: 'AAVEOpenDepositBorrow',
      DEPOSIT: 'AAVEDeposit',
      BORROW: 'AAVEBorrow',
      PAYBACK_WITHDRAW: 'AAVEPaybackWithdraw_2',
    },
    v3: {
      OPEN_POSITION: 'OpenAAVEV3Position',
      CLOSE_POSITION: 'CloseAAVEV3Position_3',
      ADJUST_RISK_UP: 'AdjustRiskUpAAVEV3Position',
      ADJUST_RISK_DOWN: 'AdjustRiskDownAAVEV3Position',
      DEPOSIT_BORROW: 'AAVEV3DepositBorrow',
      OPEN_DEPOSIT_BORROW: 'AAVEV3OpenDepositBorrow',
      DEPOSIT: 'AAVEV3Deposit',
      BORROW: 'AAVEV3Borrow',
      PAYBACK_WITHDRAW: 'AAVEV3PaybackWithdraw',
    },
  },
  spark: {
    OPEN_POSITION: 'SparkOpenPosition',
    CLOSE_POSITION: 'SparkClosePosition',
    ADJUST_RISK_UP: 'SparkAdjustRiskUp',
    ADJUST_RISK_DOWN: 'SparkAdjustRiskDown',
    DEPOSIT_BORROW: 'SparkDepositBorrow',
    OPEN_DEPOSIT_BORROW: 'SparkOpenDepositBorrow',
    DEPOSIT: 'SparkDeposit',
    BORROW: 'SparkBorrow',
    PAYBACK_WITHDRAW: 'SparkPaybackWithdraw',
  },
  maker: {
    OPEN_AND_DRAW: 'OpenAndDraw',
    OPEN_DRAW_AND_CLOSE: 'OpenDrawAndClose',
    INCREASE_MULTIPLE: 'IncreaseMultiple',
    INCREASE_MULTIPLE_WITH_DAI_TOP_UP: 'IncreaseMultipleWithDaiTopup',
    INCREASE_MULTIPLE_WITH_COLL_TOP_UP: 'IncreaseMultipleWithCollateralTopup',
    INCREASE_MULTIPLE_WITH_DAI_AND_COLL_TOP_UP: 'IncreaseMultipleWithDaiAndCollTopup',
    INCREASE_MULTIPLE_WITH_FLASHLOAN: 'IncreaseMultipleWithFlashloan',
    INCREASE_MULTIPLE_WITH_FLASHLOAN_AND_DAI_AND_COLL_TOP_UP:
      'IncreaseMultipleWithFlashloanWithDaiAndCollTopup',
  },
  ajna: {
    OPEN_MULTIPLY_POSITION: 'AjnaOpenMultiplyPosition',
    ADJUST_RISK_UP: 'AjnaAdjustRiskUp',
    ADJUST_RISK_DOWN: 'AjnaAdjustRiskDown',
    DEPOSIT_BORROW: 'AjnaDepositBorrow',
    PAYBACK_WITHDRAW: 'AjnaPaybackWithdraw',
    CLOSE_POSITION_TO_QUOTE: 'AjnaCloseToQuotePosition',
    CLOSE_POSITION_TO_COLLATERAL: 'AjnaCloseToCollateralPosition',
  },
  morphoblue: {
    OPEN_POSITION: 'MorphoBlueOpenPosition',
    CLOSE_POSITION: 'MorphoBlueClosePosition',
    ADJUST_RISK_UP: 'MorphoBlueAdjustRiskUp',
    ADJUST_RISK_DOWN: 'MorphoBlueAdjustRiskDown',
    DEPOSIT_BORROW: 'MorphoBlueDepositBorrow',
    OPEN_DEPOSIT_BORROW: 'MorphoBlueOpenDepositBorrow',
    DEPOSIT: 'MorphoBlueDeposit',
    BORROW: 'MorphoBlueBorrow',
    PAYBACK_WITHDRAW: 'MorphoBluePaybackWithdraw',
  },
  common: {
    CUSTOM_OPERATION: 'CustomOperation',
  },
} as const

type ValuesOf<T> = T[keyof T]
type AaveV2OperationsNames = ValuesOf<(typeof OPERATION_NAMES)['aave']['v2']>
type AaveV3OperationsNames = ValuesOf<(typeof OPERATION_NAMES)['aave']['v3']>
type MakerOperationsNames = ValuesOf<(typeof OPERATION_NAMES)['maker']>
type AjnaOperationsNames = ValuesOf<(typeof OPERATION_NAMES)['ajna']>
type SparkOperationsNames = ValuesOf<(typeof OPERATION_NAMES)['spark']>
type MorphoBlueOperationsNames = ValuesOf<(typeof OPERATION_NAMES)['morphoblue']>
type CommonOperationsNames = ValuesOf<(typeof OPERATION_NAMES)['common']>

/**
 * Refinance operations names
 *
 * @dev This type is used to generate the names of the refinance operations. It uses template
 * literal types from Typescript 4.1 to generate the names
 *
 * @dev The `Protocol` type from `@dma-library` is redefined here to avoid dependencies issues.
 * The type should actually be moved here and
 */
export type RefinanceOperationsNames = `Refinance-${Protocol}-${Protocol}`

export type OperationNames =
  | CommonOperationsNames
  | AaveV2OperationsNames
  | AaveV3OperationsNames
  | MakerOperationsNames
  | AjnaOperationsNames
  | SparkOperationsNames
<<<<<<< HEAD
  | RefinanceOperationsNames
=======
  | MorphoBlueOperationsNames
>>>>>>> 5d547d03
<|MERGE_RESOLUTION|>--- conflicted
+++ resolved
@@ -99,8 +99,5 @@
   | MakerOperationsNames
   | AjnaOperationsNames
   | SparkOperationsNames
-<<<<<<< HEAD
-  | RefinanceOperationsNames
-=======
   | MorphoBlueOperationsNames
->>>>>>> 5d547d03
+  | RefinanceOperationsNames