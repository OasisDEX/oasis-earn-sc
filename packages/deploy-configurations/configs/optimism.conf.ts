--- conflicted
+++ resolved
@@ -84,11 +84,7 @@
         deploy: false,
         address: '0x6e4c6e76b3C1D834c0e3c4c2bAec8d58B8421A99',
         serviceRegistryName: SERVICE_REGISTRY_NAMES.common.SWAP,
-<<<<<<< HEAD
-        history: [],
-=======
         history: ['0x4De3CA09e803969408f83F453416b3e2D70C12Fe'],
->>>>>>> 27c5dd4d
         constructorArgs: [
           '0x4De3CA09e803969408f83F453416b3e2D70C12Fe',
           '0x85f9b7408afE6CEb5E46223451f5d4b832B522dc',
@@ -110,16 +106,10 @@
       SwapAction: {
         name: 'SwapAction',
         deploy: false,
-<<<<<<< HEAD
-        address: '0xAE39820D9F9F0cE9331eAe6827A9D922CA5287b9',
-        serviceRegistryName: SERVICE_REGISTRY_NAMES.common.SWAP_ACTION,
-        history: [
-=======
         address: '0x02F55D374d791DfF5614aD2F368145A46343B08A',
         serviceRegistryName: SERVICE_REGISTRY_NAMES.common.SWAP_ACTION,
         history: [
           '0xAE39820D9F9F0cE9331eAe6827A9D922CA5287b9',
->>>>>>> 27c5dd4d
           '0x398105CD43115b54A0EFE0b210D99c596e4571A7',
           '0x55D4d311Cd9B2dD5693FB51f06DbE50B9Da84D13',
         ],
