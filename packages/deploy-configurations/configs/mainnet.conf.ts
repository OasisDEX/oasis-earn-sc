--- conflicted
+++ resolved
@@ -428,22 +428,6 @@
         ],
         constructorArgs: ['address:ServiceRegistry'],
       },
-      AjnaDepositBorrow: {
-        name: 'AjnaDepositBorrow',
-        deploy: true,
-        address: '',
-        serviceRegistryName: CONTRACT_NAMES.ajna.DEPOSIT_BORROW,
-        history: [],
-        constructorArgs: ['address:ServiceRegistry'],
-      },
-      AjnaRepayWithdraw: {
-        name: 'AjnaRepayWithdraw',
-        deploy: true,
-        address: '',
-        serviceRegistryName: CONTRACT_NAMES.ajna.REPAY_WITHDRAW,
-        history: [],
-        constructorArgs: ['address:ServiceRegistry'],
-      },
     },
   },
   common: {
@@ -1258,13 +1242,8 @@
   ajna: {
     AjnaPoolInfo: {
       name: 'AjnaPoolInfo',
-<<<<<<< HEAD
-      address: '0x1F9F7732ff409FC0AbcAAea94634A7b41F445299',
-      serviceRegistryName: CONTRACT_NAMES.ajna.AJNA_POOL_UTILS_INFO,
-=======
       address: '0x658Bc3CebaA129e652c0baC2c1dfb866413d999D',
       serviceRegistryName: SERVICE_REGISTRY_NAMES.ajna.AJNA_POOL_UTILS_INFO,
->>>>>>> ce218b33
     },
     AjnaProxyActions: {
       name: 'AjnaProxyActions',
@@ -1314,10 +1293,5 @@
       address: '0xEE5842A5CeC7aD2A9c168122943Cbe43E201b6a9',
       serviceRegistryName: SERVICE_REGISTRY_NAMES.ajna.ERC20_POOL_FACTORY,
     },
-    ERC20PoolFactory: {
-      name: 'ERC20PoolFactory',
-      address: '0x0000000000000000000000000000000000000000',
-      serviceRegistryName: CONTRACT_NAMES.ajna.ERC20_POOL_FACTORY,
-    },
   },
 }