--- conflicted
+++ resolved
@@ -375,19 +375,8 @@
       address: '0x6B175474E89094C44Da98b954EedeAC495271d0F',
       serviceRegistryName: CONTRACT_NAMES.common.DAI,
     },
-<<<<<<< HEAD
-    ETH: {
-      name: 'ETH',
-      address: '0xC02aaA39b223FE8D0A0e5C4F27eAD9083C756Cc2',
-    },
-    GNO: {
-      name: 'GNO',
-      address: '0x6810e776880C02933D47DB1b9fc05908e5386b96',
-    },
-=======
     ETH: { name: 'ETH', address: '0xEeeeeEeeeEeEeeEeEeEeeEEEeeeeEeeeeeeeEEeE' },
     GNO: { name: 'GNO', address: '0x6810e776880C02933D47DB1b9fc05908e5386b96' },
->>>>>>> e68b674f
     GUNIV3DAIUSDC1: {
       name: 'GUNIV3DAIUSDC1',
       address: '0xAbDDAfB225e10B90D798bB8A886238Fb835e2053',
