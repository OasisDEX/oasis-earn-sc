--- conflicted
+++ resolved
@@ -1083,11 +1083,7 @@
     AjnaPoolInfo: {
       name: 'AjnaPoolInfo',
       address: '0xA3A1e968Bd6C578205E11256c8e6929f21742aAF',
-<<<<<<< HEAD
       serviceRegistryName: SERVICE_REGISTRY_NAMES.ajna.AJNA_POOL_UTILS_INFO,
-=======
-      serviceRegistryName: undefined,
->>>>>>> 5ac6d467
     },
     AjnaProxyActions: {
       name: 'AjnaProxyActions',
