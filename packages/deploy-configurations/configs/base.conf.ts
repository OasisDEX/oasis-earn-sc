import { ADDRESS_ZERO, loadContractNames } from '@deploy-configurations/constants'
import { SystemConfig } from '@deploy-configurations/types/deployment-config'
import { Network } from '@deploy-configurations/types/network'

const SERVICE_REGISTRY_NAMES = loadContractNames(Network.BASE)

export const config: SystemConfig = {
  mpa: {
    core: {
      ServiceRegistry: {
        name: 'ServiceRegistry',
        deploy: false,
        address: '0x0c1EDa5544EA63cf3d365912343161913a8f19Eb',
        history: [],
        constructorArgs: [0],
      },
      OperationExecutor: {
        name: 'OperationExecutor',
        deploy: false,
        address: '0xb65Cbf9689979e1749B38Ba5D5155c70500292D8',
        serviceRegistryName: SERVICE_REGISTRY_NAMES.common.OPERATION_EXECUTOR,
        history: [],
        constructorArgs: ['address:ServiceRegistry'],
      },
      OperationStorage: {
        name: 'OperationStorage',
        deploy: false,
        address: '0x2Cb950c62Bc2e76DAEb86223E5F5D46EE9048EA4',
        serviceRegistryName: SERVICE_REGISTRY_NAMES.common.OPERATION_STORAGE,
        history: [],
        constructorArgs: ['address:ServiceRegistry', 'address:OperationExecutor'],
      },
      OperationsRegistry: {
        name: 'OperationsRegistry',
        deploy: false,
        address: '0xCf90A985b9648bbe1ECcd87D9B0d73d7f3254f19',
        serviceRegistryName: SERVICE_REGISTRY_NAMES.common.OPERATIONS_REGISTRY,
        history: [],
        constructorArgs: [],
      },
      DSProxyFactory: {
        name: 'DSProxyFactory',
        deploy: false,
        address: '0x6eB5e634773E271F7FA7222e4244438Ea74674F1',
        serviceRegistryName: SERVICE_REGISTRY_NAMES.common.DS_PROXY_FACTORY,
        history: [],
        constructorArgs: [],
      },
      DSProxyRegistry: {
        name: 'DSProxyRegistry',
        deploy: false,
        address: '0x29CCc2C12054Ae0A5eE6FE5120784D33ec17B7E9',
        serviceRegistryName: SERVICE_REGISTRY_NAMES.common.DS_PROXY_REGISTRY,
        history: [],
        constructorArgs: ['address:DSProxyFactory'],
      },
      DSGuardFactory: {
        name: 'DSGuardFactory',
        deploy: false,
        address: '0x89010CBE61Ba3A800aFDc20D22E8163c6256E5Ef',
        serviceRegistryName: SERVICE_REGISTRY_NAMES.common.DS_GUARD_FACTORY,
        history: [],
        constructorArgs: [],
      },
      AccountGuard: {
        name: 'AccountGuard',
        deploy: false,
        address: '0x83c8BFfD11913f0e94C1C0B615fC2Fdb1B17A27e',
        serviceRegistryName: SERVICE_REGISTRY_NAMES.common.ACCOUNT_GUARD,
        history: [],
        constructorArgs: [],
      },
      AccountFactory: {
        name: 'AccountFactory',
        deploy: false,
        address: '0x881CD31218f45a75F8ad543A3e1Af087f3986Ae0',
        serviceRegistryName: SERVICE_REGISTRY_NAMES.common.ACCOUNT_FACTORY,
        history: [],
        constructorArgs: ['address:AccountGuard'],
      },
      Swap: {
        name: 'Swap',
        deploy: false,
        address: '0x892a23d33537d315E289e86D97291a49F487C624',
        serviceRegistryName: SERVICE_REGISTRY_NAMES.common.SWAP,
        history: [],
        constructorArgs: [
          '0x8E78CC7089509B568a401f593F64B3074693d25E',
          '0x49ab24Da055B8550fF88456E701e4FAB72D6987B',
          20,
          'address:ServiceRegistry',
        ],
      },
    },
    actions: {
      PositionCreated: {
        name: 'PositionCreated',
        deploy: false,
        address: '0x8A20e6152B8918BC65a6F8E34B1D6adb4CbeF19F',
        serviceRegistryName: SERVICE_REGISTRY_NAMES.common.POSITION_CREATED,
        history: [],
        constructorArgs: [],
      },
      SwapAction: {
        name: 'SwapAction',
        deploy: false,
        address: '0x663A9525ffE09b736eb153092c90aaB144eDBa03',
        serviceRegistryName: SERVICE_REGISTRY_NAMES.common.SWAP_ACTION,
        history: [],
        constructorArgs: ['address:ServiceRegistry'],
      },
      TakeFlashloan: {
        name: 'TakeFlashloan',
        deploy: false,
        address: '0x0d8e5D7A5B45Ce86a75489C7166dF69C9f453D0A',
        serviceRegistryName: SERVICE_REGISTRY_NAMES.common.TAKE_A_FLASHLOAN,
        history: [],
        constructorArgs: [
          'address:ServiceRegistry',
          '0x50c5725949A6F0c72E6C4a641F24049A917DB0Cb',
          'address:DSGuardFactory',
        ],
      },
      SetApproval: {
        name: 'SetApproval',
        deploy: false,
        address: '0x35e847e3dAD2847C9E39196FCbF1c057b32c6469',
        serviceRegistryName: SERVICE_REGISTRY_NAMES.common.SET_APPROVAL,
        history: [],
        constructorArgs: ['address:ServiceRegistry'],
      },
      PullToken: {
        name: 'PullToken',
        deploy: false,
        address: '0x52a9bC9a904B9eE6A4714eF883cCf14cb7283B0F',
        serviceRegistryName: SERVICE_REGISTRY_NAMES.common.PULL_TOKEN,
        history: [],
        constructorArgs: [],
      },
      SendToken: {
        name: 'SendToken',
        deploy: false,
        address: '0x98191F148AC0A1EaB75315989b357D83d728Fc43',
        serviceRegistryName: SERVICE_REGISTRY_NAMES.common.SEND_TOKEN,
        history: [],
        constructorArgs: ['address:ServiceRegistry'],
      },
      WrapEth: {
        name: 'WrapEth',
        deploy: false,
        address: '0x499afBC7aE808e51e48A29FD30e80DfC5B1F2e56',
        serviceRegistryName: SERVICE_REGISTRY_NAMES.common.WRAP_ETH,
        history: [],
        constructorArgs: ['address:ServiceRegistry'],
      },
      UnwrapEth: {
        name: 'UnwrapEth',
        deploy: false,
        address: '0xc69156420307048c9BAAe8191f9012391521a88d',
        serviceRegistryName: SERVICE_REGISTRY_NAMES.common.UNWRAP_ETH,
        history: [],
        constructorArgs: ['address:ServiceRegistry'],
      },
      ReturnFunds: {
        name: 'ReturnFunds',
        deploy: false,
        address: '0xC58F2Ee4Ef92F2bE314743442496D6Fad0339d56',
        serviceRegistryName: SERVICE_REGISTRY_NAMES.common.RETURN_FUNDS,
        history: [],
        constructorArgs: [],
      },
      AaveV3Borrow: {
        name: 'AaveV3Borrow',
        deploy: false,
        address: '0x79d428e563D946DaBe43C681f92c8D714F5157cE',
        serviceRegistryName: SERVICE_REGISTRY_NAMES.aave.v3.BORROW,
        history: [],
        constructorArgs: ['address:ServiceRegistry'],
      },
      AaveV3Withdraw: {
        name: 'AaveV3Withdraw',
        deploy: false,
        address: '0xFBcB0bf3A7BcD1a368e8e8Ad2Ab601160088b39C',
        serviceRegistryName: SERVICE_REGISTRY_NAMES.aave.v3.WITHDRAW,
        history: [],
        constructorArgs: ['address:ServiceRegistry'],
      },
      AaveV3Deposit: {
        name: 'AaveV3Deposit',
        deploy: false,
        address: '0x53546083A3C8841e0813C6800e19F7E736585D31',
        serviceRegistryName: SERVICE_REGISTRY_NAMES.aave.v3.DEPOSIT,
        history: [],
        constructorArgs: ['address:ServiceRegistry'],
      },
      AaveV3Payback: {
        name: 'AaveV3Payback',
        deploy: false,
        address: '0x0835703172ad872561Ea667073A71561C5910Cca',
        serviceRegistryName: SERVICE_REGISTRY_NAMES.aave.v3.PAYBACK,
        history: [],
        constructorArgs: ['address:ServiceRegistry'],
      },
      AaveV3SetEMode: {
        name: 'AaveV3SetEMode',
        deploy: false,
        address: '0x9F47b484E921619028eF1c6F7fE73F9921B5AC6D',
        serviceRegistryName: SERVICE_REGISTRY_NAMES.aave.v3.SET_EMODE,
        history: [],
        constructorArgs: ['address:ServiceRegistry'],
      },
      AjnaDepositBorrow: {
        name: 'AjnaDepositBorrow',
        deploy: false,
        address: '',
        serviceRegistryName: SERVICE_REGISTRY_NAMES.ajna.DEPOSIT_BORROW,
        history: [],
        constructorArgs: ['address:ServiceRegistry'],
      },
      AjnaRepayWithdraw: {
        name: 'AjnaRepayWithdraw',
        deploy: false,
        address: '',
        serviceRegistryName: SERVICE_REGISTRY_NAMES.ajna.REPAY_WITHDRAW,
        history: [],
        constructorArgs: ['address:ServiceRegistry'],
      },
    },
  },
  common: {
    GnosisSafe: {
      name: 'GnosisSafe',
      address: '0x0000000000000000000000000000000000000000',
    },
    UniswapRouterV3: {
      name: 'UniswapRouterV3',
      address: '0x0000000000000000000000000000000000000000',
      serviceRegistryName: SERVICE_REGISTRY_NAMES.common.UNISWAP_ROUTER,
    },
    BalancerVault: {
      name: 'BalancerVault',
      address: '0xBA12222222228d8Ba445958a75a0704d566BF2C8',
      serviceRegistryName: SERVICE_REGISTRY_NAMES.common.BALANCER_VAULT,
    },
    FeeRecipient: {
      name: 'FeeRecipient',
      address: '0x0000000000000000000000000000000000000000',
    },
    AuthorizedCaller: {
      name: 'AuthorizedCaller',
      address: '0x0000000000000000000000000000000000000000',
    },
    OneInchAggregator: {
      name: 'OneInchAggregator',
      address: '0x1111111254eeb25477b68fb85ed929f73a960582',
      serviceRegistryName: SERVICE_REGISTRY_NAMES.common.ONE_INCH_AGGREGATOR,
    },
    MerkleRedeemer: {
      name: 'MerkleRedeemer',
      address: '0x0000000000000000000000000000000000000000',
    },
    DssCharter: {
      name: 'DssCharter',
      address: '0x0000000000000000000000000000000000000000',
    },
    DssProxyActions: {
      name: 'DssProxyActions',
      address: '0x0000000000000000000000000000000000000000',
    },
    DssProxyActionsCharter: {
      name: 'DssProxyActionsCharter',
      address: '0x0000000000000000000000000000000000000000',
    },
    DssMultiplyProxyActions: {
      name: 'DssMultiplyProxyActions',
      address: '0x0000000000000000000000000000000000000000',
    },
    DssCropper: {
      name: 'DssCropper',
      address: '0x0000000000000000000000000000000000000000',
    },
    DssProxyActionsCropjoin: {
      name: 'DssProxyActionsCropjoin',
      address: '0x0000000000000000000000000000000000000000',
    },
    DssProxyActionsDsr: {
      name: 'DssProxyActionsDsr',
      address: '0x0000000000000000000000000000000000000000',
    },
    Otc: {
      name: 'Otc',
      address: '0x0000000000000000000000000000000000000000',
    },
    OtcSupportMethods: {
      name: 'OtcSupportMethods',
      address: '0x0000000000000000000000000000000000000000',
    },
    ServiceRegistry: {
      name: 'ServiceRegistry',
      address: '0x0000000000000000000000000000000000000000',
    },
    GuniProxyActions: {
      name: 'GuniProxyActions',
      address: '0x0000000000000000000000000000000000000000',
    },
    GuniResolver: {
      name: 'GuniResolver',
      address: '0x0000000000000000000000000000000000000000',
    },
    GuniRouter: {
      name: 'GuniRouter',
      address: '0x0000000000000000000000000000000000000000',
    },
    CdpRegistry: {
      name: 'CdpRegistry',
      address: '0x0000000000000000000000000000000000000000',
    },
    DefaultExchange: {
      name: 'DefaultExchange',
      address: '0x0000000000000000000000000000000000000000',
    },
    NoFeesExchange: {
      name: 'NoFeesExchange',
      address: '0x0000000000000000000000000000000000000000',
    },
    LowerFeesExchange: {
      name: 'LowerFeesExchange',
      address: '0x0000000000000000000000000000000000000000',
    },
    LidoCrvLiquidityFarmingReward: {
      name: 'LidoCrvLiquidityFarmingReward',
      address: '0x0000000000000000000000000000000000000000',
    },
    ChainlinkPriceOracle_USDCUSD: {
      name: 'ChainlinkPriceOracle_USDCUSD',
      address: '0x0000000000000000000000000000000000000000',
    },
    ChainlinkPriceOracle_ETHUSD: {
      name: 'ChainlinkPriceOracle_ETHUSD',
      address: '0x0000000000000000000000000000000000000000',
    },
    SdaiOracle: {
      name: 'SdaiOracle',
      address: '0x0000000000000000000000000000000000000000',
    },
    ADAI: {
      name: 'ADAI',
      address: '0x0000000000000000000000000000000000000000',
    },
    AAVE: {
      name: 'AAVE',
      address: '0x0000000000000000000000000000000000000000',
    },
    BAL: {
      name: 'BAL',
      address: '0x0000000000000000000000000000000000000000',
    },
    BAT: {
      name: 'BAT',
      address: '0x0000000000000000000000000000000000000000',
    },
    COMP: {
      name: 'COMP',
      address: '0x0000000000000000000000000000000000000000',
    },
    CBETH: {
      name: 'CBETH',
      address: '0x2ae3f1ec7f1f5012cfeab0185bfc7aa3cf0dec22',
    },
    CRVV1ETHSTETH: {
      name: 'CRVV1ETHSTETH',
      address: '0x0000000000000000000000000000000000000000',
    },
    DAI: {
      name: 'DAI',
      address: '0x50c5725949A6F0c72E6C4a641F24049A917DB0Cb',
      serviceRegistryName: SERVICE_REGISTRY_NAMES.common.DAI,
    },
    ETH: {
      name: 'ETH',
      address: '0x0000000000000000000000000000000000000000',
    },
    FRAX: {
      name: 'FRAX',
      address: '0x0000000000000000000000000000000000000000',
    },
    GHO: {
      name: 'GHO',
      address: '0x0000000000000000000000000000000000000000',
    },
    GNO: {
      name: 'GNO',
      address: '0x0000000000000000000000000000000000000000',
    },
    GUNIV3DAIUSDC1: {
      name: 'GUNIV3DAIUSDC1',
      address: '0x0000000000000000000000000000000000000000',
    },
    GUNIV3DAIUSDC2: {
      name: 'GUNIV3DAIUSDC2',
      address: '0x0000000000000000000000000000000000000000',
    },
    GUSD: {
      name: 'GUSD',
      address: '0x0000000000000000000000000000000000000000',
    },
    KNC: {
      name: 'KNC',
      address: '0x0000000000000000000000000000000000000000',
    },
    LDO: {
      name: 'LDO',
      address: '0x0000000000000000000000000000000000000000',
    },
    LINK: {
      name: 'LINK',
      address: '0x0000000000000000000000000000000000000000',
    },
    LRC: {
      name: 'LRC',
      address: '0x0000000000000000000000000000000000000000',
    },
    LUSD: {
      name: 'LUSD',
      address: '0x0000000000000000000000000000000000000000',
    },
    MANA: {
      name: 'MANA',
      address: '0x0000000000000000000000000000000000000000',
    },
    MATIC: {
      name: 'MATIC',
      address: '0x0000000000000000000000000000000000000000',
    },
    PAX: {
      name: 'PAX',
      address: '0x0000000000000000000000000000000000000000',
    },
    PAXUSD: {
      name: 'PAXUSD',
      address: '0x0000000000000000000000000000000000000000',
    },
    RENBTC: {
      name: 'RENBTC',
      address: '0x0000000000000000000000000000000000000000',
    },
    RETH: {
      name: 'RETH',
      address: '0x0000000000000000000000000000000000000000',
    },
    RWA001: {
      name: 'RWA001',
      address: '0x0000000000000000000000000000000000000000',
    },
    RWA002: {
      name: 'RWA002',
      address: '0x0000000000000000000000000000000000000000',
    },
    RWA003: {
      name: 'RWA003',
      address: '0x0000000000000000000000000000000000000000',
    },
    RWA004: {
      name: 'RWA004',
      address: '0x0000000000000000000000000000000000000000',
    },
    RWA005: {
      name: 'RWA005',
      address: '0x0000000000000000000000000000000000000000',
    },
    RWA006: {
      name: 'RWA006',
      address: '0x0000000000000000000000000000000000000000',
    },
    SDAI: {
      name: 'SDAI',
      address: '0x0000000000000000000000000000000000000000',
    },
    STETH: {
      name: 'STETH',
      address: '0x0000000000000000000000000000000000000000',
    },
    TBTC: {
      name: 'TBTC',
      address: '0x0000000000000000000000000000000000000000',
    },
    TUSD: {
      name: 'TUSD',
      address: '0x0000000000000000000000000000000000000000',
    },
    UNI: {
      name: 'UNI',
      address: '0x0000000000000000000000000000000000000000',
    },
    UNIV2AAVEETH: {
      name: 'UNIV2AAVEETH',
      address: '0x0000000000000000000000000000000000000000',
    },
    UNIV2DAIETH: {
      name: 'UNIV2DAIETH',
      address: '0x0000000000000000000000000000000000000000',
    },
    UNIV2DAIUSDC: {
      name: 'UNIV2DAIUSDC',
      address: '0x0000000000000000000000000000000000000000',
    },
    UNIV2DAIUSDT: {
      name: 'UNIV2DAIUSDT',
      address: '0x0000000000000000000000000000000000000000',
    },
    UNIV2ETHUSDT: {
      name: 'UNIV2ETHUSDT',
      address: '0x0000000000000000000000000000000000000000',
    },
    UNIV2LINKETH: {
      name: 'UNIV2LINKETH',
      address: '0x0000000000000000000000000000000000000000',
    },
    UNIV2UNIETH: {
      name: 'UNIV2UNIETH',
      address: '0x0000000000000000000000000000000000000000',
    },
    UNIV2USDCETH: {
      name: 'UNIV2USDCETH',
      address: '0x0000000000000000000000000000000000000000',
    },
    UNIV2WBTCDAI: {
      name: 'UNIV2WBTCDAI',
      address: '0x0000000000000000000000000000000000000000',
    },
    UNIV2WBTCETH: {
      name: 'UNIV2WBTCETH',
      address: '0x0000000000000000000000000000000000000000',
    },
    USDC: {
      name: 'USDC',
      address: '0x833589fCD6eDb6E08f4c7C32D4f71b54bdA02913',
      serviceRegistryName: SERVICE_REGISTRY_NAMES.common.USDC,
    },
    USDT: {
      name: 'USDT',
      address: '0x0000000000000000000000000000000000000000',
    },
    USDBC: {
      name: 'USDBC',
      address: '0xd9aaec86b65d86f6a7b5b1b0c42ffa531710b6ca',
    },
    WBTC: {
      name: 'WBTC',
      address: '0x0000000000000000000000000000000000000000',
      serviceRegistryName: SERVICE_REGISTRY_NAMES.common.WBTC,
    },
    WETH: {
      name: 'WETH',
      address: '0x4200000000000000000000000000000000000006',
      serviceRegistryName: SERVICE_REGISTRY_NAMES.common.WETH,
    },
    WLD: {
      name: 'WLD',
      address: '0x0000000000000000000000000000000000000000',
    },
    WSTETH: {
      name: 'WSTETH',
      address: '0x0000000000000000000000000000000000000000',
      serviceRegistryName: SERVICE_REGISTRY_NAMES.common.WSTETH,
    },
    YIELDBTC: {
      name: 'YIELDBTC',
      address: '0x0000000000000000000000000000000000000000',
    },
    YIELDETH: {
      name: 'YIELDETH',
      address: '0x0000000000000000000000000000000000000000',
    },
    YFI: {
      name: 'YFI',
      address: '0x0000000000000000000000000000000000000000',
    },
    ZRX: {
      name: 'ZRX',
      address: '0x0000000000000000000000000000000000000000',
    },
  },
  aave: {
    v2: {
      Oracle: {
        name: 'Oracle',
        address: '0x0000000000000000000000000000000000000000',
      },
      LendingPool: {
        name: 'LendingPool',
        address: '0x0000000000000000000000000000000000000000',
      },
      PoolDataProvider: {
        name: 'PoolDataProvider',
        address: '0x0000000000000000000000000000000000000000',
      },
      WETHGateway: {
        name: 'WETHGateway',
        address: '0x0000000000000000000000000000000000000000',
      },
    },
    v3: {
      Oracle: {
        name: 'Oracle',
        address: '0x2Cc0Fc26eD4563A5ce5e8bdcfe1A2878676Ae156',
      },
      LendingPool: {
        name: 'LendingPool',
        address: '0xA238Dd80C259a72e81d7e4664a9801593F98d1c5',
        serviceRegistryName: SERVICE_REGISTRY_NAMES.aave.v3.AAVE_POOL,
      },
      PoolDataProvider: {
        name: 'PoolDataProvider',
        address: '0x2d8A3C5677189723C4cB8873CfC9C8976FDF38Ac',
      },
      L2Encoder: {
        name: 'L2Encoder',
        address: '0x39e97c588B2907Fb67F44fea256Ae3BA064207C5',
      },
    },
  },
  spark: {},
  maker: {
    common: {
      FlashMintModule: {
        name: 'FlashMintModule',
        address: '0x0000000000000000000000000000000000000000',
      },
      Chainlog: {
        name: 'Chainlog',
        address: '0x0000000000000000000000000000000000000000',
      },
      CdpManager: {
        name: 'CdpManager',
        address: '0x0000000000000000000000000000000000000000',
      },
      GetCdps: {
        name: 'GetCdps',
        address: '0x0000000000000000000000000000000000000000',
      },
      Jug: {
        name: 'Jug',
        address: '0x0000000000000000000000000000000000000000',
      },
      Pot: {
        name: 'Pot',
        address: '0x0000000000000000000000000000000000000000',
      },
      End: {
        name: 'End',
        address: '0x0000000000000000000000000000000000000000',
      },
      Spot: {
        name: 'Spot',
        address: '0x0000000000000000000000000000000000000000',
      },
      Dog: {
        name: 'Dog',
        address: '0x0000000000000000000000000000000000000000',
      },
      Vat: {
        name: 'Vat',
        address: '0x0000000000000000000000000000000000000000',
      },
      McdGov: {
        name: 'McdGov',
        address: '0x0000000000000000000000000000000000000000',
      },
    },
    joins: {
      MCD_JOIN_DAI: {
        name: 'MCD_JOIN_DAI',
        address: '0x0000000000000000000000000000000000000000',
      },
      MCD_JOIN_ETH_A: {
        name: 'MCD_JOIN_ETH_A',
        address: '0x0000000000000000000000000000000000000000',
      },
      MCD_JOIN_ETH_B: {
        name: 'MCD_JOIN_ETH_B',
        address: '0x0000000000000000000000000000000000000000',
      },
      MCD_JOIN_ETH_C: {
        name: 'MCD_JOIN_ETH_C',
        address: '0x0000000000000000000000000000000000000000',
      },
      MCD_JOIN_BAT_A: {
        name: 'MCD_JOIN_BAT_A',
        address: '0x0000000000000000000000000000000000000000',
      },
      MCD_JOIN_USDC_A: {
        name: 'MCD_JOIN_USDC_A',
        address: '0x0000000000000000000000000000000000000000',
      },
      MCD_JOIN_USDC_B: {
        name: 'MCD_JOIN_USDC_B',
        address: '0x0000000000000000000000000000000000000000',
      },
      MCD_JOIN_PSM_USDC_A: {
        name: 'MCD_JOIN_PSM_USDC_A',
        address: '0x0000000000000000000000000000000000000000',
      },
      MCD_JOIN_TUSD_A: {
        name: 'MCD_JOIN_TUSD_A',
        address: '0x0000000000000000000000000000000000000000',
      },
      MCD_JOIN_WBTC_A: {
        name: 'MCD_JOIN_WBTC_A',
        address: '0x0000000000000000000000000000000000000000',
      },
      MCD_JOIN_WBTC_B: {
        name: 'MCD_JOIN_WBTC_B',
        address: '0x0000000000000000000000000000000000000000',
      },
      MCD_JOIN_WBTC_C: {
        name: 'MCD_JOIN_WBTC_C',
        address: '0x0000000000000000000000000000000000000000',
      },
      MCD_JOIN_ZRX_A: {
        name: 'MCD_JOIN_ZRX_A',
        address: '0x0000000000000000000000000000000000000000',
      },
      MCD_JOIN_KNC_A: {
        name: 'MCD_JOIN_KNC_A',
        address: '0x0000000000000000000000000000000000000000',
      },
      MCD_JOIN_MANA_A: {
        name: 'MCD_JOIN_MANA_A',
        address: '0x0000000000000000000000000000000000000000',
      },
      MCD_JOIN_USDT_A: {
        name: 'MCD_JOIN_USDT_A',
        address: '0x0000000000000000000000000000000000000000',
      },
      MCD_JOIN_PAXUSD_A: {
        name: 'MCD_JOIN_PAXUSD_A',
        address: '0x0000000000000000000000000000000000000000',
      },
      MCD_JOIN_PSM_PAX_A: {
        name: 'MCD_JOIN_PSM_PAX_A',
        address: '0x0000000000000000000000000000000000000000',
      },
      MCD_JOIN_COMP_A: {
        name: 'MCD_JOIN_COMP_A',
        address: '0x0000000000000000000000000000000000000000',
      },
      MCD_JOIN_LRC_A: {
        name: 'MCD_JOIN_LRC_A',
        address: '0x0000000000000000000000000000000000000000',
      },
      MCD_JOIN_LINK_A: {
        name: 'MCD_JOIN_LINK_A',
        address: '0x0000000000000000000000000000000000000000',
      },
      MCD_JOIN_BAL_A: {
        name: 'MCD_JOIN_BAL_A',
        address: '0x0000000000000000000000000000000000000000',
      },
      MCD_JOIN_YFI_A: {
        name: 'MCD_JOIN_YFI_A',
        address: '0x0000000000000000000000000000000000000000',
      },
      MCD_JOIN_GUSD_A: {
        name: 'MCD_JOIN_GUSD_A',
        address: '0x0000000000000000000000000000000000000000',
      },
      MCD_JOIN_PSM_GUSD_A: {
        name: 'MCD_JOIN_PSM_GUSD_A',
        address: '0x0000000000000000000000000000000000000000',
      },
      MCD_JOIN_UNI_A: {
        name: 'MCD_JOIN_UNI_A',
        address: '0x0000000000000000000000000000000000000000',
      },
      MCD_JOIN_RENBTC_A: {
        name: 'MCD_JOIN_RENBTC_A',
        address: '0x0000000000000000000000000000000000000000',
      },
      MCD_JOIN_AAVE_A: {
        name: 'MCD_JOIN_AAVE_A',
        address: '0x0000000000000000000000000000000000000000',
      },
      MCD_JOIN_MATIC_A: {
        name: 'MCD_JOIN_MATIC_A',
        address: '0x0000000000000000000000000000000000000000',
      },
      MCD_JOIN_WSTETH_A: {
        name: 'MCD_JOIN_WSTETH_A',
        address: '0x0000000000000000000000000000000000000000',
      },
      MCD_JOIN_WSTETH_B: {
        name: 'MCD_JOIN_WSTETH_B',
        address: '0x0000000000000000000000000000000000000000',
      },
      MCD_JOIN_UNIV2DAIETH_A: {
        name: 'MCD_JOIN_UNIV2DAIETH_A',
        address: '0x0000000000000000000000000000000000000000',
      },
      MCD_JOIN_UNIV2WBTCETH_A: {
        name: 'MCD_JOIN_UNIV2WBTCETH_A',
        address: '0x0000000000000000000000000000000000000000',
      },
      MCD_JOIN_UNIV2USDCETH_A: {
        name: 'MCD_JOIN_UNIV2USDCETH_A',
        address: '0x0000000000000000000000000000000000000000',
      },
      MCD_JOIN_UNIV2DAIUSDC_A: {
        name: 'MCD_JOIN_UNIV2DAIUSDC_A',
        address: '0x0000000000000000000000000000000000000000',
      },
      MCD_JOIN_UNIV2ETHUSDT_A: {
        name: 'MCD_JOIN_UNIV2ETHUSDT_A',
        address: '0x0000000000000000000000000000000000000000',
      },
      MCD_JOIN_UNIV2LINKETH_A: {
        name: 'MCD_JOIN_UNIV2LINKETH_A',
        address: '0x0000000000000000000000000000000000000000',
      },
      MCD_JOIN_UNIV2UNIETH_A: {
        name: 'MCD_JOIN_UNIV2UNIETH_A',
        address: '0x0000000000000000000000000000000000000000',
      },
      MCD_JOIN_UNIV2WBTCDAI_A: {
        name: 'MCD_JOIN_UNIV2WBTCDAI_A',
        address: '0x0000000000000000000000000000000000000000',
      },
      MCD_JOIN_UNIV2AAVEETH_A: {
        name: 'MCD_JOIN_UNIV2AAVEETH_A',
        address: '0x0000000000000000000000000000000000000000',
      },
      MCD_JOIN_UNIV2DAIUSDT_A: {
        name: 'MCD_JOIN_UNIV2DAIUSDT_A',
        address: '0x0000000000000000000000000000000000000000',
      },
      MCD_JOIN_RWA001_A: {
        name: 'MCD_JOIN_RWA001_A',
        address: '0x0000000000000000000000000000000000000000',
      },
      MCD_JOIN_RWA002_A: {
        name: 'MCD_JOIN_RWA002_A',
        address: '0x0000000000000000000000000000000000000000',
      },
      MCD_JOIN_RWA003_A: {
        name: 'MCD_JOIN_RWA003_A',
        address: '0x0000000000000000000000000000000000000000',
      },
      MCD_JOIN_RWA004_A: {
        name: 'MCD_JOIN_RWA004_A',
        address: '0x0000000000000000000000000000000000000000',
      },
      MCD_JOIN_RWA005_A: {
        name: 'MCD_JOIN_RWA005_A',
        address: '0x0000000000000000000000000000000000000000',
      },
      MCD_JOIN_RWA006_A: {
        name: 'MCD_JOIN_RWA006_A',
        address: '0x0000000000000000000000000000000000000000',
      },
      MCD_JOIN_RETH_A: {
        name: 'MCD_JOIN_RETH_A',
        address: '0x0000000000000000000000000000000000000000',
      },
      MCD_JOIN_GNO_A: {
        name: 'MCD_JOIN_GNO_A',
        address: '0x0000000000000000000000000000000000000000',
      },
      MCD_JOIN_DIRECT_AAVEV2_DAI: {
        name: 'MCD_JOIN_DIRECT_AAVEV2_DAI',
        address: '0x0000000000000000000000000000000000000000',
      },
      MCD_JOIN_GUNIV3DAIUSDC1_A: {
        name: 'MCD_JOIN_GUNIV3DAIUSDC1_A',
        address: '0x0000000000000000000000000000000000000000',
      },
      MCD_JOIN_GUNIV3DAIUSDC2_A: {
        name: 'MCD_JOIN_GUNIV3DAIUSDC2_A',
        address: '0x0000000000000000000000000000000000000000',
      },
      MCD_JOIN_CRVV1ETHSTETH_A: {
        name: 'MCD_JOIN_CRVV1ETHSTETH_A',
        address: '0x0000000000000000000000000000000000000000',
      },
    },
    pips: {
      PIP_ETH: {
        name: 'PIP_ETH',
        address: '0x0000000000000000000000000000000000000000',
      },
      PIP_BAT: {
        name: 'PIP_BAT',
        address: '0x0000000000000000000000000000000000000000',
      },
      PIP_USDC: {
        name: 'PIP_USDC',
        address: '0x0000000000000000000000000000000000000000',
      },
      PIP_WBTC: {
        name: 'PIP_WBTC',
        address: '0x0000000000000000000000000000000000000000',
      },
      PIP_TUSD: {
        name: 'PIP_TUSD',
        address: '0x0000000000000000000000000000000000000000',
      },
      PIP_ZRX: {
        name: 'PIP_ZRX',
        address: '0x0000000000000000000000000000000000000000',
      },
      PIP_KNC: {
        name: 'PIP_KNC',
        address: '0x0000000000000000000000000000000000000000',
      },
      PIP_MANA: {
        name: 'PIP_MANA',
        address: '0x0000000000000000000000000000000000000000',
      },
      PIP_USDT: {
        name: 'PIP_USDT',
        address: '0x0000000000000000000000000000000000000000',
      },
      PIP_PAXUSD: {
        name: 'PIP_PAXUSD',
        address: '0x0000000000000000000000000000000000000000',
      },
      PIP_PAX: {
        name: 'PIP_PAX',
        address: '0x0000000000000000000000000000000000000000',
      },
      PIP_COMP: {
        name: 'PIP_COMP',
        address: '0x0000000000000000000000000000000000000000',
      },
      PIP_LRC: {
        name: 'PIP_LRC',
        address: '0x0000000000000000000000000000000000000000',
      },
      PIP_LINK: {
        name: 'PIP_LINK',
        address: '0x0000000000000000000000000000000000000000',
      },
      PIP_BAL: {
        name: 'PIP_BAL',
        address: '0x0000000000000000000000000000000000000000',
      },
      PIP_YFI: {
        name: 'PIP_YFI',
        address: '0x0000000000000000000000000000000000000000',
      },
      PIP_GUSD: {
        name: 'PIP_GUSD',
        address: '0x0000000000000000000000000000000000000000',
      },
      PIP_UNI: {
        name: 'PIP_UNI',
        address: '0x0000000000000000000000000000000000000000',
      },
      PIP_RENBTC: {
        name: 'PIP_RENBTC',
        address: '0x0000000000000000000000000000000000000000',
      },
      PIP_AAVE: {
        name: 'PIP_AAVE',
        address: '0x0000000000000000000000000000000000000000',
      },
      PIP_MATIC: {
        name: 'PIP_MATIC',
        address: '0x0000000000000000000000000000000000000000',
      },
      PIP_WSTETH: {
        name: 'PIP_WSTETH',
        address: '0x0000000000000000000000000000000000000000',
      },
      PIP_ADAI: {
        name: 'PIP_ADAI',
        address: '0x0000000000000000000000000000000000000000',
      },
      PIP_UNIV2DAIETH: {
        name: 'PIP_UNIV2DAIETH',
        address: '0x0000000000000000000000000000000000000000',
      },
      PIP_UNIV2WBTCETH: {
        name: 'PIP_UNIV2WBTCETH',
        address: '0x0000000000000000000000000000000000000000',
      },
      PIP_UNIV2USDCETH: {
        name: 'PIP_UNIV2USDCETH',
        address: '0x0000000000000000000000000000000000000000',
      },
      PIP_UNIV2DAIUSDC: {
        name: 'PIP_UNIV2DAIUSDC',
        address: '0x0000000000000000000000000000000000000000',
      },
      PIP_UNIV2ETHUSDT: {
        name: 'PIP_UNIV2ETHUSDT',
        address: '0x0000000000000000000000000000000000000000',
      },
      PIP_UNIV2LINKETH: {
        name: 'PIP_UNIV2LINKETH',
        address: '0x0000000000000000000000000000000000000000',
      },
      PIP_UNIV2UNIETH: {
        name: 'PIP_UNIV2UNIETH',
        address: '0x0000000000000000000000000000000000000000',
      },
      PIP_UNIV2WBTCDAI: {
        name: 'PIP_UNIV2WBTCDAI',
        address: '0x0000000000000000000000000000000000000000',
      },
      PIP_UNIV2AAVEETH: {
        name: 'PIP_UNIV2AAVEETH',
        address: '0x0000000000000000000000000000000000000000',
      },
      PIP_UNIV2DAIUSDT: {
        name: 'PIP_UNIV2DAIUSDT',
        address: '0x0000000000000000000000000000000000000000',
      },
      PIP_GUNIV3DAIUSDC1: {
        name: 'PIP_GUNIV3DAIUSDC1',
        address: '0x0000000000000000000000000000000000000000',
      },
      PIP_GUNIV3DAIUSDC2: {
        name: 'PIP_GUNIV3DAIUSDC2',
        address: '0x0000000000000000000000000000000000000000',
      },
      PIP_CRVV1ETHSTETH: {
        name: 'PIP_CRVV1ETHSTETH',
        address: '0x0000000000000000000000000000000000000000',
      },
      PIP_RWA001: {
        name: 'PIP_RWA001',
        address: '0x0000000000000000000000000000000000000000',
      },
      PIP_RWA002: {
        name: 'PIP_RWA002',
        address: '0x0000000000000000000000000000000000000000',
      },
      PIP_RWA003: {
        name: 'PIP_RWA003',
        address: '0x0000000000000000000000000000000000000000',
      },
      PIP_RWA004: {
        name: 'PIP_RWA004',
        address: '0x0000000000000000000000000000000000000000',
      },
      PIP_RWA005: {
        name: 'PIP_RWA005',
        address: '0x0000000000000000000000000000000000000000',
      },
      PIP_RWA006: {
        name: 'PIP_RWA006',
        address: '0x0000000000000000000000000000000000000000',
      },
      PIP_RETH: {
        name: 'PIP_RETH',
        address: '0x0000000000000000000000000000000000000000',
      },
      PIP_GNO: {
        name: 'PIP_GNO',
        address: '0x0000000000000000000000000000000000000000',
      },
      PIP_WETH: {
        name: 'PIP_WETH',
        address: '0x0000000000000000000000000000000000000000',
      },
    },
  },
  automation: {
    AutomationBot: {
      name: 'AutomationBot',
      address: '0x0000000000000000000000000000000000000000',
    },
    AutomationBotV2: {
      name: 'AutomationBotV2',
      address: '0x0000000000000000000000000000000000000000',
    },
    AutomationBotAggregator: {
      name: 'AutomationBotAggregator',
      address: '0x0000000000000000000000000000000000000000',
    },
  },
  ajna: {
    AjnaPoolInfo: {
      name: 'AjnaPoolInfo',
      address: '0xA3A1e968Bd6C578205E11256c8e6929f21742aAF',
      serviceRegistryName: SERVICE_REGISTRY_NAMES.ajna.AJNA_POOL_UTILS_INFO,
    },
    AjnaProxyActions: {
      name: 'AjnaProxyActions',
<<<<<<< HEAD
      address: '0xa7840fa682506117F4549E918930C80c1FC3A46c',
=======
      address: '0xa7840fa682506117f4549e918930c80c1fc3a46c',
>>>>>>> f5ef7816
    },
    AjnaPoolPairs_ETHDAI: {
      name: 'AjnaPoolPairs_ETHDAI',
      address: ADDRESS_ZERO,
    },
    AjnaPoolPairs_ETHUSDC: {
      name: 'AjnaPoolPairs_ETHUSDC',
      address: '0x36764fD9B336Da7352768753Bf07A32743ab9871',
    },
    AjnaPoolPairs_RETHDAI: {
      name: 'AjnaPoolPairs_RETHDAI',
      address: ADDRESS_ZERO,
    },
    AjnaPoolPairs_RETHETH: {
      name: 'AjnaPoolPairs_RETHETH',
      address: ADDRESS_ZERO,
    },
    AjnaPoolPairs_RETHUSDC: {
      name: 'AjnaPoolPairs_RETHUSDC',
      address: ADDRESS_ZERO,
    },
    AjnaPoolPairs_USDCETH: {
      name: 'AjnaPoolPairs_USDCETH',
      address: ADDRESS_ZERO,
    },
    AjnaPoolPairs_USDCDAI: { name: 'AjnaPoolPairs_USDCDAI', address: ADDRESS_ZERO },
    AjnaPoolPairs_USDCWBTC: {
      name: 'AjnaPoolPairs_USDCWBTC',
      address: ADDRESS_ZERO,
    },
    AjnaPoolPairs_WBTCDAI: {
      name: 'AjnaPoolPairs_WBTCDAI',
      address: ADDRESS_ZERO,
    },
    AjnaPoolPairs_WBTCUSDC: {
      name: 'AjnaPoolPairs_WBTCUSDC',
      address: ADDRESS_ZERO,
    },
    AjnaPoolPairs_WSTETHDAI: {
      name: 'AjnaPoolPairs_WSTETHDAI',
      address: ADDRESS_ZERO,
    },
    AjnaPoolPairs_WSTETHETH: {
      name: 'AjnaPoolPairs_WSTETHETH',
      address: ADDRESS_ZERO,
    },
    AjnaPoolPairs_WSTETHUSDC: {
      name: 'AjnaPoolPairs_WSTETHUSDC',
      address: ADDRESS_ZERO,
    },
    AjnaPoolPairs_CBETHETH: {
      name: 'AjnaPoolPairs_CBETHETH',
      address: '0x19fF5F97c8b6C51488A8A0A9Cd294d482Ae4fa2E',
    },
    AjnaPoolPairs_TBTCWBTC: {
      name: 'AjnaPoolPairs_TBTCWBTC',
      address: ADDRESS_ZERO,
    },
    AjnaPoolPairs_TBTCUSDC: {
      name: 'AjnaPoolPairs_TBTCUSDC',
      address: ADDRESS_ZERO,
    },
    AjnaPoolPairs_ETHGHO: {
      name: 'AjnaPoolPairs_ETHGHO',
      address: ADDRESS_ZERO,
    },
    AjnaPoolPairs_WSTETHGHO: {
      name: 'AjnaPoolPairs_WSTETHGHO',
      address: ADDRESS_ZERO,
    },
    AjnaPoolPairs_GHODAI: {
      name: 'AjnaPoolPairs_GHODAI',
      address: ADDRESS_ZERO,
    },
    AjnaPoolPairs_RETHGHO: {
      name: 'AjnaPoolPairs_RETHGHO',
      address: ADDRESS_ZERO,
    },
    AjnaPoolPairs_WBTCGHO: {
      name: 'AjnaPoolPairs_WBTCGHO',
      address: ADDRESS_ZERO,
    },
    AjnaPoolPairs_CBETHGHO: {
      name: 'AjnaPoolPairs_CBETHGHO',
      address: ADDRESS_ZERO,
    },
    AjnaPoolPairs_WLDUSDC: {
      name: 'AjnaPoolPairs_WLDUSDC',
      address: ADDRESS_ZERO,
    },
    AjnaPoolPairs_USDCWLD: {
      name: 'AjnaPoolPairs_USDCWLD',
      address: ADDRESS_ZERO,
    },
    AjnaPoolPairs_SDAIUSDC: {
      name: 'AjnaPoolPairs_SDAIUSDC',
      address: ADDRESS_ZERO,
    },
    AjnaPoolPairs_YFIDAI: {
      name: 'AjnaPoolPairs_YFIDAI',
      address: ADDRESS_ZERO,
    },
    AjnaPoolPairs_YIELDETHETH: {
      name: 'AjnaPoolPairs_YIELDETHETH',
      address: ADDRESS_ZERO,
    },
    AjnaPoolPairs_YIELDBTCWBTC: {
      name: 'AjnaPoolPairs_YIELDBTCWBTC',
      address: ADDRESS_ZERO,
    },
    AjnaRewardsManager: {
      name: 'AjnaRewardsManager',
      address: ADDRESS_ZERO,
    },
    AjnaRewardsClaimer: {
      name: 'AjnaRewardsClaimer',
      address: ADDRESS_ZERO,
    },
    ERC20PoolFactory: {
      name: 'ERC20PoolFactory',
      address: '0x80A21A780f1300aa37Df1CCA0F96981FBc2785BD',
<<<<<<< HEAD
      serviceRegistryName: undefined,
=======
      serviceRegistryName: SERVICE_REGISTRY_NAMES.ajna.ERC20_POOL_FACTORY,
>>>>>>> f5ef7816
    },
  },
  morphoblue: {
    MorphoBlue: {
      name: 'MorphoBlue',
      address: '0x0000000000000000000000000000000000000000',
      serviceRegistryName: SERVICE_REGISTRY_NAMES.morphoblue.MORPHO_BLUE,
    },
  },
}<|MERGE_RESOLUTION|>--- conflicted
+++ resolved
@@ -1087,11 +1087,7 @@
     },
     AjnaProxyActions: {
       name: 'AjnaProxyActions',
-<<<<<<< HEAD
       address: '0xa7840fa682506117F4549E918930C80c1FC3A46c',
-=======
-      address: '0xa7840fa682506117f4549e918930c80c1fc3a46c',
->>>>>>> f5ef7816
     },
     AjnaPoolPairs_ETHDAI: {
       name: 'AjnaPoolPairs_ETHDAI',
@@ -1213,11 +1209,7 @@
     ERC20PoolFactory: {
       name: 'ERC20PoolFactory',
       address: '0x80A21A780f1300aa37Df1CCA0F96981FBc2785BD',
-<<<<<<< HEAD
-      serviceRegistryName: undefined,
-=======
       serviceRegistryName: SERVICE_REGISTRY_NAMES.ajna.ERC20_POOL_FACTORY,
->>>>>>> f5ef7816
     },
   },
   morphoblue: {
