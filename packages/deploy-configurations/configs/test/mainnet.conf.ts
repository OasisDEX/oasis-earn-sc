--- conflicted
+++ resolved
@@ -246,11 +246,7 @@
         name: 'AjnaDepositBorrow',
         deploy: true,
         address: '',
-<<<<<<< HEAD
-        serviceRegistryName: CONTRACT_NAMES.ajna.DEPOSIT_BORROW,
-=======
         serviceRegistryName: SERVICE_REGISTRY_NAMES.ajna.DEPOSIT_BORROW,
->>>>>>> 318b1814
         history: [],
         constructorArgs: ['address:ServiceRegistry'],
       },
@@ -258,11 +254,7 @@
         name: 'AjnaRepayWithdraw',
         deploy: true,
         address: '',
-<<<<<<< HEAD
-        serviceRegistryName: CONTRACT_NAMES.ajna.REPAY_WITHDRAW,
-=======
         serviceRegistryName: SERVICE_REGISTRY_NAMES.ajna.REPAY_WITHDRAW,
->>>>>>> 318b1814
         history: [],
         constructorArgs: ['address:ServiceRegistry'],
       },
@@ -960,13 +952,8 @@
   ajna: {
     AjnaPoolInfo: {
       name: 'AjnaPoolInfo',
-<<<<<<< HEAD
-      address: '0xD2D5e508C82EFc205cAFA4Ad969a4395Babce026',
-      serviceRegistryName: CONTRACT_NAMES.ajna.AJNA_POOL_UTILS_INFO,
-=======
       address: ADDRESS_ZERO,
       serviceRegistryName: SERVICE_REGISTRY_NAMES.ajna.AJNA_POOL_UTILS_INFO,
->>>>>>> 318b1814
     },
     AjnaProxyActions: {
       name: 'AjnaProxyActions',
@@ -1037,10 +1024,5 @@
       address: '0x0000000000000000000000000000000000000000',
       serviceRegistryName: SERVICE_REGISTRY_NAMES.ajna.ERC20_POOL_FACTORY,
     },
-    ERC20PoolFactory: {
-      name: 'ERC20PoolFactory',
-      address: '0x0000000000000000000000000000000000000000',
-      serviceRegistryName: CONTRACT_NAMES.ajna.ERC20_POOL_FACTORY,
-    },
   },
 }