--- conflicted
+++ resolved
@@ -239,22 +239,6 @@
         deploy: true,
         address: '0xd4DB3799DEe98Fe752d952Ba6F84Bb99Af829920',
         serviceRegistryName: 'AaveV3SetEMode',
-        history: [],
-        constructorArgs: ['address:ServiceRegistry'],
-      },
-      AjnaDepositBorrow: {
-        name: 'AjnaDepositBorrow',
-        deploy: true,
-        address: '',
-        serviceRegistryName: SERVICE_REGISTRY_NAMES.ajna.DEPOSIT_BORROW,
-        history: [],
-        constructorArgs: ['address:ServiceRegistry'],
-      },
-      AjnaRepayWithdraw: {
-        name: 'AjnaRepayWithdraw',
-        deploy: true,
-        address: '',
-        serviceRegistryName: SERVICE_REGISTRY_NAMES.ajna.REPAY_WITHDRAW,
         history: [],
         constructorArgs: ['address:ServiceRegistry'],
       },
@@ -952,12 +936,7 @@
   ajna: {
     AjnaPoolInfo: {
       name: 'AjnaPoolInfo',
-<<<<<<< HEAD
-      address: ADDRESS_ZERO,
-      serviceRegistryName: SERVICE_REGISTRY_NAMES.ajna.AJNA_POOL_UTILS_INFO,
-=======
       address: '0x154FFf344f426F99E328bacf70f4Eb632210ecdc',
->>>>>>> cb96f14c
     },
     AjnaProxyActions: {
       name: 'AjnaProxyActions',
@@ -987,7 +966,6 @@
       name: 'AjnaPoolPairs_USDCETH',
       address: '0x0Bc54b36d4Fa082eDe775Dd45f69FBbe360DDeb6',
     },
-    AjnaPoolPairs_USDCDAI: { name: 'AjnaPoolPairs_USDCDAI', address: '' },
     AjnaPoolPairs_USDCWBTC: {
       name: 'AjnaPoolPairs_USDCWBTC',
       address: '0x1a9Cea49DaEB8c36EA707A9171EbDF4097796dD4',
@@ -1024,10 +1002,5 @@
       name: 'AjnaRewardsClaimer',
       address: ADDRESS_ZERO,
     },
-    ERC20PoolFactory: {
-      name: 'ERC20PoolFactory',
-      address: '0x0000000000000000000000000000000000000000',
-      serviceRegistryName: SERVICE_REGISTRY_NAMES.ajna.ERC20_POOL_FACTORY,
-    },
   },
 }