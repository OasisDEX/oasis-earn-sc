--- conflicted
+++ resolved
@@ -938,12 +938,8 @@
   ajna: {
     AjnaPoolInfo: {
       name: 'AjnaPoolInfo',
-<<<<<<< HEAD
       address: '0x28ef92e694d1044917981837b21e5eA994931c71',
       serviceRegistryName: SERVICE_REGISTRY_NAMES.ajna.AJNA_POOL_UTILS_INFO,
-=======
-      address: '0xBB61407715cDf92b2784E9d2F1675c4B8505cBd8',
->>>>>>> 3a40faa8
     },
     AjnaProxyActions: {
       name: 'AjnaProxyActions',
