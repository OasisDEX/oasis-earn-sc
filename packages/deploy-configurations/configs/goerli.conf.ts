import { Network } from '@deploy-configurations/types/network'

import { ADDRESS_ZERO, loadContractNames } from '../constants'
import { SystemConfig } from '../types/deployment-config'

const SERVICE_REGISTRY_NAMES = loadContractNames(Network.GOERLI)

export const config: SystemConfig = {
  mpa: {
    core: {
      ServiceRegistry: {
        name: 'ServiceRegistry',
        deploy: false,
        address: '0x73024Ec24c03904A4b5FBfa249B410891C12407b',
        history: [],
        constructorArgs: [0],
      },
      OperationExecutor: {
        name: 'OperationExecutor',
        deploy: true,
        address: '0xA946f00b58a934824215C1D91346AebbD8702FD4',
        serviceRegistryName: 'OperationExecutor_2',
        history: [],
        constructorArgs: ['address:ServiceRegistry'],
      },
      OperationStorage: {
        name: 'OperationStorage',
        deploy: false,
        address: '',
        serviceRegistryName: 'OperationStorage_2',
        history: [],
        constructorArgs: ['address:ServiceRegistry', 'address:OperationExecutor'],
      },
      OperationsRegistry: {
        name: 'OperationsRegistry',
        deploy: false,
        address: '',
        serviceRegistryName: 'OperationsRegistry_2',
        history: [],
        constructorArgs: [],
      },
      DSProxyFactory: {
        name: 'DSProxyFactory',
        deploy: false,
        address: '0x84eFB9c18059394172D0d69A3E58B03320001871',
        serviceRegistryName: SERVICE_REGISTRY_NAMES.common.DS_PROXY_FACTORY,
        history: [],
        constructorArgs: [],
      },
      DSProxyRegistry: {
        name: 'DSProxyRegistry',
        deploy: false,
        address: '0x46759093D8158db8BB555aC7C6F98070c56169ce',
        serviceRegistryName: SERVICE_REGISTRY_NAMES.common.DS_PROXY_REGISTRY,
        history: [],
        constructorArgs: ['address:DSProxyFactory'],
      },
      DSGuardFactory: {
        name: 'DSGuardFactory',
        deploy: false,
        address: ADDRESS_ZERO,
        serviceRegistryName: SERVICE_REGISTRY_NAMES.common.DS_GUARD_FACTORY,
        history: [],
        constructorArgs: [],
      },
      AccountGuard: {
        name: 'AccountGuard',
        deploy: false,
        address: '0x9319710C25cdaDDD1766F0bDE40F1A4034C17c7e',
        history: [],
        constructorArgs: [],
      },
      AccountFactory: {
        name: 'AccountFactory',
        deploy: false,
        address: '0x53958191c3077eDe3Ca90Eb840283df063FC1be3',
        history: [],
        constructorArgs: ['address:AccountGuard'],
      },
      Swap: {
        name: 'Swap',
        address: '',
        deploy: false,
        history: [],
      },
    },
    actions: {
      PositionCreated: {
        name: 'PositionCreated',
        deploy: true,
        address: '',
        serviceRegistryName: 'PositionCreated',
        history: [],
        constructorArgs: [],
      },
      SwapAction: {
        name: 'SwapAction',
        deploy: true,
        address: '',
        serviceRegistryName: 'SwapAction_3',
        history: [],
        constructorArgs: ['address:ServiceRegistry'],
      },
      TakeFlashloan: {
        name: 'TakeFlashloan',
        deploy: true,
        address: '',
        serviceRegistryName: 'TakeFlashloan_3',
        history: [],
        constructorArgs: ['address:ServiceRegistry', '0x6B175474E89094C44Da98b954EedeAC495271d0F'],
      },
      SetApproval: {
        name: 'SetApproval',
        deploy: true,
        address: '',
        serviceRegistryName: 'SetApproval_3',
        history: [],
        constructorArgs: ['address:ServiceRegistry'],
      },
      PullToken: {
        name: 'PullToken',
        deploy: true,
        address: '',
        serviceRegistryName: 'PullToken_3',
        history: [],
        constructorArgs: [],
      },
      SendToken: {
        name: 'SendToken',
        deploy: true,
        address: '',
        serviceRegistryName: 'SendToken_4',
        history: [],
        constructorArgs: ['address:ServiceRegistry'],
      },
      WrapEth: {
        name: 'WrapEth',
        deploy: true,
        address: '',
        serviceRegistryName: 'WrapEth_3',
        history: [],
        constructorArgs: ['address:ServiceRegistry'],
      },
      UnwrapEth: {
        name: 'UnwrapEth',
        deploy: true,
        address: '',
        serviceRegistryName: 'UnwrapEth_3',
        history: [],
        constructorArgs: ['address:ServiceRegistry'],
      },
      ReturnFunds: {
        name: 'ReturnFunds',
        deploy: true,
        address: '',
        serviceRegistryName: 'ReturnFunds_3',
        history: [],
        constructorArgs: [],
      },
      AaveBorrow: {
        name: 'AaveBorrow',
        deploy: true,
        address: '',
        serviceRegistryName: 'AaveBorrow_3',
        history: [],
        constructorArgs: ['address:ServiceRegistry'],
      },
      AaveWithdraw: {
        name: 'AaveWithdraw',
        deploy: true,
        address: '',
        serviceRegistryName: 'AaveWithdraw_3',
        history: [],
        constructorArgs: ['address:ServiceRegistry'],
      },
      AaveDeposit: {
        name: 'AaveDeposit',
        deploy: true,
        address: '',
        serviceRegistryName: 'AaveDeposit_3',
        history: [],
        constructorArgs: ['address:ServiceRegistry'],
      },
      AavePayback: {
        name: 'AavePayback',
        deploy: true,
        address: '',
        serviceRegistryName: 'AavePayback_3',
        history: [],
        constructorArgs: ['address:ServiceRegistry'],
      },
      AaveV3Borrow: {
        name: 'AaveV3Borrow',
        deploy: false,
        address: '0x18ca8bE41D32727383bC0F98705f7662ed0B7E28',
        serviceRegistryName: 'AaveV3Borrow',
        history: [],
        constructorArgs: ['address:ServiceRegistry'],
      },
      AaveV3Withdraw: {
        name: 'AaveV3Withdraw',
        deploy: false,
        address: '',
        serviceRegistryName: 'AaveV3Withdraw',
        history: [],
        constructorArgs: ['address:ServiceRegistry'],
      },
      AaveV3Deposit: {
        name: 'AaveV3Deposit',
        deploy: false,
        address: '0x852c56859840487DcED2aF501fC06f7462C4f2a8',
        serviceRegistryName: 'AaveV3Deposit',
        history: [],
        constructorArgs: ['address:ServiceRegistry'],
      },
      AaveV3Payback: {
        name: 'AaveV3Payback',
        deploy: false,
        address: '0xdB736d13CE851Ee81ac2109DF37EBAb8Ce525C42',
        serviceRegistryName: 'AaveV3Payback',
        history: [],
        constructorArgs: ['address:ServiceRegistry'],
      },
      AaveV3SetEMode: {
        name: 'AaveV3SetEMode',
        deploy: false,
        address: '0xd4DB3799DEe98Fe752d952Ba6F84Bb99Af829920',
        serviceRegistryName: 'AaveV3SetEMode',
        history: [],
        constructorArgs: ['address:ServiceRegistry'],
      },
      AjnaDepositBorrow: {
        name: 'AjnaDepositBorrow',
        deploy: true,
        address: '',
<<<<<<< HEAD
        serviceRegistryName: CONTRACT_NAMES.ajna.DEPOSIT_BORROW,
=======
        serviceRegistryName: SERVICE_REGISTRY_NAMES.ajna.DEPOSIT_BORROW,
>>>>>>> 318b1814
        history: [],
        constructorArgs: ['address:ServiceRegistry'],
      },
      AjnaRepayWithdraw: {
        name: 'AjnaRepayWithdraw',
        deploy: true,
        address: '',
<<<<<<< HEAD
        serviceRegistryName: CONTRACT_NAMES.ajna.REPAY_WITHDRAW,
=======
        serviceRegistryName: SERVICE_REGISTRY_NAMES.ajna.REPAY_WITHDRAW,
>>>>>>> 318b1814
        history: [],
        constructorArgs: ['address:ServiceRegistry'],
      },
    },
  },
  common: {
    GnosisSafe: {
      name: 'GnosisSafe',
      address: '0x41A92d82D70005B55070dB7138b21d7c28F27CC0',
    },
    UniswapRouterV3: {
      name: 'UniswapRouterV3',
      address: '0xe592427a0aece92de3edee1f18e0157c05861564',
      serviceRegistryName: SERVICE_REGISTRY_NAMES.common.UNISWAP_ROUTER,
    },
    BalancerVault: {
      name: 'BalancerVault',
      address: '0xBA12222222228d8Ba445958a75a0704d566BF2C8',
      serviceRegistryName: SERVICE_REGISTRY_NAMES.common.BALANCER_VAULT,
    },
    OneInchAggregator: {
      name: 'OneInchAggregator',
      address: '0x1111111254fb6c44bac0bed2854e76f90643097d',
      serviceRegistryName: SERVICE_REGISTRY_NAMES.common.ONE_INCH_AGGREGATOR,
    },
    AuthorizedCaller: {
      name: 'AuthorizedCaller',
      address: '0x85f9b7408afE6CEb5E46223451f5d4b832B522dc',
    },
    FeeRecipient: {
      name: 'FeeRecipient',
      address: '0xC7b548AD9Cf38721810246C079b2d8083aba8909',
    },
    MerkleRedeemer: {
      name: 'MerkleRedeemer',
      address: '0x23440aC6c8a10EA89132da74B705CBc6D99a805b',
    },
    DssCharter: {
      name: 'DssCharter',
      address: '0x7ea0d7ea31C544a472b55D19112e016Ba6708288',
    },
    DssProxyActions: {
      name: 'DssProxyActions',
      address: '0x4023f89983Ece35e227c49806aFc13Bc0248d178',
    },
    DssProxyActionsCharter: {
      name: 'DssProxyActionsCharter',
      address: '0xfFb896D7BEf704DF73abc9A2EBf295CE236c5919',
    },
    DssMultiplyProxyActions: {
      name: 'DssMultiplyProxyActions',
      address: '0xc9628adc0a9f95D1d912C5C19aaBFF85E420a853',
    },
    DssCropper: {
      name: 'DssCropper',
      address: ADDRESS_ZERO,
    },
    DssProxyActionsCropjoin: {
      name: 'DssProxyActionsCropjoin',
      address: ADDRESS_ZERO,
    },
    DssProxyActionsDsr: {
      name: 'DssProxyActionsDsr',
      address: '0x15679CdbDb284fe07Eff3809150126697c6e3Dd6',
    },
    Otc: {
      name: 'Otc',
      address: ADDRESS_ZERO,
    },
    OtcSupportMethods: {
      name: 'OtcSupportMethods',
      address: ADDRESS_ZERO,
    },
    ServiceRegistry: {
      name: 'ServiceRegistry',
      address: ADDRESS_ZERO,
    },
    GuniProxyActions: {
      name: 'GuniProxyActions',
      address: ADDRESS_ZERO,
    },
    GuniResolver: {
      name: 'GuniResolver',
      address: ADDRESS_ZERO,
    },
    GuniRouter: {
      name: 'GuniRouter',
      address: ADDRESS_ZERO,
    },
    CdpRegistry: {
      name: 'CdpRegistry',
      address: '0x0636E6878703E30aB11Ba13A68C6124d9d252e6B',
    },
    DefaultExchange: {
      name: 'DefaultExchange',
      address: '0x2b0b4c5c58fe3CF8863c4948887099A09b84A69c',
    },
    LowerFeesExchange: {
      name: 'LowerFeesExchange',
      address: '0x2b0b4c5c58fe3CF8863c4948887099A09b84A69c',
    },
    NoFeesExchange: {
      name: 'NoFeesExchange',
      address: '0x2b0b4c5c58fe3CF8863c4948887099A09b84A69c',
    },
    LidoCrvLiquidityFarmingReward: {
      name: 'LidoCrvLiquidityFarmingReward',
      address: ADDRESS_ZERO,
    },
    ChainlinkPriceOracle_USDCUSD: {
      name: 'ChainlinkPriceOracle_USDCUSD',
      address: '0xAb5c49580294Aff77670F839ea425f5b78ab3Ae7',
    },
    ChainlinkPriceOracle_ETHUSD: {
      name: 'ChainlinkPriceOracle_ETHUSD',
      address: '0xD4a33860578De61DBAbDc8BFdb98FD742fA7028e',
    },
    ADAI: { name: 'ADAI', address: ADDRESS_ZERO },
    AAVE: { name: 'AAVE', address: '0x251661BB7C6869165eF35810E5e1D25Ed57be2Fe' },
    BAL: { name: 'BAL', address: '0x8c6e73CA229AB3933426aDb5cc829c1E4928551d' },
    BAT: { name: 'BAT', address: '0x75645f86e90a1169e697707C813419977ea26779' },
    CBETH: { name: 'CBETH', address: ADDRESS_ZERO },
    COMP: { name: 'COMP', address: '0x8032dce0b793C21B8F7B648C01224c3b557271ED' },
    CRVV1ETHSTETH: { name: 'CRVV1ETHSTETH', address: ADDRESS_ZERO },
    DAI: {
      name: 'DAI',
      address: '0x11fE4B6AE13d2a6055C8D9cF65c55bac32B5d844',
      serviceRegistryName: 'DAI',
    },
    ETH: { name: 'ETH', address: '0xB4FBF271143F4FBf7B91A5ded31805e42b2208d6' },
    GNO: { name: 'GNO', address: '0x86Bc432064d7F933184909975a384C7E4c9d0977' },
    GUNIV3DAIUSDC1: {
      name: 'GUNIV3DAIUSDC1',
      address: ADDRESS_ZERO,
    },
    GUNIV3DAIUSDC2: {
      name: 'GUNIV3DAIUSDC2',
      address: ADDRESS_ZERO,
    },
    GUSD: { name: 'GUSD', address: '0x67aeF79654D8F6CF44FdC08949c308a4F6b3c45B' },
    KNC: { name: 'KNC', address: '0x9A58801cf901486Df9323bcE83A7684915DBAE54' },
    LDO: { name: 'LDO', address: ADDRESS_ZERO },
    LINK: { name: 'LINK', address: '0x4724A967A4F7E42474Be58AbdF64bF38603422FF' },
    LRC: { name: 'LRC', address: '0xe32aC5b19051728421A8F4A8a5757D0e127a14F6' },
    MANA: { name: 'MANA', address: '0x347fceA8b4fD1a46e2c0DB8F79e22d293c2F8513' },
    MATIC: { name: 'MATIC', address: '0x5B3b6CF665Cc7B4552F4347623a2A9E00600CBB5' },
    PAX: { name: 'PAX', address: '0x4547863912Fe2d17D3827704138957a8317E8dCD' },
    PAXUSD: { name: 'PAXUSD', address: '0x4547863912Fe2d17D3827704138957a8317E8dCD' },
    RENBTC: { name: 'RENBTC', address: '0x30d0A215aef6DadA4771a2b30a59B842f969EfD4' },
    RETH: { name: 'RETH', address: '0x62bc478ffc429161115a6e4090f819ce5c50a5d9' },
    RWA001: { name: 'RWA001', address: '0xeb7C7DE82c3b05BD4059f11aE8f43dD7f1595bce' },
    RWA002: { name: 'RWA002', address: '0x09fE0aE289553010D6EcBdFF98cc9C08030dE3b8' },
    RWA003: { name: 'RWA003', address: '0x5cf15Cc2710aFc0EaBBD7e045f84F9556B204331' },
    RWA004: { name: 'RWA004', address: '0xA7fbA77c4d18e12d1F385E2dcFfb377c9dBD91d2' },
    RWA005: { name: 'RWA005', address: '0x650d168fC94B79Bb16898CAae773B0Ce1097Cc3F' },
    RWA006: { name: 'RWA006', address: '0xf754FD6611852eE94AC0614c51B8692cAE9fEe9F' },
    STETH: { name: 'STETH', address: '0x1643E812aE58766192Cf7D2Cf9567dF2C37e9B7F' },
    TUSD: { name: 'TUSD', address: '0xe0B3D300E2e09c1Fd01252287dDbC70A7730ffB0' },
    UNI: { name: 'UNI', address: '0x82D98aA89E391c6759012df39ccDA0d9d6b24143' },
    UNIV2AAVEETH: { name: 'UNIV2AAVEETH', address: '0xaF2CC6F46d1d0AB30dd45F59B562394c3E21e6f3' },
    UNIV2DAIETH: { name: 'UNIV2DAIETH', address: '0x5dD9dec52a16d4d1Df10a66ac71d4731c9Dad984' },
    UNIV2DAIUSDC: { name: 'UNIV2DAIUSDC', address: '0x260719B2ef507A86116FC24341ff0994F2097D42' },
    UNIV2DAIUSDT: { name: 'UNIV2DAIUSDT', address: '0xBF2C9aBbEC9755A0b6144051E19c6AD4e6fd6D71' },
    UNIV2ETHUSDT: { name: 'UNIV2ETHUSDT', address: '0xfcB32e1C4A4F1C820c9304B5CFfEDfB91aE2321C' },
    UNIV2LINKETH: { name: 'UNIV2LINKETH', address: '0x3361fB8f923D1Aa1A45B2d2eD4B8bdF313a3dA0c' },
    UNIV2UNIETH: { name: 'UNIV2UNIETH', address: '0xB80A38E50B2990Ac83e46Fe16631fFBb94F2780b' },
    UNIV2USDCETH: { name: 'UNIV2USDCETH', address: '0xD90313b3E43D9a922c71d26a0fBCa75A01Bb3Aeb' },
    UNIV2WBTCDAI: { name: 'UNIV2WBTCDAI', address: '0x3f78Bd3980c49611E5FA885f25Ca3a5fCbf0d7A0' },
    UNIV2WBTCETH: { name: 'UNIV2WBTCETH', address: '0x7883a92ac3e914F3400e8AE6a2FF05E6BA4Bd403' },
    USDC: {
      name: 'USDC',
      address: '0x6Fb5ef893d44F4f88026430d82d4ef269543cB23',
      serviceRegistryName: 'USDC',
    },
    USDT: { name: 'USDT', address: '0x5858f25cc225525A7494f76d90A6549749b3030B' },
    WBTC: {
      name: 'WBTC',
      address: '0x7ccF0411c7932B99FC3704d68575250F032e3bB7',
      serviceRegistryName: 'WBTC',
    },
    WETH: {
      name: 'WETH',
      address: '0xCCB14936C2E000ED8393A571D15A2672537838Ad',
      serviceRegistryName: 'WETH',
    },
    WSTETH: {
      name: 'WSTETH',
      address: '0x6320cD32aA674d2898A68ec82e869385Fc5f7E2f',
      serviceRegistryName: 'WSTETH',
    },
    YFI: { name: 'YFI', address: '0xd9510EF268F8273C9b7514F0bfFe18Fe1EFC0d43' },
    ZRX: { name: 'ZRX', address: '0x96E0C18524789ED3e62CD9F56aAEc7cEAC78725a' },
  },
  aave: {
    v2: {
      PriceOracle: {
        name: 'PriceOracle',
        address: '0xc1c6f3b788FE7F4bB896a2Fad65F5a8c0Ad509C9',
      },
      LendingPool: {
        name: 'LendingPool',
        address: '0x4bd5643ac6f66a5237E18bfA7d47cF22f1c9F210',
        serviceRegistryName: SERVICE_REGISTRY_NAMES.aave.v2.LENDING_POOL,
      },
      ProtocolDataProvider: {
        name: 'ProtocolDataProvider',
        address: '0x927F584d4321C1dCcBf5e2902368124b02419a1E',
      },
      WETHGateway: {
        name: 'WETHGateway',
        address: ADDRESS_ZERO,
        serviceRegistryName: SERVICE_REGISTRY_NAMES.aave.v2.WETH_GATEWAY,
      },
    },
    v3: {
      AaveOracle: {
        name: 'AaveOracle',
        address: '0x9F616c65b5298E24e155E4486e114516BC635b63',
      },
      Pool: {
        name: 'Pool',
        address: '0x6060Cf73C79098D32c9b936F4B26283427f1BFAd',
        serviceRegistryName: SERVICE_REGISTRY_NAMES.aave.v3.AAVE_POOL,
      },
      AavePoolDataProvider: {
        name: 'AavePoolDataProvider',
        address: '0xa41E284482F9923E265832bE59627d91432da76C',
      },
      L2Encoder: {
        name: 'L2Encoder',
        address: ADDRESS_ZERO,
      },
    },
  },
  maker: {
    common: {
      FlashMintModule: {
        name: 'FlashMintModule',
        address: '0x60744434d6339a6B27d73d9Eda62b6F66a0a04FA',
        serviceRegistryName: SERVICE_REGISTRY_NAMES.maker.FLASH_MINT_MODULE,
      },
      Chainlog: {
        name: 'Chainlog',
        address: ADDRESS_ZERO,
      },
      CdpManager: {
        name: 'CdpManager',
        address: '0xdcBf58c9640A7bd0e062f8092d70fb981Bb52032',
      },
      GetCdps: {
        name: 'GetCdps',
        address: '0x7843fd599F5382328DeBB45255deB3E2e0DEC876',
      },
      Jug: {
        name: 'Jug',
        address: '0xC90C99FE9B5d5207A03b9F28A6E8A19C0e558916',
      },
      Pot: {
        name: 'Pot',
        address: '0x50672F0a14B40051B65958818a7AcA3D54Bd81Af',
      },
      End: {
        name: 'End',
        address: '0xDb1d3edb80d3faA1B7257Ab4018A609E327FA50D',
      },
      Spot: {
        name: 'Spot',
        address: '0xACe2A9106ec175bd56ec05C9E38FE1FDa8a1d758',
      },
      Dog: {
        name: 'Dog',
        address: '0x5cf85A37Dbd28A239698B4F9aA9a03D55C04F292',
      },
      Vat: {
        name: 'Vat',
        address: '0xB966002DDAa2Baf48369f5015329750019736031',
      },
      McdGov: {
        name: 'McdGov',
        address: '0xc5E4eaB513A7CD12b2335e8a0D57273e13D499f7',
      },
    },
    joins: {
      MCD_JOIN_DAI: {
        name: 'MCD_JOIN_DAI',
        address: '0x6a60b7070befb2bfc964F646efDF70388320f4E0',
      },
      MCD_JOIN_ETH_A: {
        name: 'MCD_JOIN_ETH_A',
        address: '0x2372031bB0fC735722AA4009AeBf66E8BEAF4BA1',
      },
      MCD_JOIN_ETH_B: {
        name: 'MCD_JOIN_ETH_B',
        address: '0x1710BB6dF1967679bb1f247135794692F7963B46',
      },
      MCD_JOIN_ETH_C: {
        name: 'MCD_JOIN_ETH_C',
        address: '0x16e6490744d4B3728966f8e72416c005EB3dEa79',
      },
      MCD_JOIN_BAT_A: {
        name: 'MCD_JOIN_BAT_A',
        address: '0xfea8C23D32e4bA46d90AeD2445fBD099010eAdF5',
      },
      MCD_JOIN_USDC_A: {
        name: 'MCD_JOIN_USDC_A',
        address: '0x33E88C8b3530e2f19050b24f44AcB78C7114AF46',
      },
      MCD_JOIN_USDC_B: {
        name: 'MCD_JOIN_USDC_B',
        address: '0x0Dc70CC4505c1952e719C9C740608A75Ca9e299e',
      },
      MCD_JOIN_PSM_USDC_A: {
        name: 'MCD_JOIN_PSM_USDC_A',
        address: '0xF2f86B76d1027f3777c522406faD710419C80bbB',
      },
      MCD_JOIN_TUSD_A: {
        name: 'MCD_JOIN_TUSD_A',
        address: '0x5BC597f00d74fAcEE53Be784f0B7Ace63b4e2EBe',
      },
      MCD_JOIN_WBTC_A: {
        name: 'MCD_JOIN_WBTC_A',
        address: '0x3cbE712a12e651eEAF430472c0C1BF1a2a18939D',
      },
      MCD_JOIN_WBTC_B: {
        name: 'MCD_JOIN_WBTC_B',
        address: '0x13B8EB3d2d40A00d65fD30abF247eb470dDF6C25',
      },
      MCD_JOIN_WBTC_C: {
        name: 'MCD_JOIN_WBTC_C',
        address: '0xe15E69F10E1A362F69d9672BFeA20B75CFf8574A',
      },
      MCD_JOIN_ZRX_A: {
        name: 'MCD_JOIN_ZRX_A',
        address: '0xC279765B3f930742167dB91271f13353336B6C72',
      },
      MCD_JOIN_KNC_A: {
        name: 'MCD_JOIN_KNC_A',
        address: '0xA48f0d5DA642928BC1F5dB9De5F5d3D466500075',
      },
      MCD_JOIN_MANA_A: {
        name: 'MCD_JOIN_MANA_A',
        address: '0xF4a1E7Dd685b4EaFBE5d0E70e20c153dee2E290b',
      },
      MCD_JOIN_USDT_A: {
        name: 'MCD_JOIN_USDT_A',
        address: '0xa8C62cC41AbF8A199FB484Ea363b90C3e9E01d86',
      },
      MCD_JOIN_PAXUSD_A: {
        name: 'MCD_JOIN_PAXUSD_A',
        address: '0x8Ef390647A74150a79EC73FE120EaaF8bE9eEdf0',
      },
      MCD_JOIN_PSM_PAX_A: {
        name: 'MCD_JOIN_PSM_PAX_A',
        address: '0xF27E1F580D5e82510b47C7B2A588A8A533787d38',
      },
      MCD_JOIN_COMP_A: {
        name: 'MCD_JOIN_COMP_A',
        address: '0x544EFa934f26cd6FdFD86883408538150Bdd6725',
      },
      MCD_JOIN_LRC_A: {
        name: 'MCD_JOIN_LRC_A',
        address: '0x12af538aCf746c0BBe076E5eBAE678e022E1F5f6',
      },
      MCD_JOIN_LINK_A: {
        name: 'MCD_JOIN_LINK_A',
        address: '0x4420FD4E5C414189708376F3fBAA4dCA6277369a',
      },
      MCD_JOIN_BAL_A: {
        name: 'MCD_JOIN_BAL_A',
        address: '0xb31cE33511c2CCEfBc1713A783042eE670Cf5930',
      },
      MCD_JOIN_YFI_A: {
        name: 'MCD_JOIN_YFI_A',
        address: '0xa318E65982E80F54486f71965A0C320858759299',
      },
      MCD_JOIN_GUSD_A: {
        name: 'MCD_JOIN_GUSD_A',
        address: '0x455451293100C5c5355db10512DEE81F75E45Edf',
      },
      MCD_JOIN_PSM_GUSD_A: {
        name: 'MCD_JOIN_PSM_GUSD_A',
        address: '0x4115fDa246e2583b91aD602213f2ac4fC6E437Ca',
      },
      MCD_JOIN_UNI_A: {
        name: 'MCD_JOIN_UNI_A',
        address: '0x31aE6e37964f26f4112A8Fc70e0B680F18e4DC6A',
      },
      MCD_JOIN_RENBTC_A: {
        name: 'MCD_JOIN_RENBTC_A',
        address: '0xb4576162aC5d1bC7C69bA85F39e8f694d44d09D0',
      },
      MCD_JOIN_AAVE_A: {
        name: 'MCD_JOIN_AAVE_A',
        address: '0x71Ae3e3ac4412865A4E556230b92aB58d895b497',
      },
      MCD_JOIN_MATIC_A: {
        name: 'MCD_JOIN_MATIC_A',
        address: '0xeb680839564F0F9bFB96fE2dF47a31cE31689e63',
      },
      MCD_JOIN_WSTETH_A: {
        name: 'MCD_JOIN_WSTETH_A',
        address: '0xF99834937715255079849BE25ba31BF8b5D5B45D',
      },
      MCD_JOIN_WSTETH_B: {
        name: 'MCD_JOIN_WSTETH_B',
        address: '0x4a2dfbdfb0ea68823265fab4de55e22f751ed12c',
      },
      MCD_JOIN_UNIV2DAIETH_A: {
        name: 'MCD_JOIN_UNIV2DAIETH_A',
        address: '0x66931685b532CB4F31abfe804d2408dD34Cd419D',
      },
      MCD_JOIN_UNIV2WBTCETH_A: {
        name: 'MCD_JOIN_UNIV2WBTCETH_A',
        address: '0x345a29Db10Aa5CF068D61Bb20F74771eC7DF66FE',
      },
      MCD_JOIN_UNIV2USDCETH_A: {
        name: 'MCD_JOIN_UNIV2USDCETH_A',
        address: '0x46267d84dA4D6e7b2F5A999518Cf5DAF91E204E3',
      },
      MCD_JOIN_UNIV2DAIUSDC_A: {
        name: 'MCD_JOIN_UNIV2DAIUSDC_A',
        address: '0x4CEEf4EB4988cb374B0b288D685AeBE4c6d4C41E',
      },
      MCD_JOIN_UNIV2ETHUSDT_A: {
        name: 'MCD_JOIN_UNIV2ETHUSDT_A',
        address: '0x46A8f8e2C0B62f5D7E4c95297bB26a457F358C82',
      },
      MCD_JOIN_UNIV2LINKETH_A: {
        name: 'MCD_JOIN_UNIV2LINKETH_A',
        address: '0x98B7023Aced6D8B889Ad7D340243C3F9c81E8c5F',
      },
      MCD_JOIN_UNIV2UNIETH_A: {
        name: 'MCD_JOIN_UNIV2UNIETH_A',
        address: '0x52c31E3592352Cd0CBa20Fa73Da42584EC693283',
      },
      MCD_JOIN_UNIV2WBTCDAI_A: {
        name: 'MCD_JOIN_UNIV2WBTCDAI_A',
        address: '0x04d23e99504d61050CAF46B4ce2dcb9D4135a7fD',
      },
      MCD_JOIN_UNIV2AAVEETH_A: {
        name: 'MCD_JOIN_UNIV2AAVEETH_A',
        address: '0x73C4E5430768e24Fd704291699823f35953bbbA2',
      },
      MCD_JOIN_UNIV2DAIUSDT_A: {
        name: 'MCD_JOIN_UNIV2DAIUSDT_A',
        address: '0xBF70Ca17ce5032CCa7cD55a946e96f0E72f79452',
      },
      MCD_JOIN_RWA001_A: {
        name: 'MCD_JOIN_RWA001_A',
        address: '0x088D6b3f68Bc4F93F90006A1356A21145EDD96E2',
      },
      MCD_JOIN_RWA002_A: {
        name: 'MCD_JOIN_RWA002_A',
        address: '0xc0aeE42b5E77e931BAfd98EAdd321e704fD7CA1f',
      },
      MCD_JOIN_RWA003_A: {
        name: 'MCD_JOIN_RWA003_A',
        address: '0x83fA1F7c423112aBC6B340e32564460eDcf6AD74',
      },
      MCD_JOIN_RWA004_A: {
        name: 'MCD_JOIN_RWA004_A',
        address: '0xA74036937413B799b2f620a3b6Ea61ad08F1D354',
      },
      MCD_JOIN_RWA005_A: {
        name: 'MCD_JOIN_RWA005_A',
        address: '0xc5052A70e00983ffa6894679f1d9c0cDAFe28416',
      },
      MCD_JOIN_RWA006_A: {
        name: 'MCD_JOIN_RWA006_A',
        address: '0x5b4B7797FC41123578718AD4E3F04d1Bde9685DC',
      },
      MCD_JOIN_RETH_A: {
        name: 'MCD_JOIN_RETH_A',
        address: '0xdef7d394a4ed62273265ce983107b3748f775265',
      },
      MCD_JOIN_GNO_A: {
        name: 'MCD_JOIN_GNO_A',
        address: '0x05a3b9D5F8098e558aF33c6b83557484f840055e',
      },
      MCD_JOIN_DIRECT_AAVEV2_DAI: {
        name: 'MCD_JOIN_DIRECT_AAVEV2_DAI',
        address: ADDRESS_ZERO,
      },
      MCD_JOIN_GUNIV3DAIUSDC1_A: {
        name: 'MCD_JOIN_GUNIV3DAIUSDC1_A',
        address: ADDRESS_ZERO,
      },
      MCD_JOIN_GUNIV3DAIUSDC2_A: {
        name: 'MCD_JOIN_GUNIV3DAIUSDC2_A',
        address: ADDRESS_ZERO,
      },
      MCD_JOIN_CRVV1ETHSTETH_A: {
        name: 'MCD_JOIN_CRVV1ETHSTETH_A',
        address: ADDRESS_ZERO,
      },
    },
    pips: {
      PIP_ETH: {
        name: 'PIP_ETH',
        address: '0x94588e35fF4d2E99ffb8D5095F35d1E37d6dDf12',
      },
      PIP_BAT: {
        name: 'PIP_BAT',
        address: '0x2BA78cb27044edCb715b03685D4bf74261170a70',
      },
      PIP_USDC: {
        name: 'PIP_USDC',
        address: '0x838212865E2c2f4F7226fCc0A3EFc3EB139eC661',
      },
      PIP_TUSD: {
        name: 'PIP_TUSD',
        address: '0x0ce19eA2C568890e63083652f205554C927a0caa',
      },
      PIP_WBTC: {
        name: 'PIP_WBTC',
        address: '0xE7de200a3a29E9049E378b52BD36701A0Ce68C3b',
      },
      PIP_ZRX: {
        name: 'PIP_ZRX',
        address: '0xe9245D25F3265E9A36DcCDC72B0B5dE1eeACD4cD',
      },
      PIP_KNC: {
        name: 'PIP_KNC',
        address: '0xCB772363E2DEc06942edbc5E697F4A9114B5989c',
      },
      PIP_MANA: {
        name: 'PIP_MANA',
        address: '0x001eDD66a5Cc9268159Cf24F3dC0AdcE456AAAAb',
      },
      PIP_USDT: {
        name: 'PIP_USDT',
        address: '0x1fA3B8DAeE1BCEe33990f66F1a99993daD14D855',
      },
      PIP_PAXUSD: {
        name: 'PIP_PAXUSD',
        address: '0xdF8474337c9D3f66C0b71d31C7D3596E4F517457',
      },
      PIP_PAX: {
        name: 'PIP_PAX',
        address: '0xdF8474337c9D3f66C0b71d31C7D3596E4F517457',
      },
      PIP_COMP: {
        name: 'PIP_COMP',
        address: '0xc3d677a5451cAFED13f748d822418098593D3599',
      },
      PIP_LRC: {
        name: 'PIP_LRC',
        address: '0x5AD3A560BB125d00db8E94915232BA8f6166967C',
      },
      PIP_LINK: {
        name: 'PIP_LINK',
        address: '0x75B4e743772D25a7998F4230cb016ddCF2c52629',
      },
      PIP_BAL: {
        name: 'PIP_BAL',
        address: '0xF15993A5C5BE496b8e1c9657Fd2233b579Cd3Bc6',
      },
      PIP_YFI: {
        name: 'PIP_YFI',
        address: '0xAafF0066D05cEe0D6a38b4dac77e73d9E0a5Cf46',
      },
      PIP_GUSD: {
        name: 'PIP_GUSD',
        address: '0x57A00620Ba1f5f81F20565ce72df4Ad695B389d7',
      },
      PIP_UNI: {
        name: 'PIP_UNI',
        address: '0xf1a5b808fbA8fF80982dACe88020d4a80c91aFe6',
      },
      PIP_RENBTC: {
        name: 'PIP_RENBTC',
        address: '0xE7de200a3a29E9049E378b52BD36701A0Ce68C3b',
      },
      PIP_AAVE: {
        name: 'PIP_AAVE',
        address: '0xC26E53eF1F71481DE53bfb77875Ffb3aCf4d91f0',
      },
      PIP_MATIC: {
        name: 'PIP_MATIC',
        address: '0xDe112F61b823e776B3439f2F39AfF41f57993045',
      },
      PIP_WSTETH: {
        name: 'PIP_WSTETH',
        address: '0x323eac5246d5BcB33d66e260E882fC9bF4B6bf41',
      },
      PIP_UNIV2DAIETH: {
        name: 'PIP_UNIV2DAIETH',
        address: '0x044c9aeD56369aA3f696c898AEd0C38dC53c6C3D',
      },
      PIP_UNIV2WBTCETH: {
        name: 'PIP_UNIV2WBTCETH',
        address: '0xD375daC26f7eF991878136b387ca959b9ac1DDaF',
      },
      PIP_UNIV2USDCETH: {
        name: 'PIP_UNIV2USDCETH',
        address: '0x54ADcaB9B99b1B548764dAB637db751eC66835F0',
      },
      PIP_UNIV2DAIUSDC: {
        name: 'PIP_UNIV2DAIUSDC',
        address: '0xEf22289E240cFcCCdCD2B98fdefF167da10f452d',
      },
      PIP_UNIV2ETHUSDT: {
        name: 'PIP_UNIV2ETHUSDT',
        address: '0x974f7f4dC6D91f144c87cc03749c98f85F997bc7',
      },
      PIP_UNIV2LINKETH: {
        name: 'PIP_UNIV2LINKETH',
        address: '0x11C884B3FEE1494A666Bb20b6F6144387beAf4A6',
      },
      PIP_UNIV2UNIETH: {
        name: 'PIP_UNIV2UNIETH',
        address: '0xB18BC24e52C23A77225E7cf088756581EE257Ad8',
      },
      PIP_UNIV2WBTCDAI: {
        name: 'PIP_UNIV2WBTCDAI',
        address: '0x916fc346910fd25867c81874f7F982a1FB69aac7',
      },
      PIP_UNIV2AAVEETH: {
        name: 'PIP_UNIV2AAVEETH',
        address: '0xFADF05B56E4b211877248cF11C0847e7F8924e10',
      },
      PIP_UNIV2DAIUSDT: {
        name: 'PIP_UNIV2DAIUSDT',
        address: '0x2fc2706C61Fba5b941381e8838bC646908845db6',
      },
      PIP_RWA001: {
        name: 'PIP_RWA001',
        address: '0x95282c2cDE88b93F784E2485f885580275551387',
      },
      PIP_RWA002: {
        name: 'PIP_RWA002',
        address: '0xF1E8E72AE116193A9fA551beC1cda965147b31DA',
      },
      PIP_RWA003: {
        name: 'PIP_RWA003',
        address: '0x27E599C9D69e02477f5ffF4c8E4E42B97777eE52',
      },
      PIP_RWA004: {
        name: 'PIP_RWA004',
        address: '0x3C191d5a74800A99D8747fdffAea42F60f7d3Bff',
      },
      PIP_RWA005: {
        name: 'PIP_RWA005',
        address: '0xa6A7f2408949cAbD13f254F8e77ad5C9896725aB',
      },
      PIP_RWA006: {
        name: 'PIP_RWA006',
        address: '0xA410A66313F943d022b79f2943C9A37CefdE2371',
      },
      PIP_RETH: {
        name: 'PIP_RETH',
        address: '0x27a25935d8b0006a97e11caddc2b3bf3a6721c13',
      },
      PIP_GNO: {
        name: 'PIP_GNO',
        address: '0xf15221A159A4e7ba01E0d6e72111F0Ddff8Fa8Da',
      },
      PIP_WETH: {
        name: 'PIP_WETH',
        address: ADDRESS_ZERO,
      },
      PIP_ADAI: {
        name: 'PIP_ADAI',
        address: ADDRESS_ZERO,
      },
      PIP_GUNIV3DAIUSDC1: {
        name: 'PIP_GUNIV3DAIUSDC1',
        address: ADDRESS_ZERO,
      },
      PIP_GUNIV3DAIUSDC2: {
        name: 'PIP_GUNIV3DAIUSDC2',
        address: ADDRESS_ZERO,
      },
      PIP_CRVV1ETHSTETH: {
        name: 'PIP_CRVV1ETHSTETH',
        address: ADDRESS_ZERO,
      },
    },
  },
  automation: {
    AutomationBot: {
      name: 'AutomationBot',
      address: '0xabDB63B4b3BA9f960CF942800a6982F88e9b1A6b',
    },
    AutomationBotV2: {
      name: 'AutomationBotV2',
      address: '0x0',
    },
    AutomationBotAggregator: {
      name: 'AutomationBotAggregator',
      address: '0xeb3c922A805FAEEac8f311E1AdF34fBC518099ab',
    },
  },
  ajna: {
    AjnaPoolInfo: {
      name: 'AjnaPoolInfo',
<<<<<<< HEAD
      address: '0x1F9F7732ff409FC0AbcAAea94634A7b41F445299',
      serviceRegistryName: CONTRACT_NAMES.ajna.AJNA_POOL_UTILS_INFO,
=======
      address: '0x28ef92e694d1044917981837b21e5eA994931c71',
      serviceRegistryName: SERVICE_REGISTRY_NAMES.ajna.AJNA_POOL_UTILS_INFO,
>>>>>>> 318b1814
    },
    AjnaProxyActions: {
      name: 'AjnaProxyActions',
      address: '0x64a1F45718704749AF9F9BBdA1f18608D1DE46f0',
    },
    AjnaPoolPairs_ETHDAI: {
      name: 'AjnaPoolPairs_ETHDAI',
      address: '0x2829629488a2977DA907fE5b2a60f58F61E2F30C',
    },
    AjnaPoolPairs_ETHUSDC: {
      name: 'AjnaPoolPairs_ETHUSDC',
      address: '0x8806584b9ba1383Cd77589DD937d4AE267E8c61d',
    },
    AjnaPoolPairs_RETHDAI: {
      name: 'AjnaPoolPairs_RETHDAI',
      address: '0x0003270e702C8001A48d3Ff6a792c1F4E9BC0372',
    },
    AjnaPoolPairs_RETHETH: {
      name: 'AjnaPoolPairs_RETHETH',
      address: '0x9c7287bdBCF44e8d5085dA5D7c06F2004d078346',
    },
    AjnaPoolPairs_RETHUSDC: {
      name: 'AjnaPoolPairs_RETHUSDC',
      address: '0xe61531d5A4F6ADbBFc12ff2A22Aa4A5Bb46CB348',
    },
    AjnaPoolPairs_USDCDAI: {
      name: 'AjnaPoolPairs_USDCDAI',
      address: '0x7ed4194a16919dc5070457A2a22B9abFd9352E85',
    },
    AjnaPoolPairs_USDCETH: {
      name: 'AjnaPoolPairs_USDCETH',
      address: '0xFB2D48ccDc2c97Aebd92757662aB1F6a8d1cdF60',
    },
    AjnaPoolPairs_USDCWBTC: {
      name: 'AjnaPoolPairs_USDCWBTC',
      address: '0xC9760844a2C2627304D036ee7C6052028F798b23',
    },
    AjnaPoolPairs_WBTCDAI: {
      name: 'AjnaPoolPairs_WBTCDAI',
      address: '0xa06db0b8A0E44177AcC8f35Fea71bd4b517aeC6F',
    },
    AjnaPoolPairs_WBTCUSDC: {
      name: 'AjnaPoolPairs_WBTCUSDC',
      address: '0x325E0C594C011Af40a260c6aEb20E0557DEd7E6f',
    },
    AjnaPoolPairs_WSTETHDAI: {
      name: 'AjnaPoolPairs_WSTETHDAI',
      address: '0x4b6E1d22e2C37AD4FEfc0f2560C0d267A0ef4C85',
    },
    AjnaPoolPairs_WSTETHETH: {
      name: 'AjnaPoolPairs_WSTETHUSDC',
      address: '0x9D06eB26860a9eC5DD9e53AA33eec7aEEcf787dd',
    },
    AjnaPoolPairs_WSTETHUSDC: {
      name: 'AjnaPoolPairs_WSTETHUSDC',
      address: '0x6ad72426e959229Da1F0b0e737Fa984ea1fBC948',
    },
    AjnaRewardsManager: {
      name: 'AjnaRewardsManager',
      address: '0xaF9bc1F09fe561CbD00018fC352507fD23cD46E2',
    },
    AjnaRewardsClaimer: {
      name: 'AjnaRewardsClaimer',
      address: '0xFb6EdFC7ADc67645423c233332efD6E6804e72F5',
    },
    ERC20PoolFactory: {
      name: 'ERC20PoolFactory',
      address: '0x0000000000000000000000000000000000000000',
<<<<<<< HEAD
      serviceRegistryName: CONTRACT_NAMES.ajna.ERC20_POOL_FACTORY,
=======
      serviceRegistryName: SERVICE_REGISTRY_NAMES.ajna.ERC20_POOL_FACTORY,
>>>>>>> 318b1814
    },
  },
}<|MERGE_RESOLUTION|>--- conflicted
+++ resolved
@@ -233,11 +233,7 @@
         name: 'AjnaDepositBorrow',
         deploy: true,
         address: '',
-<<<<<<< HEAD
-        serviceRegistryName: CONTRACT_NAMES.ajna.DEPOSIT_BORROW,
-=======
         serviceRegistryName: SERVICE_REGISTRY_NAMES.ajna.DEPOSIT_BORROW,
->>>>>>> 318b1814
         history: [],
         constructorArgs: ['address:ServiceRegistry'],
       },
@@ -245,11 +241,7 @@
         name: 'AjnaRepayWithdraw',
         deploy: true,
         address: '',
-<<<<<<< HEAD
-        serviceRegistryName: CONTRACT_NAMES.ajna.REPAY_WITHDRAW,
-=======
         serviceRegistryName: SERVICE_REGISTRY_NAMES.ajna.REPAY_WITHDRAW,
->>>>>>> 318b1814
         history: [],
         constructorArgs: ['address:ServiceRegistry'],
       },
@@ -946,13 +938,8 @@
   ajna: {
     AjnaPoolInfo: {
       name: 'AjnaPoolInfo',
-<<<<<<< HEAD
-      address: '0x1F9F7732ff409FC0AbcAAea94634A7b41F445299',
-      serviceRegistryName: CONTRACT_NAMES.ajna.AJNA_POOL_UTILS_INFO,
-=======
       address: '0x28ef92e694d1044917981837b21e5eA994931c71',
       serviceRegistryName: SERVICE_REGISTRY_NAMES.ajna.AJNA_POOL_UTILS_INFO,
->>>>>>> 318b1814
     },
     AjnaProxyActions: {
       name: 'AjnaProxyActions',
@@ -1021,11 +1008,7 @@
     ERC20PoolFactory: {
       name: 'ERC20PoolFactory',
       address: '0x0000000000000000000000000000000000000000',
-<<<<<<< HEAD
-      serviceRegistryName: CONTRACT_NAMES.ajna.ERC20_POOL_FACTORY,
-=======
       serviceRegistryName: SERVICE_REGISTRY_NAMES.ajna.ERC20_POOL_FACTORY,
->>>>>>> 318b1814
     },
   },
 }