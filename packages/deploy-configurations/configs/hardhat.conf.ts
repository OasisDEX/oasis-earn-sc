import { loadContractNames } from '@deploy-configurations/constants'
import { SystemConfig } from '@deploy-configurations/types/deployment-config'
import { Network } from '@deploy-configurations/types/network'

const SERVICE_REGISTRY_NAMES = loadContractNames(Network.MAINNET)

export const config: SystemConfig = {
  mpa: {
    core: {
      ServiceRegistry: {
        name: 'ServiceRegistry',
        deploy: true,
        address: '0xc4A5Bb7Bf656FF978dB453DEF53e5EAAe62cD44e',
        history: [
          '0x9b4Ae7b164d195df9C4Da5d08Be88b2848b2EaDA',
          '0xc4A5Bb7Bf656FF978dB453DEF53e5EAAe62cD44e'
        ],
        constructorArgs: [ 0 ]
      },
      OperationExecutor: {
        name: 'OperationExecutor',
        deploy: true,
        address: '0x5D809FE187D6875eae44A9CB219Dc97F4E69c0c8',
        serviceRegistryName: SERVICE_REGISTRY_NAMES.common.OPERATION_EXECUTOR,
        history: [
          '0xc1cd3654ab3b37e0bc26bafb5ae4c096892d0b0c',
          '0x5D809FE187D6875eae44A9CB219Dc97F4E69c0c8'
        ],
        constructorArgs: [ 'address:ServiceRegistry' ]
      },
      OperationStorage: {
        name: 'OperationStorage',
        deploy: true,
        address: '0xD0Fc2a5ee71dD74e89950af1F386520D8e69d5F0',
        serviceRegistryName: SERVICE_REGISTRY_NAMES.common.OPERATION_STORAGE,
        history: [
          '0x66081bcDb3760f1Bf765B4D9800d0a059BBec73F',
          '0xD0Fc2a5ee71dD74e89950af1F386520D8e69d5F0'
        ],
        constructorArgs: [ 'address:ServiceRegistry', 'address:OperationExecutor' ]
      },
      OperationsRegistry: {
        name: 'OperationsRegistry',
        deploy: true,
        address: '0x23Ee3228C8D8812Aa1198d5b4dD030984d3B580B',
        serviceRegistryName: SERVICE_REGISTRY_NAMES.common.OPERATIONS_REGISTRY,
        history: [
          '0x01871C3cCfeDE29d2b998E7D1BF0eEEBD26d9c49',
          '0x23Ee3228C8D8812Aa1198d5b4dD030984d3B580B'
        ],
        constructorArgs: []
      },
      DSProxyFactory: {
        name: 'DSProxyFactory',
        deploy: true,
        address: '0x72562094AA23Aa2A4e245861F08CAd061194Cd55',
        serviceRegistryName: SERVICE_REGISTRY_NAMES.common.DS_PROXY_FACTORY,
        history: [
          '0xA26e15C895EFc0616177B7c1e7270A4C7D51C997',
          '0x72562094AA23Aa2A4e245861F08CAd061194Cd55'
        ],
        constructorArgs: []
      },
      DSProxyRegistry: {
        name: 'DSProxyRegistry',
        deploy: true,
        address: '0x06C23465a5Adb3975E1100ad7EC24e256983FEf9',
        serviceRegistryName: SERVICE_REGISTRY_NAMES.common.DS_PROXY_REGISTRY,
        history: [
          '0x4678f0a6958e4D2Bc4F1BAF7Bc52E8F3564f3fE4',
          '0x06C23465a5Adb3975E1100ad7EC24e256983FEf9'
        ],
        constructorArgs: [ 'address:DSProxyFactory' ]
      },
      DSGuardFactory: {
        name: 'DSGuardFactory',
        deploy: true,
        address: '0x2bB18769F9Aa002180E896a5aCa73ec170733ce0',
        serviceRegistryName: SERVICE_REGISTRY_NAMES.common.DS_GUARD_FACTORY,
        history: [
          '0x5a15566417e6C1c9546523066500bDDBc53F88C7',
          '0x2bB18769F9Aa002180E896a5aCa73ec170733ce0'
        ],
        constructorArgs: []
      },
      AccountGuard: {
        name: 'AccountGuard',
        deploy: true,
        address: '0x525F89FCb74C0c6D721a774ACd4a1F8eE42b2688',
        history: [
          '0xCe91349d2A4577BBd0fC91Fe6019600e047f2847',
          '0x525F89FCb74C0c6D721a774ACd4a1F8eE42b2688'
        ],
        constructorArgs: []
      },
      AccountFactory: {
        name: 'AccountFactory',
        deploy: true,
        address: '0x21035789646ee8398ba9d6062F30894318172ff3',
        history: [
          '0xF7B75183A2829843dB06266c114297dfbFaeE2b6',
          '0x21035789646ee8398ba9d6062F30894318172ff3'
        ],
        constructorArgs: [ 'address:AccountGuard' ]
      },
      ChainLogView: {
        name: 'ChainLogView',
        deploy: true,
        address: '0x69684090ccFA94747DC5B9C76E679e87E911a83b',
        serviceRegistryName: SERVICE_REGISTRY_NAMES.common.CHAINLOG_VIEWER,
        history: [
          '0x4B323Eb2ece7fc1D81F1819c26A7cBD29975f75f',
          '0x69684090ccFA94747DC5B9C76E679e87E911a83b'
        ],
        constructorArgs: [ '0xdA0Ab1e0017DEbCd72Be8599041a2aa3bA7e740F' ]
      },
      Swap: {
        name: 'uSwap',
        deploy: true,
        address: '0xafF4e03FE547584fFf0cE8Be05A9421aFfc17475',
        serviceRegistryName: SERVICE_REGISTRY_NAMES.common.SWAP,
        history: [],
        constructorArgs: [
          '0xf39fd6e51aad88f6f4ce6ab8827279cfffb92266',
          '0xC7b548AD9Cf38721810246C079b2d8083aba8909',
          20,
          'address:ServiceRegistry'
        ]
      }
    },
    actions: {
      PositionCreated: {
        name: 'PositionCreated',
        deploy: true,
        address: '0xFcF31da435AA6a28a2D1AEf7BBB6d191F634DbCE',
        serviceRegistryName: SERVICE_REGISTRY_NAMES.common.POSITION_CREATED,
        history: [
          '0xA0Cb87300aB07D00468704cD8f016F8dE47D8E0A',
          '0xFcF31da435AA6a28a2D1AEf7BBB6d191F634DbCE'
        ],
        constructorArgs: []
      },
      SwapAction: {
        name: 'SwapAction',
        deploy: true,
        address: '0xdE5901eaBcb369BC71c9499765792D592b9a8A60',
        serviceRegistryName: SERVICE_REGISTRY_NAMES.common.SWAP_ACTION,
        history: [
          '0x7E7EB65A93441a2D2Bf0941216b4c1116B554d85',
          '0xdE5901eaBcb369BC71c9499765792D592b9a8A60'
        ],
        constructorArgs: [ 'address:ServiceRegistry' ]
      },
      TakeFlashloan: {
        name: 'TakeFlashloan',
        deploy: true,
        address: '0xf1cE055b82c83f6D68E8Af6439F6Bd26F5B2F199',
        serviceRegistryName: SERVICE_REGISTRY_NAMES.common.TAKE_A_FLASHLOAN,
        history: [
          '0x0eD12441616ca97F5729Fff519F5e8d13d8De15F',
          '0xf1cE055b82c83f6D68E8Af6439F6Bd26F5B2F199'
        ],
        constructorArgs: [
          'address:ServiceRegistry',
          '0x6B175474E89094C44Da98b954EedeAC495271d0F',
          '0x5a15566417e6C1c9546523066500bDDBc53F88C7'
        ]
      },
      SetApproval: {
        name: 'SetApproval',
        deploy: true,
        address: '0x453e60F975Ec212878F8582Aa4A4eA42D2D22c22',
        serviceRegistryName: SERVICE_REGISTRY_NAMES.common.SET_APPROVAL,
        history: [
          '0xcEA79d9132d6446f0B59F194b22DB2a93dB4146c',
          '0x453e60F975Ec212878F8582Aa4A4eA42D2D22c22'
        ],
        constructorArgs: [ 'address:ServiceRegistry' ]
      },
      PullToken: {
        name: 'PullToken',
        deploy: true,
        address: '0x0cc8B62772d5a4999e5Af96405dC03C0E2F4950d',
        serviceRegistryName: SERVICE_REGISTRY_NAMES.common.PULL_TOKEN,
        history: [
          '0x0bE3B9c118eD4eF2002Fd58d0d8cc8f7c76e168C',
          '0x0cc8B62772d5a4999e5Af96405dC03C0E2F4950d'
        ],
        constructorArgs: []
      },
      SendToken: {
        name: 'SendToken',
        deploy: true,
        address: '0xD6bD090a6FDcf46733e9D9A35359ce39A29fEf8d',
        serviceRegistryName: SERVICE_REGISTRY_NAMES.common.SEND_TOKEN,
        history: [
          '0xAa4C55A8dd5b0e923056676D544FC20bb5D5e3A3',
          '0xD6bD090a6FDcf46733e9D9A35359ce39A29fEf8d'
        ],
        constructorArgs: [ 'address:ServiceRegistry' ]
      },
      WrapEth: {
        name: 'WrapEth',
        deploy: true,
        address: '0xFBA7fB7B8a8a87fd1aFdD49C31b48D6455f85269',
        serviceRegistryName: SERVICE_REGISTRY_NAMES.common.WRAP_ETH,
        history: [
          '0xafdD2e556Cef33C5C0033beB76E09b7Bd8d14Dec',
          '0xFBA7fB7B8a8a87fd1aFdD49C31b48D6455f85269'
        ],
        constructorArgs: [ 'address:ServiceRegistry' ]
      },
      UnwrapEth: {
        name: 'UnwrapEth',
        deploy: true,
        address: '0x768A31c1d01cb631F92ef8756825EA667B23A0bb',
        serviceRegistryName: SERVICE_REGISTRY_NAMES.common.UNWRAP_ETH,
        history: [
          '0xAC0B1652388Ea425884e6b60e2eD30155f43D50b',
          '0x768A31c1d01cb631F92ef8756825EA667B23A0bb'
        ],
        constructorArgs: [ 'address:ServiceRegistry' ]
      },
      ReturnFunds: {
        name: 'ReturnFunds',
        deploy: true,
        address: '0x5EAceb164c6DB7Ca4B4Aa03850326bf43921593f',
        serviceRegistryName: SERVICE_REGISTRY_NAMES.common.RETURN_FUNDS,
        history: [
          '0x645325494A37d35cf6baFc82C3e6bcE4473F2685',
          '0x5EAceb164c6DB7Ca4B4Aa03850326bf43921593f'
        ],
        constructorArgs: []
      },
      AaveBorrow: {
        name: 'AaveBorrow',
        deploy: true,
        address: '0x26BE1c2341E8EA6D0BBAA51B9a2b0420767EA2c2',
        serviceRegistryName: SERVICE_REGISTRY_NAMES.aave.v2.BORROW,
        history: [
          '0x6166B1587be6B954e660A71e4B083A5e0a5bF1b6',
          '0x26BE1c2341E8EA6D0BBAA51B9a2b0420767EA2c2'
        ],
        constructorArgs: [ 'address:ServiceRegistry' ]
      },
      AaveWithdraw: {
        name: 'AaveWithdraw',
        deploy: true,
        address: '0x4aE38e17Ea354f2a4A9AFEdeA0FF8FAA5C7C2D31',
        serviceRegistryName: SERVICE_REGISTRY_NAMES.aave.v2.WITHDRAW,
        history: [
          '0xECf6CaB5cD20F5f889e95A1A40d46607aa0F41Cf',
          '0x4aE38e17Ea354f2a4A9AFEdeA0FF8FAA5C7C2D31'
        ],
        constructorArgs: [ 'address:ServiceRegistry' ]
      },
      AaveDeposit: {
        name: 'AaveDeposit',
        deploy: true,
        address: '0x321Ea31D86f0D2eEd377FBd1bbD436B80c29a3f5',
        serviceRegistryName: SERVICE_REGISTRY_NAMES.aave.v2.DEPOSIT,
        history: [
          '0xFAf9D0B7B92e8B281CaF10b42970179B45CA6412',
          '0x321Ea31D86f0D2eEd377FBd1bbD436B80c29a3f5'
        ],
        constructorArgs: [ 'address:ServiceRegistry' ]
      },
      AavePayback: {
        name: 'AavePayback',
        deploy: true,
        address: '0x453C16e728EDb59953F34977e98b900cA3F640Df',
        serviceRegistryName: SERVICE_REGISTRY_NAMES.aave.v2.PAYBACK,
        history: [
          '0xeB54C366512c4d59A222A251ea7316568859E08C',
          '0x453C16e728EDb59953F34977e98b900cA3F640Df'
        ],
        constructorArgs: [ 'address:ServiceRegistry' ]
      },
      AaveV3Borrow: {
        name: 'AaveV3Borrow',
        deploy: true,
        address: '0xF1944e6530d0f26077d792Dc5c321095380ac743',
        serviceRegistryName: SERVICE_REGISTRY_NAMES.aave.v3.BORROW,
        history: [
          '0x18ca8bE41D32727383bC0F98705f7662ed0B7E28',
          '0xF1944e6530d0f26077d792Dc5c321095380ac743'
        ],
        constructorArgs: [ 'address:ServiceRegistry' ]
      },
      AaveV3Withdraw: {
        name: 'AaveV3Withdraw',
        deploy: true,
        address: '0xC1439668E53522D6593E685BbCc1e44C87403d45',
        serviceRegistryName: SERVICE_REGISTRY_NAMES.aave.v3.WITHDRAW,
        history: [
          '0x414958801DC53E840501f507D7A0FEBE55806200',
          '0xC1439668E53522D6593E685BbCc1e44C87403d45'
        ],
        constructorArgs: [ 'address:ServiceRegistry' ]
      },
      AaveV3Deposit: {
        name: 'AaveV3Deposit',
        deploy: true,
        address: '0x2E668623542608b09B81Ae4da3e27462190E8758',
        serviceRegistryName: SERVICE_REGISTRY_NAMES.aave.v3.DEPOSIT,
        history: [
          '0x852c56859840487DcED2aF501fC06f7462C4f2a8',
          '0x2E668623542608b09B81Ae4da3e27462190E8758'
        ],
        constructorArgs: [ 'address:ServiceRegistry' ]
      },
      AaveV3Payback: {
        name: 'AaveV3Payback',
        deploy: true,
        address: '0xD64Da2bA090758c4A571691cbE5A59A6C402b2e8',
        serviceRegistryName: SERVICE_REGISTRY_NAMES.aave.v3.PAYBACK,
        history: [
          '0xdB736d13CE851Ee81ac2109DF37EBAb8Ce525C42',
          '0xD64Da2bA090758c4A571691cbE5A59A6C402b2e8'
        ],
        constructorArgs: [ 'address:ServiceRegistry' ]
      },
      AaveV3SetEMode: {
        name: 'AaveV3SetEMode',
        deploy: true,
        address: '0x5e42ecCB5dAB6bfA573a5702B3b674Ca7eB9c337',
        serviceRegistryName: SERVICE_REGISTRY_NAMES.aave.v3.SET_EMODE,
        history: [
          '0xd4DB3799DEe98Fe752d952Ba6F84Bb99Af829920',
          '0x5e42ecCB5dAB6bfA573a5702B3b674Ca7eB9c337'
        ],
        constructorArgs: [ 'address:ServiceRegistry' ]
      },
      AjnaDepositBorrow: {
        name: 'AjnaDepositBorrow',
        deploy: true,
        address: '0x69d0C484E174105729Ff5e4dE4D65AbE78424d43',
        serviceRegistryName: SERVICE_REGISTRY_NAMES.ajna.DEPOSIT_BORROW,
        history: [ '0x69d0C484E174105729Ff5e4dE4D65AbE78424d43' ],
        constructorArgs: [ 'address:ServiceRegistry' ]
      },
      AjnaRepayWithdraw: {
        name: 'AjnaRepayWithdraw',
        deploy: true,
        address: '0x4747794c8CA05631C59C454d24800d2a99a7D2B3',
        serviceRegistryName: SERVICE_REGISTRY_NAMES.ajna.REPAY_WITHDRAW,
        history: [ '0x4747794c8CA05631C59C454d24800d2a99a7D2B3' ],
        constructorArgs: [ 'address:ServiceRegistry' ]
      }
    }
  },
  common: {
    GnosisSafe: {
      name: 'GnosisSafe',
      address: '0x0000000000000000000000000000000000000000'
    },
    UniswapRouterV3: {
      name: 'UniswapRouterV3',
      address: '0xe592427a0aece92de3edee1f18e0157c05861564',
      serviceRegistryName: SERVICE_REGISTRY_NAMES.common.UNISWAP_ROUTER
    },
    BalancerVault: {
      name: 'BalancerVault',
      address: '0xBA12222222228d8Ba445958a75a0704d566BF2C8',
      serviceRegistryName: SERVICE_REGISTRY_NAMES.common.BALANCER_VAULT
    },
    OneInchAggregator: {
      name: 'OneInchAggregator',
      address: '0x1111111254fb6c44bac0bed2854e76f90643097d',
      serviceRegistryName: SERVICE_REGISTRY_NAMES.common.ONE_INCH_AGGREGATOR
    },
    AuthorizedCaller: {
      name: 'AuthorizedCaller',
      address: '0x85f9b7408afE6CEb5E46223451f5d4b832B522dc'
    },
    FeeRecipient: {
      name: 'FeeRecipient',
      address: '0xC7b548AD9Cf38721810246C079b2d8083aba8909'
    },
    MerkleRedeemer: {
      name: 'MerkleRedeemer',
      address: '0xd9fabf81Ed15ea71FBAd0C1f77529a4755a38054'
    },
    DssCharter: { name: 'DssCharter', address: '0x0000123' },
    DssProxyActions: {
      name: 'DssProxyActions',
      address: '0x82ecD135Dce65Fbc6DbdD0e4237E0AF93FFD5038'
    },
    DssProxyActionsCharter: { name: 'DssProxyActionsCharter', address: '0x0000' },
    DssMultiplyProxyActions: {
      name: 'DssMultiplyProxyActions',
      address: '0x2a49eae5cca3f050ebec729cf90cc910fadaf7a2'
    },
    DssCropper: {
      name: 'DssCropper',
      address: '0x8377CD01a5834a6EaD3b7efb482f678f2092b77e'
    },
    DssProxyActionsCropjoin: {
      name: 'DssProxyActionsCropjoin',
      address: '0xa2f69F8B9B341CFE9BfBb3aaB5fe116C89C95bAF'
    },
    DssProxyActionsDsr: {
      name: 'DssProxyActionsDsr',
      address: '0x07ee93aEEa0a36FfF2A9B95dd22Bd6049EE54f26'
    },
    Otc: {
      name: 'Otc',
      address: '0x794e6e91555438aFc3ccF1c5076A74F42133d08D'
    },
    OtcSupportMethods: {
      name: 'OtcSupportMethods',
      address: '0x9b3f075b12513afe56ca2ed838613b7395f57839'
    },
    ServiceRegistry: {
      name: 'ServiceRegistry',
      address: '0x9b4Ae7b164d195df9C4Da5d08Be88b2848b2EaDA'
    },
    GuniProxyActions: {
      name: 'GuniProxyActions',
      address: '0xed3a954c0adfc8e3f85d92729c051ff320648e30'
    },
    GuniResolver: {
      name: 'GuniResolver',
      address: '0x0317650Af6f184344D7368AC8bB0bEbA5EDB214a'
    },
    GuniRouter: {
      name: 'GuniRouter',
      address: '0x14E6D67F824C3a7b4329d3228807f8654294e4bd'
    },
    CdpRegistry: {
      name: 'CdpRegistry',
      address: '0xBe0274664Ca7A68d6b5dF826FB3CcB7c620bADF3'
    },
    DefaultExchange: {
      name: 'DefaultExchange',
      address: '0xb5eB8cB6cED6b6f8E13bcD502fb489Db4a726C7B'
    },
    NoFeesExchange: {
      name: 'NoFeesExchange',
      address: '0x99e4484dac819aa74b347208752306615213d324'
    },
    LowerFeesExchange: {
      name: 'LowerFeesExchange',
      address: '0xf22f17b1d2354b4f4f52e4d164e4eb5e1f0a6ba6'
    },
    LidoCrvLiquidityFarmingReward: {
      name: 'LidoCrvLiquidityFarmingReward',
      address: '0x99ac10631f69c753ddb595d074422a0922d9056b'
    },
    ChainlinkPriceOracle_USDCUSD: {
      name: 'ChainlinkPriceOracle_USDCUSD',
      address: '0x99ac10631f69c753ddb595d074422a0922d9056b'
    },
    ChainlinkPriceOracle_ETHUSD: {
      name: 'ChainlinkPriceOracle_ETHUSD',
      address: '0x5f4eC3Df9cbd43714FE2740f5E3616155c5b8419'
    },
    AAVE: {
      name: 'AAVE',
      address: '0x7Fc66500c84A76Ad7e9c93437bFc5Ac33E2DDaE9'
    },
    ADAI: {
      name: 'ADAI',
      address: '0x028171bCA77440897B824Ca71D1c56caC55b68A3'
    },
    BAL: {
      name: 'BAL',
      address: '0xba100000625a3754423978a60c9317c58a424e3D'
    },
    BAT: {
      name: 'BAT',
      address: '0x0D8775F648430679A709E98d2b0Cb6250d2887EF'
    },
    CBETH: {
      name: 'CBETH',
      address: '0xbe9895146f7af43049ca1c1ae358b0541ea49704'
    },
    COMP: {
      name: 'COMP',
      address: '0xc00e94Cb662C3520282E6f5717214004A7f26888'
    },
    CRVV1ETHSTETH: {
      name: 'CRVV1ETHSTETH',
      address: '0x06325440D014e39736583c165C2963BA99fAf14E'
    },
    DAI: {
      name: 'DAI',
      address: '0x6B175474E89094C44Da98b954EedeAC495271d0F',
      serviceRegistryName: SERVICE_REGISTRY_NAMES.common.DAI
    },
    ETH: {
      name: 'ETH',
      address: '0xEeeeeEeeeEeEeeEeEeEeeEEEeeeeEeeeeeeeEEeE'
    },
    GNO: {
      name: 'GNO',
      address: '0x6810e776880C02933D47DB1b9fc05908e5386b96'
    },
    GUNIV3DAIUSDC1: {
      name: 'GUNIV3DAIUSDC1',
      address: '0xAbDDAfB225e10B90D798bB8A886238Fb835e2053'
    },
    GUNIV3DAIUSDC2: {
      name: 'GUNIV3DAIUSDC2',
      address: '0x50379f632ca68D36E50cfBC8F78fe16bd1499d1e'
    },
    GUSD: {
      name: 'GUSD',
      address: '0x056Fd409E1d7A124BD7017459dFEa2F387b6d5Cd'
    },
    KNC: {
      name: 'KNC',
      address: '0xdd974D5C2e2928deA5F71b9825b8b646686BD200'
    },
    LDO: {
      name: 'LDO',
      address: '0x5A98FcBEA516Cf06857215779Fd812CA3beF1B32'
    },
    LINK: {
      name: 'LINK',
      address: '0x514910771AF9Ca656af840dff83E8264EcF986CA'
    },
    LRC: {
      name: 'LRC',
      address: '0xBBbbCA6A901c926F240b89EacB641d8Aec7AEafD'
    },
    MANA: {
      name: 'MANA',
      address: '0x0F5D2fB29fb7d3CFeE444a200298f468908cC942'
    },
    MATIC: {
      name: 'MATIC',
      address: '0x7D1AfA7B718fb893dB30A3aBc0Cfc608AaCfeBB0'
    },
    PAX: {
      name: 'PAX',
      address: '0x8E870D67F660D95d5be530380D0eC0bd388289E1'
    },
    PAXUSD: {
      name: 'PAXUSD',
      address: '0x8E870D67F660D95d5be530380D0eC0bd388289E1'
    },
    RENBTC: {
      name: 'RENBTC',
      address: '0xEB4C2781e4ebA804CE9a9803C67d0893436bB27D'
    },
    RETH: {
      name: 'RETH',
      address: '0xae78736cd615f374d3085123a210448e74fc6393'
    },
    RWA001: {
      name: 'RWA001',
      address: '0x10b2aA5D77Aa6484886d8e244f0686aB319a270d'
    },
    RWA002: {
      name: 'RWA002',
      address: '0xAAA760c2027817169D7C8DB0DC61A2fb4c19AC23'
    },
    RWA003: {
      name: 'RWA003',
      address: '0x07F0A80aD7AeB7BfB7f139EA71B3C8f7E17156B9'
    },
    RWA004: {
      name: 'RWA004',
      address: '0x873F2101047A62F84456E3B2B13df2287925D3F9'
    },
    RWA005: {
      name: 'RWA005',
      address: '0x6DB236515E90fC831D146f5829407746EDdc5296'
    },
    RWA006: {
      name: 'RWA006',
      address: '0x4EE03cfBF6E784c462839f5954d60f7C2B60b113'
    },
    STETH: {
      name: 'STETH',
      address: '0xae7ab96520DE3A18E5e111B5EaAb095312D7fE84',
      serviceRegistryName: SERVICE_REGISTRY_NAMES.common.STETH
    },
    TUSD: {
      name: 'TUSD',
      address: '0x0000000000085d4780B73119b644AE5ecd22b376'
    },
    UNI: {
      name: 'UNI',
      address: '0x1f9840a85d5aF5bf1D1762F925BDADdC4201F984'
    },
    UNIV2AAVEETH: {
      name: 'UNIV2AAVEETH',
      address: '0xDFC14d2Af169B0D36C4EFF567Ada9b2E0CAE044f'
    },
    UNIV2DAIETH: {
      name: 'UNIV2DAIETH',
      address: '0xA478c2975Ab1Ea89e8196811F51A7B7Ade33eB11'
    },
    UNIV2DAIUSDC: {
      name: 'UNIV2DAIUSDC',
      address: '0xAE461cA67B15dc8dc81CE7615e0320dA1A9aB8D5'
    },
    UNIV2DAIUSDT: {
      name: 'UNIV2DAIUSDT',
      address: '0xB20bd5D04BE54f870D5C0d3cA85d82b34B836405'
    },
    UNIV2ETHUSDT: {
      name: 'UNIV2ETHUSDT',
      address: '0x0d4a11d5EEaaC28EC3F61d100daF4d40471f1852'
    },
    UNIV2LINKETH: {
      name: 'UNIV2LINKETH',
      address: '0xa2107FA5B38d9bbd2C461D6EDf11B11A50F6b974'
    },
    UNIV2UNIETH: {
      name: 'UNIV2UNIETH',
      address: '0xd3d2E2692501A5c9Ca623199D38826e513033a17'
    },
    UNIV2USDCETH: {
      name: 'UNIV2USDCETH',
      address: '0xB4e16d0168e52d35CaCD2c6185b44281Ec28C9Dc'
    },
    UNIV2WBTCDAI: {
      name: 'UNIV2WBTCDAI',
      address: '0x231B7589426Ffe1b75405526fC32aC09D44364c4'
    },
    UNIV2WBTCETH: {
      name: 'UNIV2WBTCETH',
      address: '0xBb2b8038a1640196FbE3e38816F3e67Cba72D940'
    },
    USDC: {
      name: 'USDC',
      address: '0xA0b86991c6218b36c1d19D4a2e9Eb0cE3606eB48',
      serviceRegistryName: SERVICE_REGISTRY_NAMES.common.USDC
    },
    USDT: {
      name: 'USDT',
      address: '0xdAC17F958D2ee523a2206206994597C13D831ec7'
    },
    WBTC: {
      name: 'WBTC',
      address: '0x2260FAC5E5542a773Aa44fBCfeDf7C193bc2C599',
      serviceRegistryName: SERVICE_REGISTRY_NAMES.common.WBTC
    },
    WETH: {
      name: 'WETH',
      address: '0xC02aaA39b223FE8D0A0e5C4F27eAD9083C756Cc2',
      serviceRegistryName: SERVICE_REGISTRY_NAMES.common.WETH
    },
    WSTETH: {
      name: 'WSTETH',
      address: '0x7f39c581f595b53c5cb19bd0b3f8da6c935e2ca0',
      serviceRegistryName: SERVICE_REGISTRY_NAMES.common.WSTETH
    },
    YFI: {
      name: 'YFI',
      address: '0x0bc529c00C6401aEF6D220BE8C6Ea1667F6Ad93e'
    },
    ZRX: {
      name: 'ZRX',
      address: '0xE41d2489571d322189246DaFA5ebDe1F4699F498'
    }
  },
  aave: {
    v2: {
      PriceOracle: {
        name: 'PriceOracle',
        address: '0xa50ba011c48153de246e5192c8f9258a2ba79ca9'
      },
      LendingPool: {
        name: 'LendingPool',
        address: '0x7d2768dE32b0b80b7a3454c06BdAc94A69DDc7A9',
        serviceRegistryName: SERVICE_REGISTRY_NAMES.aave.v2.LENDING_POOL
      },
      ProtocolDataProvider: {
        name: 'ProtocolDataProvider',
        address: '0x057835Ad21a177dbdd3090bB1CAE03EaCF78Fc6d'
      },
      WETHGateway: {
        name: 'WETHGateway',
        address: '0xcc9a0B7c43DC2a5F023Bb9b738E45B0Ef6B06E04',
        serviceRegistryName: SERVICE_REGISTRY_NAMES.aave.v2.WETH_GATEWAY
      }
    },
    v3: {
      AaveOracle: {
        name: 'AaveOracle',
        address: '0x54586bE62E3c3580375aE3723C145253060Ca0C2'
      },
      Pool: {
        name: 'Pool',
        address: '0x87870Bca3F3fD6335C3F4ce8392D69350B4fA4E2',
        serviceRegistryName: SERVICE_REGISTRY_NAMES.aave.v3.AAVE_POOL
      },
      AavePoolDataProvider: {
        name: 'AavePoolDataProvider',
        address: '0x7B4EB56E7CD4b454BA8ff71E4518426369a138a3'
      },
      L2Encoder: {
        name: 'L2Encoder',
        address: '0x0000000000000000000000000000000000000000'
      }
    }
  },
  maker: {
    common: {
      FlashMintModule: {
        name: 'FlashMintModule',
        address: '0x60744434d6339a6B27d73d9Eda62b6F66a0a04FA',
        serviceRegistryName: SERVICE_REGISTRY_NAMES.maker.FLASH_MINT_MODULE
      },
      Chainlog: {
        name: 'Chainlog',
        address: '0x60744434d6339a6B27d73d9Eda62b6F66a0a04FA'
      },
      CdpManager: {
        name: 'CdpManager',
        address: '0x5ef30b9986345249bc32d8928B7ee64DE9435E39'
      },
      GetCdps: {
        name: 'GetCdps',
        address: '0x36a724Bd100c39f0Ea4D3A20F7097eE01A8Ff573'
      },
      Jug: {
        name: 'Jug',
        address: '0x19c0976f590D67707E62397C87829d896Dc0f1F1'
      },
      Pot: {
        name: 'Pot',
        address: '0x197E90f9FAD81970bA7976f33CbD77088E5D7cf7'
      },
      End: {
        name: 'End',
        address: '0xBB856d1742fD182a90239D7AE85706C2FE4e5922'
      },
      Spot: {
        name: 'Spot',
        address: '0x65C79fcB50Ca1594B025960e539eD7A9a6D434A3'
      },
      Dog: {
        name: 'Dog',
        address: '0x135954d155898D42C90D2a57824C690e0c7BEf1B'
      },
      Vat: {
        name: 'Vat',
        address: '0x35D1b3F3D7966A1DFe207aa4514C12a259A0492B'
      },
      McdGov: {
        name: 'McdGov',
        address: '0x9f8F72aA9304c8B593d555F12eF6589cC3A579A2'
      }
    },
    joins: {
      MCD_JOIN_DAI: {
        name: 'MCD_JOIN_DAI',
        address: '0x9759A6Ac90977b93B58547b4A71c78317f391A28'
      },
      MCD_JOIN_ETH_A: {
        name: 'MCD_JOIN_ETH_A',
        address: '0x2F0b23f53734252Bda2277357e97e1517d6B042A'
      },
      MCD_JOIN_ETH_B: {
        name: 'MCD_JOIN_ETH_B',
        address: '0x08638eF1A205bE6762A8b935F5da9b700Cf7322c'
      },
      MCD_JOIN_ETH_C: {
        name: 'MCD_JOIN_ETH_C',
        address: '0xF04a5cC80B1E94C69B48f5ee68a08CD2F09A7c3E'
      },
      MCD_JOIN_BAT_A: {
        name: 'MCD_JOIN_BAT_A',
        address: '0x3D0B1912B66114d4096F48A8CEe3A56C231772cA'
      },
      MCD_JOIN_USDC_A: {
        name: 'MCD_JOIN_USDC_A',
        address: '0xA191e578a6736167326d05c119CE0c90849E84B7'
      },
      MCD_JOIN_USDC_B: {
        name: 'MCD_JOIN_USDC_B',
        address: '0x2600004fd1585f7270756DDc88aD9cfA10dD0428'
      },
      MCD_JOIN_PSM_USDC_A: {
        name: 'MCD_JOIN_PSM_USDC_A',
        address: '0x0A59649758aa4d66E25f08Dd01271e891fe52199'
      },
      MCD_JOIN_WBTC_A: {
        name: 'MCD_JOIN_WBTC_A',
        address: '0xBF72Da2Bd84c5170618Fbe5914B0ECA9638d5eb5'
      },
      MCD_JOIN_WBTC_B: {
        name: 'MCD_JOIN_WBTC_B',
        address: '0xfA8c996e158B80D77FbD0082BB437556A65B96E0'
      },
      MCD_JOIN_WBTC_C: {
        name: 'MCD_JOIN_WBTC_C',
        address: '0x7f62f9592b823331E012D3c5DdF2A7714CfB9de2'
      },
      MCD_JOIN_TUSD_A: {
        name: 'MCD_JOIN_TUSD_A',
        address: '0x4454aF7C8bb9463203b66C816220D41ED7837f44'
      },
      MCD_JOIN_ZRX_A: {
        name: 'MCD_JOIN_ZRX_A',
        address: '0xc7e8Cd72BDEe38865b4F5615956eF47ce1a7e5D0'
      },
      MCD_JOIN_KNC_A: {
        name: 'MCD_JOIN_KNC_A',
        address: '0x475F1a89C1ED844A08E8f6C50A00228b5E59E4A9'
      },
      MCD_JOIN_MANA_A: {
        name: 'MCD_JOIN_MANA_A',
        address: '0xA6EA3b9C04b8a38Ff5e224E7c3D6937ca44C0ef9'
      },
      MCD_JOIN_USDT_A: {
        name: 'MCD_JOIN_USDT_A',
        address: '0x0Ac6A1D74E84C2dF9063bDDc31699FF2a2BB22A2'
      },
      MCD_JOIN_PAXUSD_A: {
        name: 'MCD_JOIN_PAXUSD_A',
        address: '0x7e62B7E279DFC78DEB656E34D6a435cC08a44666'
      },
      MCD_JOIN_PSM_PAX_A: {
        name: 'MCD_JOIN_PSM_PAX_A',
        address: '0x7bbd8cA5e413bCa521C2c80D8d1908616894Cf21'
      },
      MCD_JOIN_COMP_A: {
        name: 'MCD_JOIN_COMP_A',
        address: '0xBEa7cDfB4b49EC154Ae1c0D731E4DC773A3265aA'
      },
      MCD_JOIN_LRC_A: {
        name: 'MCD_JOIN_LRC_A',
        address: '0x6C186404A7A238D3d6027C0299D1822c1cf5d8f1'
      },
      MCD_JOIN_LINK_A: {
        name: 'MCD_JOIN_LINK_A',
        address: '0xdFccAf8fDbD2F4805C174f856a317765B49E4a50'
      },
      MCD_JOIN_BAL_A: {
        name: 'MCD_JOIN_BAL_A',
        address: '0x4a03Aa7fb3973d8f0221B466EefB53D0aC195f55'
      },
      MCD_JOIN_YFI_A: {
        name: 'MCD_JOIN_YFI_A',
        address: '0x3ff33d9162aD47660083D7DC4bC02Fb231c81677'
      },
      MCD_JOIN_GUSD_A: {
        name: 'MCD_JOIN_GUSD_A',
        address: '0xe29A14bcDeA40d83675aa43B72dF07f649738C8b'
      },
      MCD_JOIN_PSM_GUSD_A: {
        name: 'MCD_JOIN_PSM_GUSD_A',
        address: '0x79A0FA989fb7ADf1F8e80C93ee605Ebb94F7c6A5'
      },
      MCD_JOIN_UNI_A: {
        name: 'MCD_JOIN_UNI_A',
        address: '0x3BC3A58b4FC1CbE7e98bB4aB7c99535e8bA9b8F1'
      },
      MCD_JOIN_RENBTC_A: {
        name: 'MCD_JOIN_RENBTC_A',
        address: '0xFD5608515A47C37afbA68960c1916b79af9491D0'
      },
      MCD_JOIN_AAVE_A: {
        name: 'MCD_JOIN_AAVE_A',
        address: '0x24e459F61cEAa7b1cE70Dbaea938940A7c5aD46e'
      },
      MCD_JOIN_MATIC_A: {
        name: 'MCD_JOIN_MATIC_A',
        address: '0x885f16e177d45fC9e7C87e1DA9fd47A9cfcE8E13'
      },
      MCD_JOIN_WSTETH_A: {
        name: 'MCD_JOIN_WSTETH_A',
        address: '0x10CD5fbe1b404B7E19Ef964B63939907bdaf42E2'
      },
      MCD_JOIN_WSTETH_B: {
        name: 'MCD_JOIN_WSTETH_B',
        address: '0x248cCBf4864221fC0E840F29BB042ad5bFC89B5c'
      },
      MCD_JOIN_DIRECT_AAVEV2_DAI: {
        name: 'MCD_JOIN_DIRECT_AAVEV2_DAI',
        address: '0xa13C0c8eB109F5A13c6c90FC26AFb23bEB3Fb04a'
      },
      MCD_JOIN_UNIV2DAIETH_A: {
        name: 'MCD_JOIN_UNIV2DAIETH_A',
        address: '0x2502F65D77cA13f183850b5f9272270454094A08'
      },
      MCD_JOIN_UNIV2WBTCETH_A: {
        name: 'MCD_JOIN_UNIV2WBTCETH_A',
        address: '0xDc26C9b7a8fe4F5dF648E314eC3E6Dc3694e6Dd2'
      },
      MCD_JOIN_UNIV2USDCETH_A: {
        name: 'MCD_JOIN_UNIV2USDCETH_A',
        address: '0x03Ae53B33FeeAc1222C3f372f32D37Ba95f0F099'
      },
      MCD_JOIN_UNIV2DAIUSDC_A: {
        name: 'MCD_JOIN_UNIV2DAIUSDC_A',
        address: '0xA81598667AC561986b70ae11bBE2dd5348ed4327'
      },
      MCD_JOIN_UNIV2ETHUSDT_A: {
        name: 'MCD_JOIN_UNIV2ETHUSDT_A',
        address: '0x4aAD139a88D2dd5e7410b408593208523a3a891d'
      },
      MCD_JOIN_UNIV2LINKETH_A: {
        name: 'MCD_JOIN_UNIV2LINKETH_A',
        address: '0xDae88bDe1FB38cF39B6A02b595930A3449e593A6'
      },
      MCD_JOIN_UNIV2UNIETH_A: {
        name: 'MCD_JOIN_UNIV2UNIETH_A',
        address: '0xf11a98339FE1CdE648e8D1463310CE3ccC3d7cC1'
      },
      MCD_JOIN_UNIV2WBTCDAI_A: {
        name: 'MCD_JOIN_UNIV2WBTCDAI_A',
        address: '0xD40798267795Cbf3aeEA8E9F8DCbdBA9b5281fcC'
      },
      MCD_JOIN_UNIV2AAVEETH_A: {
        name: 'MCD_JOIN_UNIV2AAVEETH_A',
        address: '0x42AFd448Df7d96291551f1eFE1A590101afB1DfF'
      },
      MCD_JOIN_UNIV2DAIUSDT_A: {
        name: 'MCD_JOIN_UNIV2DAIUSDT_A',
        address: '0xAf034D882169328CAf43b823a4083dABC7EEE0F4'
      },
      MCD_JOIN_GUNIV3DAIUSDC1_A: {
        name: 'MCD_JOIN_GUNIV3DAIUSDC1_A',
        address: '0xbFD445A97e7459b0eBb34cfbd3245750Dba4d7a4'
      },
      MCD_JOIN_GUNIV3DAIUSDC2_A: {
        name: 'MCD_JOIN_GUNIV3DAIUSDC2_A',
        address: '0xA7e4dDde3cBcEf122851A7C8F7A55f23c0Daf335'
      },
      MCD_JOIN_CRVV1ETHSTETH_A: {
        name: 'MCD_JOIN_CRVV1ETHSTETH_A',
        address: '0x82D8bfDB61404C796385f251654F6d7e92092b5D'
      },
      MCD_JOIN_RWA001_A: {
        name: 'MCD_JOIN_RWA001_A',
        address: '0x476b81c12Dc71EDfad1F64B9E07CaA60F4b156E2'
      },
      MCD_JOIN_RWA002_A: {
        name: 'MCD_JOIN_RWA002_A',
        address: '0xe72C7e90bc26c11d45dBeE736F0acf57fC5B7152'
      },
      MCD_JOIN_RWA003_A: {
        name: 'MCD_JOIN_RWA003_A',
        address: '0x1Fe789BBac5b141bdD795A3Bc5E12Af29dDB4b86'
      },
      MCD_JOIN_RWA004_A: {
        name: 'MCD_JOIN_RWA004_A',
        address: '0xD50a8e9369140539D1c2D113c4dC1e659c6242eB'
      },
      MCD_JOIN_RWA005_A: {
        name: 'MCD_JOIN_RWA005_A',
        address: '0xA4fD373b93aD8e054970A3d6cd4Fd4C31D08192e'
      },
      MCD_JOIN_RWA006_A: {
        name: 'MCD_JOIN_RWA006_A',
        address: '0x5E11E34b6745FeBa9449Ae53c185413d6EdC66BE'
      },
      MCD_JOIN_RETH_A: {
        name: 'MCD_JOIN_RETH_A',
        address: '0xc6424e862f1462281b0a5fac078e4b63006bdebf'
      },
      MCD_JOIN_GNO_A: {
        name: 'MCD_JOIN_GNO_A',
        address: '0x7bD3f01e24E0f0838788bC8f573CEA43A80CaBB5'
      }
    },
    pips: {
      PIP_ETH: {
        name: 'PIP_ETH',
        address: '0x81FE72B5A8d1A857d176C3E7d5Bd2679A9B85763'
      },
      PIP_BAT: {
        name: 'PIP_BAT',
        address: '0xB4eb54AF9Cc7882DF0121d26c5b97E802915ABe6'
      },
      PIP_USDC: {
        name: 'PIP_USDC',
        address: '0x77b68899b99b686F415d074278a9a16b336085A0'
      },
      PIP_WBTC: {
        name: 'PIP_WBTC',
        address: '0xf185d0682d50819263941e5f4EacC763CC5C6C42'
      },
      PIP_TUSD: {
        name: 'PIP_TUSD',
        address: '0xeE13831ca96d191B688A670D47173694ba98f1e5'
      },
      PIP_ZRX: {
        name: 'PIP_ZRX',
        address: '0x7382c066801E7Acb2299aC8562847B9883f5CD3c'
      },
      PIP_KNC: {
        name: 'PIP_KNC',
        address: '0xf36B79BD4C0904A5F350F1e4f776B81208c13069'
      },
      PIP_MANA: {
        name: 'PIP_MANA',
        address: '0x8067259EA630601f319FccE477977E55C6078C13'
      },
      PIP_USDT: {
        name: 'PIP_USDT',
        address: '0x7a5918670B0C390aD25f7beE908c1ACc2d314A3C'
      },
      PIP_PAXUSD: {
        name: 'PIP_PAXUSD',
        address: '0x043B963E1B2214eC90046167Ea29C2c8bDD7c0eC'
      },
      PIP_PAX: {
        name: 'PIP_PAX',
        address: '0x043B963E1B2214eC90046167Ea29C2c8bDD7c0eC'
      },
      PIP_COMP: {
        name: 'PIP_COMP',
        address: '0xBED0879953E633135a48a157718Aa791AC0108E4'
      },
      PIP_LRC: {
        name: 'PIP_LRC',
        address: '0x9eb923339c24c40Bef2f4AF4961742AA7C23EF3a'
      },
      PIP_LINK: {
        name: 'PIP_LINK',
        address: '0x9B0C694C6939b5EA9584e9b61C7815E8d97D9cC7'
      },
      PIP_BAL: {
        name: 'PIP_BAL',
        address: '0x3ff860c0F28D69F392543A16A397D0dAe85D16dE'
      },
      PIP_YFI: {
        name: 'PIP_YFI',
        address: '0x5F122465bCf86F45922036970Be6DD7F58820214'
      },
      PIP_GUSD: {
        name: 'PIP_GUSD',
        address: '0xf45Ae69CcA1b9B043dAE2C83A5B65Bc605BEc5F5'
      },
      PIP_UNI: {
        name: 'PIP_UNI',
        address: '0xf363c7e351C96b910b92b45d34190650df4aE8e7'
      },
      PIP_RENBTC: {
        name: 'PIP_RENBTC',
        address: '0xf185d0682d50819263941e5f4EacC763CC5C6C42'
      },
      PIP_AAVE: {
        name: 'PIP_AAVE',
        address: '0x8Df8f06DC2dE0434db40dcBb32a82A104218754c'
      },
      PIP_MATIC: {
        name: 'PIP_MATIC',
        address: '0x8874964279302e6d4e523Fb1789981C39a1034Ba'
      },
      PIP_WSTETH: {
        name: 'PIP_WSTETH',
        address: '0xFe7a2aC0B945f12089aEEB6eCebf4F384D9f043F'
      },
      PIP_ADAI: {
        name: 'PIP_ADAI',
        address: '0x6A858592fC4cBdf432Fc9A1Bc8A0422B99330bdF'
      },
      PIP_UNIV2DAIETH: {
        name: 'PIP_UNIV2DAIETH',
        address: '0xFc8137E1a45BAF0030563EC4F0F851bd36a85b7D'
      },
      PIP_UNIV2WBTCETH: {
        name: 'PIP_UNIV2WBTCETH',
        address: '0x8400D2EDb8B97f780356Ef602b1BdBc082c2aD07'
      },
      PIP_UNIV2USDCETH: {
        name: 'PIP_UNIV2USDCETH',
        address: '0xf751f24DD9cfAd885984D1bA68860F558D21E52A'
      },
      PIP_UNIV2DAIUSDC: {
        name: 'PIP_UNIV2DAIUSDC',
        address: '0x25D03C2C928ADE19ff9f4FFECc07d991d0df054B'
      },
      PIP_UNIV2ETHUSDT: {
        name: 'PIP_UNIV2ETHUSDT',
        address: '0x5f6dD5B421B8d92c59dC6D907C9271b1DBFE3016'
      },
      PIP_UNIV2LINKETH: {
        name: 'PIP_UNIV2LINKETH',
        address: '0xd7d31e62AE5bfC3bfaa24Eda33e8c32D31a1746F'
      },
      PIP_UNIV2UNIETH: {
        name: 'PIP_UNIV2UNIETH',
        address: '0x8462A88f50122782Cc96108F476deDB12248f931'
      },
      PIP_UNIV2WBTCDAI: {
        name: 'PIP_UNIV2WBTCDAI',
        address: '0x5bB72127a196392cf4aC00Cf57aB278394d24e55'
      },
      PIP_UNIV2AAVEETH: {
        name: 'PIP_UNIV2AAVEETH',
        address: '0x32d8416e8538Ac36272c44b0cd962cD7E0198489'
      },
      PIP_UNIV2DAIUSDT: {
        name: 'PIP_UNIV2DAIUSDT',
        address: '0x9A1CD705dc7ac64B50777BcEcA3529E58B1292F1'
      },
      PIP_GUNIV3DAIUSDC1: {
        name: 'PIP_GUNIV3DAIUSDC1',
        address: '0x7F6d78CC0040c87943a0e0c140De3F77a273bd58'
      },
      PIP_GUNIV3DAIUSDC2: {
        name: 'PIP_GUNIV3DAIUSDC2',
        address: '0xcCBa43231aC6eceBd1278B90c3a44711a00F4e93'
      },
      PIP_CRVV1ETHSTETH: {
        name: 'PIP_CRVV1ETHSTETH',
        address: '0xEa508F82728927454bd3ce853171b0e2705880D4'
      },
      PIP_RWA001: {
        name: 'PIP_RWA001',
        address: '0x76A9f30B45F4ebFD60Ce8a1c6e963b1605f7cB6d'
      },
      PIP_RWA002: {
        name: 'PIP_RWA002',
        address: '0xd2473237E20Bd52F8E7cE0FD79403A6a82fbAEC8'
      },
      PIP_RWA003: {
        name: 'PIP_RWA003',
        address: '0xDeF7E88447F7D129420FC881B2a854ABB52B73B8'
      },
      PIP_RWA004: {
        name: 'PIP_RWA004',
        address: '0x5eEE1F3d14850332A75324514CcbD2DBC8Bbc566'
      },
      PIP_RWA005: {
        name: 'PIP_RWA005',
        address: '0x8E6039C558738eb136833aB50271ae065c700d2B'
      },
      PIP_RWA006: {
        name: 'PIP_RWA006',
        address: '0xB8AeCF04Fdf22Ef6C0c6b6536896e1F2870C41D3'
      },
      PIP_RETH: {
        name: 'PIP_RETH',
        address: '0xee7f0b350aa119b3d05dc733a4621a81972f7d47'
      },
      PIP_GNO: {
        name: 'PIP_GNO',
        address: '0xd800ca44fFABecd159c7889c3bf64a217361AEc8'
      },
      PIP_WETH: {
        name: 'PIP_WETH',
        address: '0x81FE72B5A8d1A857d176C3E7d5Bd2679A9B85763'
      }
    }
  },
  automation: {
    AutomationBot: {
      name: 'AutomationBot',
      address: '0x6E87a7A0A03E51A741075fDf4D1FCce39a4Df01b'
    },
    AutomationBotV2: {
      name: 'AutomationBotV2',
      address: '0x5743b5606e94fb534a31e1cefb3242c8a9422e5e'
    },
    AutomationBotAggregator: {
      name: 'AutomationBotAggregator',
      address: '0x5f1d184204775fBB351C4b2C61a2fD4aAbd3fB76'
    }
  },
  ajna: {
    AjnaPoolInfo: {
      name: 'AjnaPoolInfo',
      address: '0x1b0E872565aC48269305B11B96Ad481e264d507b',
      serviceRegistryName: SERVICE_REGISTRY_NAMES.ajna.AJNA_POOL_UTILS_INFO
    },
    AjnaProxyActions: {
      name: 'AjnaProxyActions',
      address: '0x662ED0EFFC9E3BdF50D9118ffaC2197590CA169E'
    },
    AjnaPoolPairs_ETHDAI: {
      name: 'AjnaPoolPairs_ETHDAI',
      address: '0x0000000000000000000000000000000000000000'
    },
    AjnaPoolPairs_ETHUSDC: {
      name: 'AjnaPoolPairs_ETHUSDC',
      address: '0xA1f61eaAAb817739b12aEd59CA7792e19E0F90b4'
    },
    AjnaPoolPairs_RETHDAI: {
      name: 'AjnaPoolPairs_RETHDAI',
      address: '0x0000000000000000000000000000000000000000'
    },
    AjnaPoolPairs_RETHETH: {
      name: 'AjnaPoolPairs_RETHETH',
      address: '0x0000000000000000000000000000000000000000'
    },
    AjnaPoolPairs_RETHUSDC: {
      name: 'AjnaPoolPairs_RETHUSDC',
      address: '0x0000000000000000000000000000000000000000'
    },
    AjnaPoolPairs_USDCETH: {
      name: 'AjnaPoolPairs_USDCETH',
      address: '0x0000000000000000000000000000000000000000'
    },
    AjnaPoolPairs_USDCDAI: { name: 'AjnaPoolPairs_USDCDAI', address: '' },
    AjnaPoolPairs_USDCWBTC: {
      name: 'AjnaPoolPairs_USDCWBTC',
      address: '0x0000000000000000000000000000000000000000'
    },
    AjnaPoolPairs_CBETHETH: {
      name: 'AjnaPoolPairs_USDCWBTC',
      address: '0x0000000000000000000000000000000000000000',
    },
    AjnaPoolPairs_WBTCDAI: {
      name: 'AjnaPoolPairs_WBTCDAI',
      address: '0x0000000000000000000000000000000000000000'
    },
    AjnaPoolPairs_WBTCUSDC: {
      name: 'AjnaPoolPairs_WBTCUSDC',
      address: '0x9C061E94ee3d3a300dBDeb0E573d3A9Ba8f67C04'
    },
    AjnaPoolPairs_WSTETHDAI: {
      name: 'AjnaPoolPairs_WSTETHDAI',
      address: '0x0000000000000000000000000000000000000000'
    },
    AjnaPoolPairs_WSTETHETH: {
      name: 'AjnaPoolPairs_WSTETHUSDC',
      address: '0x0000000000000000000000000000000000000000'
    },
    AjnaPoolPairs_WSTETHUSDC: {
      name: 'AjnaPoolPairs_WSTETHUSDC',
      address: '0x0000000000000000000000000000000000000000'
    },
    AjnaRewardsManager: {
      name: 'AjnaRewardsManager',
      address: '0x280C53b52a4ecbB0A2F2f5d0A10B354600c71602'
    },
    AjnaRewardsClaimer: {
      name: 'AjnaRewardsClaimer',
      address: '0x0000000000000000000000000000000000000000'
    },
    ERC20PoolFactory: {
      name: 'ERC20PoolFactory',
<<<<<<< HEAD
      address: '0xCF6F52F6b65f284ffFaFc35FfE754830C05DA0c2',
      serviceRegistryName: SERVICE_REGISTRY_NAMES.ajna.ERC20_POOL_FACTORY
    }
  }
=======
      address: '0x0000000000000000000000000000000000000000',
      serviceRegistryName: SERVICE_REGISTRY_NAMES.ajna.ERC20_POOL_FACTORY,
    },
  },
>>>>>>> ad30e17b
}<|MERGE_RESOLUTION|>--- conflicted
+++ resolved
@@ -1231,15 +1231,8 @@
     },
     ERC20PoolFactory: {
       name: 'ERC20PoolFactory',
-<<<<<<< HEAD
-      address: '0xCF6F52F6b65f284ffFaFc35FfE754830C05DA0c2',
-      serviceRegistryName: SERVICE_REGISTRY_NAMES.ajna.ERC20_POOL_FACTORY
-    }
-  }
-=======
       address: '0x0000000000000000000000000000000000000000',
       serviceRegistryName: SERVICE_REGISTRY_NAMES.ajna.ERC20_POOL_FACTORY,
     },
   },
->>>>>>> ad30e17b
 }