import { Network } from '@deploy-configurations/types/network'

import { ADDRESS_ZERO, loadContractNames } from '../constants'
import { SystemConfig } from '../types/deployment-config'

const SERVICE_REGISTRY_NAMES = loadContractNames(Network.ARBITRUM)

export const config: SystemConfig = {
  mpa: {
    core: {
      ServiceRegistry: {
        name: 'ServiceRegistry',
        deploy: false,
        address: ADDRESS_ZERO,
        history: [ADDRESS_ZERO],
        constructorArgs: [0],
      },
      OperationExecutor: {
        name: 'OperationExecutor',
        deploy: false,
        address: ADDRESS_ZERO,
        serviceRegistryName: SERVICE_REGISTRY_NAMES.common.OPERATION_EXECUTOR,
        history: [ADDRESS_ZERO],
        constructorArgs: ['address:ServiceRegistry'],
      },
      OperationStorage: {
        name: 'OperationStorage',
        deploy: false,
        address: ADDRESS_ZERO,
        serviceRegistryName: SERVICE_REGISTRY_NAMES.common.OPERATION_STORAGE,
        history: [ADDRESS_ZERO],
        constructorArgs: ['address:ServiceRegistry', 'address:OperationExecutor'],
      },
      OperationsRegistry: {
        name: 'OperationsRegistry',
        deploy: false,
        address: ADDRESS_ZERO,
        serviceRegistryName: SERVICE_REGISTRY_NAMES.common.OPERATIONS_REGISTRY,
        history: [ADDRESS_ZERO],
        constructorArgs: [],
      },
      DSProxyFactory: {
        name: 'DSProxyFactory',
        deploy: false,
        address: ADDRESS_ZERO,
        serviceRegistryName: SERVICE_REGISTRY_NAMES.common.DS_PROXY_FACTORY,
        history: [],
        constructorArgs: [],
      },
      DSProxyRegistry: {
        name: 'DSProxyRegistry',
        deploy: false,
        address: ADDRESS_ZERO,
        serviceRegistryName: SERVICE_REGISTRY_NAMES.common.DS_PROXY_REGISTRY,
        history: [],
        constructorArgs: ['address:DSProxyFactory'],
      },
      DSGuardFactory: {
        name: 'DSGuardFactory',
        deploy: false,
        address: ADDRESS_ZERO,
        serviceRegistryName: SERVICE_REGISTRY_NAMES.common.DS_GUARD_FACTORY,
        history: [],
        constructorArgs: [],
      },
      AccountGuard: {
        name: 'AccountGuard',
        deploy: false,
        address: ADDRESS_ZERO,
        serviceRegistryName: SERVICE_REGISTRY_NAMES.common.ACCOUNT_GUARD,
        history: [ADDRESS_ZERO],
        constructorArgs: [],
      },
      AccountFactory: {
        name: 'AccountFactory',
        deploy: false,
        address: ADDRESS_ZERO,
        serviceRegistryName: SERVICE_REGISTRY_NAMES.common.ACCOUNT_FACTORY,
        history: [ADDRESS_ZERO],
        constructorArgs: ['address:AccountGuard'],
      },
      Swap: {
        name: 'Swap',
        deploy: false,
        address: ADDRESS_ZERO,
        serviceRegistryName: SERVICE_REGISTRY_NAMES.common.SWAP,
        history: [],
        constructorArgs: [ADDRESS_ZERO, ADDRESS_ZERO, 20, 'address:ServiceRegistry'],
      },
    },
    actions: {
      PositionCreated: {
        name: 'PositionCreated',
        deploy: false,
        address: ADDRESS_ZERO,
        serviceRegistryName: 'PositionCreated',
        history: [ADDRESS_ZERO],
        constructorArgs: [],
      },
      SwapAction: {
        name: 'SwapAction',
        deploy: false,
        address: ADDRESS_ZERO,
        serviceRegistryName: 'SwapAction_3',
        history: [ADDRESS_ZERO],
        constructorArgs: ['address:ServiceRegistry'],
      },
      TakeFlashloan: {
        name: 'TakeFlashloan',
        deploy: false,
        address: ADDRESS_ZERO,
        serviceRegistryName: 'TakeFlashloan_3',
        history: [ADDRESS_ZERO],
        constructorArgs: ['address:ServiceRegistry', ADDRESS_ZERO, 'address:DSGuardFactory'],
      },
      SetApproval: {
        name: 'SetApproval',
        deploy: false,
        address: ADDRESS_ZERO,
        serviceRegistryName: 'SetApproval_3',
        history: [ADDRESS_ZERO],
        constructorArgs: ['address:ServiceRegistry'],
      },
      PullToken: {
        name: 'PullToken',
        deploy: false,
        address: ADDRESS_ZERO,
        serviceRegistryName: 'PullToken_3',
        history: [ADDRESS_ZERO],
        constructorArgs: [],
      },
      SendToken: {
        name: 'SendToken',
        deploy: false,
        address: ADDRESS_ZERO,
        serviceRegistryName: 'SendToken_4',
        history: [ADDRESS_ZERO],
        constructorArgs: ['address:ServiceRegistry'],
      },
      WrapEth: {
        name: 'WrapEth',
        deploy: false,
        address: ADDRESS_ZERO,
        serviceRegistryName: 'WrapEth_3',
        history: [ADDRESS_ZERO],
        constructorArgs: ['address:ServiceRegistry'],
      },
      UnwrapEth: {
        name: 'UnwrapEth',
        deploy: false,
        address: ADDRESS_ZERO,
        serviceRegistryName: 'UnwrapEth_3',
        history: [ADDRESS_ZERO],
        constructorArgs: ['address:ServiceRegistry'],
      },
      ReturnFunds: {
        name: 'ReturnFunds',
        deploy: false,
        address: ADDRESS_ZERO,
        serviceRegistryName: 'ReturnFunds_3',
        history: [ADDRESS_ZERO],
        constructorArgs: [],
      },
      AaveV3Borrow: {
        name: 'AaveV3Borrow',
        deploy: false,
        address: ADDRESS_ZERO,
        serviceRegistryName: 'AaveV3Borrow',
        history: [ADDRESS_ZERO],
        constructorArgs: ['address:ServiceRegistry'],
      },
      AaveV3Withdraw: {
        name: 'AaveV3Withdraw',
        deploy: false,
        address: ADDRESS_ZERO,
        serviceRegistryName: 'AaveV3Withdraw',
        history: [ADDRESS_ZERO],
        constructorArgs: ['address:ServiceRegistry'],
      },
      AaveV3Deposit: {
        name: 'AaveV3Deposit',
        deploy: false,
        address: ADDRESS_ZERO,
        serviceRegistryName: 'AaveV3Deposit',
        history: [ADDRESS_ZERO],
        constructorArgs: ['address:ServiceRegistry'],
      },
      AaveV3Payback: {
        name: 'AaveV3Payback',
        deploy: false,
        address: ADDRESS_ZERO,
        serviceRegistryName: 'AaveV3Payback',
        history: [ADDRESS_ZERO],
        constructorArgs: ['address:ServiceRegistry'],
      },
      AaveV3SetEMode: {
        name: 'AaveV3SetEMode',
        deploy: false,
        address: ADDRESS_ZERO,
        serviceRegistryName: 'AaveV3SetEMode',
        history: [],
        constructorArgs: ['address:ServiceRegistry'],
      },
      AjnaDepositBorrow: {
        name: 'AjnaDepositBorrow',
        deploy: true,
        address: '',
<<<<<<< HEAD
        serviceRegistryName: CONTRACT_NAMES.ajna.DEPOSIT_BORROW,
=======
        serviceRegistryName: SERVICE_REGISTRY_NAMES.ajna.DEPOSIT_BORROW,
>>>>>>> ce218b33
        history: [],
        constructorArgs: ['address:ServiceRegistry'],
      },
      AjnaRepayWithdraw: {
        name: 'AjnaRepayWithdraw',
        deploy: true,
        address: '',
<<<<<<< HEAD
        serviceRegistryName: CONTRACT_NAMES.ajna.REPAY_WITHDRAW,
=======
        serviceRegistryName: SERVICE_REGISTRY_NAMES.ajna.REPAY_WITHDRAW,
>>>>>>> ce218b33
        history: [],
        constructorArgs: ['address:ServiceRegistry'],
      },
    },
  },
  common: {
    GnosisSafe: {
      name: 'GnosisSafe',
      address: ADDRESS_ZERO,
    },
    UniswapRouterV3: {
      name: 'UniswapRouterV3',
      address: ADDRESS_ZERO,
      serviceRegistryName: SERVICE_REGISTRY_NAMES.common.UNISWAP_ROUTER,
    },
    BalancerVault: {
      name: 'BalancerVault',
      address: ADDRESS_ZERO,
      serviceRegistryName: SERVICE_REGISTRY_NAMES.common.BALANCER_VAULT,
    },
    FeeRecipient: {
      name: 'FeeRecipient',
      address: ADDRESS_ZERO,
    },
    AuthorizedCaller: {
      name: 'AuthorizedCaller',
      address: ADDRESS_ZERO,
    },
    OneInchAggregator: {
      name: 'OneInchAggregator',
      address: ADDRESS_ZERO,
      serviceRegistryName: SERVICE_REGISTRY_NAMES.common.ONE_INCH_AGGREGATOR,
    },
    MerkleRedeemer: {
      name: 'MerkleRedeemer',
      address: ADDRESS_ZERO,
    },
    DssCharter: {
      name: 'DssCharter',
      address: ADDRESS_ZERO,
    },
    DssProxyActions: {
      name: 'DssProxyActions',
      address: ADDRESS_ZERO,
    },
    DssProxyActionsCharter: {
      name: 'DssProxyActionsCharter',
      address: ADDRESS_ZERO,
    },
    DssMultiplyProxyActions: {
      name: 'DssMultiplyProxyActions',
      address: ADDRESS_ZERO,
    },
    DssCropper: {
      name: 'DssCropper',
      address: ADDRESS_ZERO,
    },
    DssProxyActionsCropjoin: {
      name: 'DssProxyActionsCropjoin',
      address: ADDRESS_ZERO,
    },
    DssProxyActionsDsr: {
      name: 'DssProxyActionsDsr',
      address: ADDRESS_ZERO,
    },
    Otc: {
      name: 'Otc',
      address: ADDRESS_ZERO,
    },
    OtcSupportMethods: {
      name: 'OtcSupportMethods',
      address: ADDRESS_ZERO,
    },
    ServiceRegistry: {
      name: 'ServiceRegistry',
      address: ADDRESS_ZERO,
    },
    GuniProxyActions: {
      name: 'GuniProxyActions',
      address: ADDRESS_ZERO,
    },
    GuniResolver: {
      name: 'GuniResolver',
      address: ADDRESS_ZERO,
    },
    GuniRouter: {
      name: 'GuniRouter',
      address: ADDRESS_ZERO,
    },
    CdpRegistry: {
      name: 'CdpRegistry',
      address: ADDRESS_ZERO,
    },
    DefaultExchange: {
      name: 'DefaultExchange',
      address: ADDRESS_ZERO,
    },
    NoFeesExchange: {
      name: 'NoFeesExchange',
      address: ADDRESS_ZERO,
    },
    LowerFeesExchange: {
      name: 'LowerFeesExchange',
      address: ADDRESS_ZERO,
    },
    LidoCrvLiquidityFarmingReward: {
      name: 'LidoCrvLiquidityFarmingReward',
      address: ADDRESS_ZERO,
    },
    ChainlinkPriceOracle_USDCUSD: {
      name: 'ChainlinkPriceOracle_USDCUSD',
      address: '0x50834f3163758fcc1df9973b6e91f0f0f0434ad3',
    },
    ChainlinkPriceOracle_ETHUSD: {
      name: 'ChainlinkPriceOracle_ETHUSD',
      address: '0x639fe6ab55c921f74e7fac1ee960c0b6293ba612',
    },
    ADAI: { name: 'ADAI', address: ADDRESS_ZERO },
    AAVE: { name: 'AAVE', address: ADDRESS_ZERO },
    BAL: { name: 'BAL', address: ADDRESS_ZERO },
    BAT: { name: 'BAT', address: ADDRESS_ZERO },
    CBETH: { name: 'CBETH', address: ADDRESS_ZERO },
    COMP: { name: 'COMP', address: ADDRESS_ZERO },
    CRVV1ETHSTETH: { name: 'CRVV1ETHSTETH', address: ADDRESS_ZERO },
    DAI: {
      name: 'DAI',
      address: ADDRESS_ZERO,
      serviceRegistryName: SERVICE_REGISTRY_NAMES.common.DAI,
    },
    ETH: { name: 'ETH', address: '0x82aF49447D8a07e3bd95BD0d56f35241523fBab1' },
    GNO: { name: 'GNO', address: ADDRESS_ZERO },
    GUNIV3DAIUSDC1: {
      name: 'GUNIV3DAIUSDC1',
      address: ADDRESS_ZERO,
    },
    GUNIV3DAIUSDC2: {
      name: 'GUNIV3DAIUSDC2',
      address: ADDRESS_ZERO,
    },
    GUSD: { name: 'GUSD', address: ADDRESS_ZERO },
    KNC: { name: 'KNC', address: ADDRESS_ZERO },
    LDO: { name: 'LDO', address: ADDRESS_ZERO },
    LINK: { name: 'LINK', address: ADDRESS_ZERO },
    LRC: { name: 'LRC', address: ADDRESS_ZERO },
    MANA: { name: 'MANA', address: ADDRESS_ZERO },
    MATIC: { name: 'MATIC', address: ADDRESS_ZERO },
    PAX: { name: 'PAX', address: ADDRESS_ZERO },
    PAXUSD: { name: 'PAXUSD', address: ADDRESS_ZERO },
    RENBTC: { name: 'RENBTC', address: ADDRESS_ZERO },
    RETH: { name: 'RETH', address: ADDRESS_ZERO },
    RWA001: { name: 'RWA001', address: ADDRESS_ZERO },
    RWA002: { name: 'RWA002', address: ADDRESS_ZERO },
    RWA003: { name: 'RWA003', address: ADDRESS_ZERO },
    RWA004: { name: 'RWA004', address: ADDRESS_ZERO },
    RWA005: { name: 'RWA005', address: ADDRESS_ZERO },
    RWA006: { name: 'RWA006', address: ADDRESS_ZERO },
    STETH: { name: 'STETH', address: ADDRESS_ZERO },
    TUSD: { name: 'TUSD', address: ADDRESS_ZERO },
    UNI: { name: 'UNI', address: ADDRESS_ZERO },
    UNIV2AAVEETH: { name: 'UNIV2AAVEETH', address: ADDRESS_ZERO },
    UNIV2DAIETH: { name: 'UNIV2DAIETH', address: ADDRESS_ZERO },
    UNIV2DAIUSDC: { name: 'UNIV2DAIUSDC', address: ADDRESS_ZERO },
    UNIV2DAIUSDT: { name: 'UNIV2DAIUSDT', address: ADDRESS_ZERO },
    UNIV2ETHUSDT: { name: 'UNIV2ETHUSDT', address: ADDRESS_ZERO },
    UNIV2LINKETH: { name: 'UNIV2LINKETH', address: ADDRESS_ZERO },
    UNIV2UNIETH: { name: 'UNIV2UNIETH', address: ADDRESS_ZERO },
    UNIV2USDCETH: { name: 'UNIV2USDCETH', address: ADDRESS_ZERO },
    UNIV2WBTCDAI: { name: 'UNIV2WBTCDAI', address: ADDRESS_ZERO },
    UNIV2WBTCETH: { name: 'UNIV2WBTCETH', address: ADDRESS_ZERO },
    USDC: {
      name: 'USDC',
      address: '0xff970a61a04b1ca14834a43f5de4533ebddb5cc8',
      serviceRegistryName: SERVICE_REGISTRY_NAMES.common.USDC,
    },
    USDT: { name: 'USDT', address: ADDRESS_ZERO },
    WBTC: {
      name: 'WBTC',
      address: '0x2f2a2543b76a4166549f7aab2e75bef0aefc5b0f',
      serviceRegistryName: SERVICE_REGISTRY_NAMES.common.WBTC,
    },
    WETH: {
      name: 'WETH',
      address: '0x82aF49447D8a07e3bd95BD0d56f35241523fBab1',
      serviceRegistryName: SERVICE_REGISTRY_NAMES.common.WETH,
    },
    WSTETH: {
      name: 'WSTETH',
      address: '0x5979D7b546E38E414F7E9822514be443A4800529',
      serviceRegistryName: SERVICE_REGISTRY_NAMES.common.WSTETH,
    },
    YFI: { name: 'YFI', address: ADDRESS_ZERO },
    ZRX: { name: 'ZRX', address: ADDRESS_ZERO },
  },
  aave: {
    v2: {
      PriceOracle: {
        name: 'PriceOracle',
        address: ADDRESS_ZERO,
      },
      LendingPool: {
        name: 'LendingPool',
        address: ADDRESS_ZERO,
      },
      ProtocolDataProvider: {
        name: 'ProtocolDataProvider',
        address: ADDRESS_ZERO,
      },
      WETHGateway: {
        name: 'WETHGateway',
        address: ADDRESS_ZERO,
      },
    },
    v3: {
      AaveOracle: {
        name: 'AaveOracle',
        address: '0xb56c2F0B653B2e0b10C9b928C8580Ac5Df02C7C7',
      },
      Pool: {
        name: 'Pool',
        address: '0x794a61358D6845594F94dc1DB02A252b5b4814aD',
        serviceRegistryName: SERVICE_REGISTRY_NAMES.aave.v3.AAVE_POOL,
      },
      AavePoolDataProvider: {
        name: 'AavePoolDataProvider',
        address: '0x69FA688f1Dc47d4B5d8029D5a35FB7a548310654',
      },
      L2Encoder: {
        name: 'L2Encoder',
        address: '0x9abADECD08572e0eA5aF4d47A9C7984a5AA503dC',
      },
    },
  },
  maker: {
    common: {
      FlashMintModule: {
        name: 'FlashMintModule',
        address: ADDRESS_ZERO,
      },
      Chainlog: {
        name: 'Chainlog',
        address: ADDRESS_ZERO,
      },
      CdpManager: {
        name: 'CdpManager',
        address: ADDRESS_ZERO,
      },
      GetCdps: {
        name: 'GetCdps',
        address: ADDRESS_ZERO,
      },
      Jug: {
        name: 'Jug',
        address: ADDRESS_ZERO,
      },
      Pot: {
        name: 'Pot',
        address: ADDRESS_ZERO,
      },
      End: {
        name: 'End',
        address: ADDRESS_ZERO,
      },
      Spot: {
        name: 'Spot',
        address: ADDRESS_ZERO,
      },
      Dog: {
        name: 'Dog',
        address: ADDRESS_ZERO,
      },
      Vat: {
        name: 'Vat',
        address: ADDRESS_ZERO,
      },
      McdGov: {
        name: 'McdGov',
        address: ADDRESS_ZERO,
      },
    },
    joins: {
      MCD_JOIN_DAI: {
        name: 'MCD_JOIN_DAI',
        address: ADDRESS_ZERO,
      },
      MCD_JOIN_ETH_A: {
        name: 'MCD_JOIN_ETH_A',
        address: ADDRESS_ZERO,
      },
      MCD_JOIN_ETH_B: {
        name: 'MCD_JOIN_ETH_B',
        address: ADDRESS_ZERO,
      },
      MCD_JOIN_ETH_C: {
        name: 'MCD_JOIN_ETH_C',
        address: ADDRESS_ZERO,
      },
      MCD_JOIN_BAT_A: {
        name: 'MCD_JOIN_BAT_A',
        address: ADDRESS_ZERO,
      },
      MCD_JOIN_USDC_A: {
        name: 'MCD_JOIN_USDC_A',
        address: ADDRESS_ZERO,
      },
      MCD_JOIN_USDC_B: {
        name: 'MCD_JOIN_USDC_B',
        address: ADDRESS_ZERO,
      },
      MCD_JOIN_PSM_USDC_A: {
        name: 'MCD_JOIN_PSM_USDC_A',
        address: ADDRESS_ZERO,
      },
      MCD_JOIN_TUSD_A: {
        name: 'MCD_JOIN_TUSD_A',
        address: ADDRESS_ZERO,
      },
      MCD_JOIN_WBTC_A: {
        name: 'MCD_JOIN_WBTC_A',
        address: ADDRESS_ZERO,
      },
      MCD_JOIN_WBTC_B: {
        name: 'MCD_JOIN_WBTC_B',
        address: ADDRESS_ZERO,
      },
      MCD_JOIN_WBTC_C: {
        name: 'MCD_JOIN_WBTC_C',
        address: ADDRESS_ZERO,
      },
      MCD_JOIN_ZRX_A: {
        name: 'MCD_JOIN_ZRX_A',
        address: ADDRESS_ZERO,
      },
      MCD_JOIN_KNC_A: {
        name: 'MCD_JOIN_KNC_A',
        address: ADDRESS_ZERO,
      },
      MCD_JOIN_MANA_A: {
        name: 'MCD_JOIN_MANA_A',
        address: ADDRESS_ZERO,
      },
      MCD_JOIN_USDT_A: {
        name: 'MCD_JOIN_USDT_A',
        address: ADDRESS_ZERO,
      },
      MCD_JOIN_PAXUSD_A: {
        name: 'MCD_JOIN_PAXUSD_A',
        address: ADDRESS_ZERO,
      },
      MCD_JOIN_PSM_PAX_A: {
        name: 'MCD_JOIN_PSM_PAX_A',
        address: ADDRESS_ZERO,
      },
      MCD_JOIN_COMP_A: {
        name: 'MCD_JOIN_COMP_A',
        address: ADDRESS_ZERO,
      },
      MCD_JOIN_LRC_A: {
        name: 'MCD_JOIN_LRC_A',
        address: ADDRESS_ZERO,
      },
      MCD_JOIN_LINK_A: {
        name: 'MCD_JOIN_LINK_A',
        address: ADDRESS_ZERO,
      },
      MCD_JOIN_BAL_A: {
        name: 'MCD_JOIN_BAL_A',
        address: ADDRESS_ZERO,
      },
      MCD_JOIN_YFI_A: {
        name: 'MCD_JOIN_YFI_A',
        address: ADDRESS_ZERO,
      },
      MCD_JOIN_GUSD_A: {
        name: 'MCD_JOIN_GUSD_A',
        address: ADDRESS_ZERO,
      },
      MCD_JOIN_PSM_GUSD_A: {
        name: 'MCD_JOIN_PSM_GUSD_A',
        address: ADDRESS_ZERO,
      },
      MCD_JOIN_UNI_A: {
        name: 'MCD_JOIN_UNI_A',
        address: ADDRESS_ZERO,
      },
      MCD_JOIN_RENBTC_A: {
        name: 'MCD_JOIN_RENBTC_A',
        address: ADDRESS_ZERO,
      },
      MCD_JOIN_AAVE_A: {
        name: 'MCD_JOIN_AAVE_A',
        address: ADDRESS_ZERO,
      },
      MCD_JOIN_MATIC_A: {
        name: 'MCD_JOIN_MATIC_A',
        address: ADDRESS_ZERO,
      },
      MCD_JOIN_WSTETH_A: {
        name: 'MCD_JOIN_WSTETH_A',
        address: ADDRESS_ZERO,
      },
      MCD_JOIN_WSTETH_B: {
        name: 'MCD_JOIN_WSTETH_B',
        address: ADDRESS_ZERO,
      },
      MCD_JOIN_UNIV2DAIETH_A: {
        name: 'MCD_JOIN_UNIV2DAIETH_A',
        address: ADDRESS_ZERO,
      },
      MCD_JOIN_UNIV2WBTCETH_A: {
        name: 'MCD_JOIN_UNIV2WBTCETH_A',
        address: ADDRESS_ZERO,
      },
      MCD_JOIN_UNIV2USDCETH_A: {
        name: 'MCD_JOIN_UNIV2USDCETH_A',
        address: ADDRESS_ZERO,
      },
      MCD_JOIN_UNIV2DAIUSDC_A: {
        name: 'MCD_JOIN_UNIV2DAIUSDC_A',
        address: ADDRESS_ZERO,
      },
      MCD_JOIN_UNIV2ETHUSDT_A: {
        name: 'MCD_JOIN_UNIV2ETHUSDT_A',
        address: ADDRESS_ZERO,
      },
      MCD_JOIN_UNIV2LINKETH_A: {
        name: 'MCD_JOIN_UNIV2LINKETH_A',
        address: ADDRESS_ZERO,
      },
      MCD_JOIN_UNIV2UNIETH_A: {
        name: 'MCD_JOIN_UNIV2UNIETH_A',
        address: ADDRESS_ZERO,
      },
      MCD_JOIN_UNIV2WBTCDAI_A: {
        name: 'MCD_JOIN_UNIV2WBTCDAI_A',
        address: ADDRESS_ZERO,
      },
      MCD_JOIN_UNIV2AAVEETH_A: {
        name: 'MCD_JOIN_UNIV2AAVEETH_A',
        address: ADDRESS_ZERO,
      },
      MCD_JOIN_UNIV2DAIUSDT_A: {
        name: 'MCD_JOIN_UNIV2DAIUSDT_A',
        address: ADDRESS_ZERO,
      },
      MCD_JOIN_RWA001_A: {
        name: 'MCD_JOIN_RWA001_A',
        address: ADDRESS_ZERO,
      },
      MCD_JOIN_RWA002_A: {
        name: 'MCD_JOIN_RWA002_A',
        address: ADDRESS_ZERO,
      },
      MCD_JOIN_RWA003_A: {
        name: 'MCD_JOIN_RWA003_A',
        address: ADDRESS_ZERO,
      },
      MCD_JOIN_RWA004_A: {
        name: 'MCD_JOIN_RWA004_A',
        address: ADDRESS_ZERO,
      },
      MCD_JOIN_RWA005_A: {
        name: 'MCD_JOIN_RWA005_A',
        address: ADDRESS_ZERO,
      },
      MCD_JOIN_RWA006_A: {
        name: 'MCD_JOIN_RWA006_A',
        address: ADDRESS_ZERO,
      },
      MCD_JOIN_RETH_A: {
        name: 'MCD_JOIN_RETH_A',
        address: ADDRESS_ZERO,
      },
      MCD_JOIN_GNO_A: {
        name: 'MCD_JOIN_GNO_A',
        address: ADDRESS_ZERO,
      },
      MCD_JOIN_DIRECT_AAVEV2_DAI: {
        name: 'MCD_JOIN_DIRECT_AAVEV2_DAI',
        address: ADDRESS_ZERO,
      },
      MCD_JOIN_GUNIV3DAIUSDC1_A: {
        name: 'MCD_JOIN_GUNIV3DAIUSDC1_A',
        address: ADDRESS_ZERO,
      },
      MCD_JOIN_GUNIV3DAIUSDC2_A: {
        name: 'MCD_JOIN_GUNIV3DAIUSDC2_A',
        address: ADDRESS_ZERO,
      },
      MCD_JOIN_CRVV1ETHSTETH_A: {
        name: 'MCD_JOIN_CRVV1ETHSTETH_A',
        address: ADDRESS_ZERO,
      },
    },
    pips: {
      PIP_ETH: {
        name: 'PIP_ETH',
        address: ADDRESS_ZERO,
      },
      PIP_BAT: {
        name: 'PIP_BAT',
        address: ADDRESS_ZERO,
      },
      PIP_USDC: {
        name: 'PIP_USDC',
        address: ADDRESS_ZERO,
      },
      PIP_WBTC: {
        name: 'PIP_WBTC',
        address: ADDRESS_ZERO,
      },
      PIP_TUSD: {
        name: 'PIP_TUSD',
        address: ADDRESS_ZERO,
      },
      PIP_ZRX: {
        name: 'PIP_ZRX',
        address: ADDRESS_ZERO,
      },
      PIP_KNC: {
        name: 'PIP_KNC',
        address: ADDRESS_ZERO,
      },
      PIP_MANA: {
        name: 'PIP_MANA',
        address: ADDRESS_ZERO,
      },
      PIP_USDT: {
        name: 'PIP_USDT',
        address: ADDRESS_ZERO,
      },
      PIP_PAXUSD: {
        name: 'PIP_PAXUSD',
        address: ADDRESS_ZERO,
      },
      PIP_PAX: {
        name: 'PIP_PAX',
        address: ADDRESS_ZERO,
      },
      PIP_COMP: {
        name: 'PIP_COMP',
        address: ADDRESS_ZERO,
      },
      PIP_LRC: {
        name: 'PIP_LRC',
        address: ADDRESS_ZERO,
      },
      PIP_LINK: {
        name: 'PIP_LINK',
        address: ADDRESS_ZERO,
      },
      PIP_BAL: {
        name: 'PIP_BAL',
        address: ADDRESS_ZERO,
      },
      PIP_YFI: {
        name: 'PIP_YFI',
        address: ADDRESS_ZERO,
      },
      PIP_GUSD: {
        name: 'PIP_GUSD',
        address: ADDRESS_ZERO,
      },
      PIP_UNI: {
        name: 'PIP_UNI',
        address: ADDRESS_ZERO,
      },
      PIP_RENBTC: {
        name: 'PIP_RENBTC',
        address: ADDRESS_ZERO,
      },
      PIP_AAVE: {
        name: 'PIP_AAVE',
        address: ADDRESS_ZERO,
      },
      PIP_MATIC: {
        name: 'PIP_MATIC',
        address: ADDRESS_ZERO,
      },
      PIP_WSTETH: {
        name: 'PIP_WSTETH',
        address: ADDRESS_ZERO,
      },
      PIP_ADAI: {
        name: 'PIP_ADAI',
        address: ADDRESS_ZERO,
      },
      PIP_UNIV2DAIETH: {
        name: 'PIP_UNIV2DAIETH',
        address: ADDRESS_ZERO,
      },
      PIP_UNIV2WBTCETH: {
        name: 'PIP_UNIV2WBTCETH',
        address: ADDRESS_ZERO,
      },
      PIP_UNIV2USDCETH: {
        name: 'PIP_UNIV2USDCETH',
        address: ADDRESS_ZERO,
      },
      PIP_UNIV2DAIUSDC: {
        name: 'PIP_UNIV2DAIUSDC',
        address: ADDRESS_ZERO,
      },
      PIP_UNIV2ETHUSDT: {
        name: 'PIP_UNIV2ETHUSDT',
        address: ADDRESS_ZERO,
      },
      PIP_UNIV2LINKETH: {
        name: 'PIP_UNIV2LINKETH',
        address: ADDRESS_ZERO,
      },
      PIP_UNIV2UNIETH: {
        name: 'PIP_UNIV2UNIETH',
        address: ADDRESS_ZERO,
      },
      PIP_UNIV2WBTCDAI: {
        name: 'PIP_UNIV2WBTCDAI',
        address: ADDRESS_ZERO,
      },
      PIP_UNIV2AAVEETH: {
        name: 'PIP_UNIV2AAVEETH',
        address: ADDRESS_ZERO,
      },
      PIP_UNIV2DAIUSDT: {
        name: 'PIP_UNIV2DAIUSDT',
        address: ADDRESS_ZERO,
      },
      PIP_GUNIV3DAIUSDC1: {
        name: 'PIP_GUNIV3DAIUSDC1',
        address: ADDRESS_ZERO,
      },
      PIP_GUNIV3DAIUSDC2: {
        name: 'PIP_GUNIV3DAIUSDC2',
        address: ADDRESS_ZERO,
      },
      PIP_CRVV1ETHSTETH: {
        name: 'PIP_CRVV1ETHSTETH',
        address: ADDRESS_ZERO,
      },
      PIP_RWA001: {
        name: 'PIP_RWA001',
        address: ADDRESS_ZERO,
      },
      PIP_RWA002: {
        name: 'PIP_RWA002',
        address: ADDRESS_ZERO,
      },
      PIP_RWA003: {
        name: 'PIP_RWA003',
        address: ADDRESS_ZERO,
      },
      PIP_RWA004: {
        name: 'PIP_RWA004',
        address: ADDRESS_ZERO,
      },
      PIP_RWA005: {
        name: 'PIP_RWA005',
        address: ADDRESS_ZERO,
      },
      PIP_RWA006: {
        name: 'PIP_RWA006',
        address: ADDRESS_ZERO,
      },
      PIP_RETH: {
        name: 'PIP_RETH',
        address: ADDRESS_ZERO,
      },
      PIP_GNO: {
        name: 'PIP_GNO',
        address: ADDRESS_ZERO,
      },
      PIP_WETH: {
        name: 'PIP_WETH',
        address: ADDRESS_ZERO,
      },
    },
  },
  automation: {
    AutomationBot: {
      name: 'AutomationBot',
      address: ADDRESS_ZERO,
    },
    AutomationBotV2: {
      name: 'AutomationBotV2',
      address: ADDRESS_ZERO,
    },
    AutomationBotAggregator: {
      name: 'AutomationBotAggregator',
      address: ADDRESS_ZERO,
    },
  },
  ajna: {
    AjnaPoolInfo: {
      name: 'AjnaPoolInfo',
      address: ADDRESS_ZERO,
<<<<<<< HEAD
      serviceRegistryName: CONTRACT_NAMES.ajna.AJNA_POOL_UTILS_INFO,
=======
      serviceRegistryName: SERVICE_REGISTRY_NAMES.ajna.AJNA_POOL_UTILS_INFO,
>>>>>>> ce218b33
    },
    AjnaProxyActions: {
      name: 'AjnaProxyActions',
      address: ADDRESS_ZERO,
    },
    AjnaPoolPairs_ETHDAI: {
      name: 'AjnaPoolPairs_ETHDAI',
      address: ADDRESS_ZERO,
    },
    AjnaPoolPairs_ETHUSDC: {
      name: 'AjnaPoolPairs_ETHUSDC',
      address: ADDRESS_ZERO,
    },
    AjnaPoolPairs_RETHDAI: {
      name: 'AjnaPoolPairs_RETHDAI',
      address: ADDRESS_ZERO,
    },
    AjnaPoolPairs_RETHETH: {
      name: 'AjnaPoolPairs_RETHETH',
      address: ADDRESS_ZERO,
    },
    AjnaPoolPairs_RETHUSDC: {
      name: 'AjnaPoolPairs_RETHUSDC',
      address: ADDRESS_ZERO,
    },
    AjnaPoolPairs_USDCDAI: {
      name: 'AjnaPoolPairs_USDCDAI',
      address: ADDRESS_ZERO,
    },
    AjnaPoolPairs_USDCETH: {
      name: 'AjnaPoolPairs_USDCETH',
      address: ADDRESS_ZERO,
    },
    AjnaPoolPairs_USDCWBTC: {
      name: 'AjnaPoolPairs_USDCWBTC',
      address: ADDRESS_ZERO,
    },
    AjnaPoolPairs_WBTCDAI: {
      name: 'AjnaPoolPairs_WBTCDAI',
      address: ADDRESS_ZERO,
    },
    AjnaPoolPairs_WBTCUSDC: {
      name: 'AjnaPoolPairs_WBTCUSDC',
      address: ADDRESS_ZERO,
    },
    AjnaPoolPairs_WSTETHDAI: {
      name: 'AjnaPoolPairs_WSTETHDAI',
      address: ADDRESS_ZERO,
    },
    AjnaPoolPairs_WSTETHETH: {
      name: 'AjnaPoolPairs_WSTETHUSDC',
      address: ADDRESS_ZERO,
    },
    AjnaPoolPairs_WSTETHUSDC: {
      name: 'AjnaPoolPairs_WSTETHUSDC',
      address: ADDRESS_ZERO,
    },
    AjnaRewardsManager: {
      name: 'AjnaRewardsManager',
      address: ADDRESS_ZERO,
    },
    AjnaRewardsClaimer: {
      name: 'AjnaRewardsClaimer',
      address: ADDRESS_ZERO,
    },
    ERC20PoolFactory: {
      name: 'ERC20PoolFactory',
      address: '0x0000000000000000000000000000000000000000',
<<<<<<< HEAD
      serviceRegistryName: CONTRACT_NAMES.ajna.ERC20_POOL_FACTORY,
=======
      serviceRegistryName: SERVICE_REGISTRY_NAMES.ajna.ERC20_POOL_FACTORY,
>>>>>>> ce218b33
    },
  },
}<|MERGE_RESOLUTION|>--- conflicted
+++ resolved
@@ -205,11 +205,7 @@
         name: 'AjnaDepositBorrow',
         deploy: true,
         address: '',
-<<<<<<< HEAD
-        serviceRegistryName: CONTRACT_NAMES.ajna.DEPOSIT_BORROW,
-=======
         serviceRegistryName: SERVICE_REGISTRY_NAMES.ajna.DEPOSIT_BORROW,
->>>>>>> ce218b33
         history: [],
         constructorArgs: ['address:ServiceRegistry'],
       },
@@ -217,11 +213,7 @@
         name: 'AjnaRepayWithdraw',
         deploy: true,
         address: '',
-<<<<<<< HEAD
-        serviceRegistryName: CONTRACT_NAMES.ajna.REPAY_WITHDRAW,
-=======
         serviceRegistryName: SERVICE_REGISTRY_NAMES.ajna.REPAY_WITHDRAW,
->>>>>>> ce218b33
         history: [],
         constructorArgs: ['address:ServiceRegistry'],
       },
@@ -916,11 +908,7 @@
     AjnaPoolInfo: {
       name: 'AjnaPoolInfo',
       address: ADDRESS_ZERO,
-<<<<<<< HEAD
-      serviceRegistryName: CONTRACT_NAMES.ajna.AJNA_POOL_UTILS_INFO,
-=======
       serviceRegistryName: SERVICE_REGISTRY_NAMES.ajna.AJNA_POOL_UTILS_INFO,
->>>>>>> ce218b33
     },
     AjnaProxyActions: {
       name: 'AjnaProxyActions',
@@ -989,11 +977,7 @@
     ERC20PoolFactory: {
       name: 'ERC20PoolFactory',
       address: '0x0000000000000000000000000000000000000000',
-<<<<<<< HEAD
-      serviceRegistryName: CONTRACT_NAMES.ajna.ERC20_POOL_FACTORY,
-=======
       serviceRegistryName: SERVICE_REGISTRY_NAMES.ajna.ERC20_POOL_FACTORY,
->>>>>>> ce218b33
     },
   },
 }