import { loadContractNames, OPERATION_NAMES } from '@deploy-configurations/constants'
import { Network } from '@deploy-configurations/types/network'
import { getActionHash } from '@deploy-configurations/utils/action-hash'

const SERVICE_REGISTRY_NAMES = loadContractNames(Network.MAINNET)

export const ajnaAdjustDownOperationDefinition = {
  name: OPERATION_NAMES.ajna.ADJUST_RISK_DOWN,
  actions: [
    {
      hash: getActionHash(SERVICE_REGISTRY_NAMES.common.TAKE_A_FLASHLOAN),
      optional: false,
    },
    {
<<<<<<< HEAD
      hash: getActionHash(CONTRACT_NAMES.common.SET_APPROVAL),
      optional: false,
    },
    {
      hash: getActionHash(CONTRACT_NAMES.ajna.REPAY_WITHDRAW),
      optional: false,
    },
    {
      hash: getActionHash(CONTRACT_NAMES.common.SWAP_ACTION),
=======
      hash: getActionHash(SERVICE_REGISTRY_NAMES.common.SWAP_ACTION),
      optional: false,
    },
    {
      hash: getActionHash(SERVICE_REGISTRY_NAMES.common.SET_APPROVAL),
      optional: false,
    },
    {
      hash: getActionHash(SERVICE_REGISTRY_NAMES.ajna.REPAY_WITHDRAW),
>>>>>>> 61b78be5
      optional: false,
    },

    {
      hash: getActionHash(SERVICE_REGISTRY_NAMES.common.UNWRAP_ETH),
      optional: true,
    },
    {
<<<<<<< HEAD
      hash: getActionHash(CONTRACT_NAMES.common.SEND_TOKEN),
      optional: false,
    },
    {
      hash: getActionHash(CONTRACT_NAMES.common.RETURN_FUNDS),
=======
      hash: getActionHash(SERVICE_REGISTRY_NAMES.common.RETURN_FUNDS),
>>>>>>> 61b78be5
      optional: false,
    },
    {
      hash: getActionHash(SERVICE_REGISTRY_NAMES.common.RETURN_FUNDS),
      optional: false,
    },
  ],
}<|MERGE_RESOLUTION|>--- conflicted
+++ resolved
@@ -2,59 +2,43 @@
 import { Network } from '@deploy-configurations/types/network'
 import { getActionHash } from '@deploy-configurations/utils/action-hash'
 
-const SERVICE_REGISTRY_NAMES = loadContractNames(Network.MAINNET)
-
-export const ajnaAdjustDownOperationDefinition = {
-  name: OPERATION_NAMES.ajna.ADJUST_RISK_DOWN,
-  actions: [
-    {
-      hash: getActionHash(SERVICE_REGISTRY_NAMES.common.TAKE_A_FLASHLOAN),
-      optional: false,
-    },
-    {
-<<<<<<< HEAD
-      hash: getActionHash(CONTRACT_NAMES.common.SET_APPROVAL),
-      optional: false,
-    },
-    {
-      hash: getActionHash(CONTRACT_NAMES.ajna.REPAY_WITHDRAW),
-      optional: false,
-    },
-    {
-      hash: getActionHash(CONTRACT_NAMES.common.SWAP_ACTION),
-=======
-      hash: getActionHash(SERVICE_REGISTRY_NAMES.common.SWAP_ACTION),
-      optional: false,
-    },
-    {
-      hash: getActionHash(SERVICE_REGISTRY_NAMES.common.SET_APPROVAL),
-      optional: false,
-    },
-    {
-      hash: getActionHash(SERVICE_REGISTRY_NAMES.ajna.REPAY_WITHDRAW),
->>>>>>> 61b78be5
-      optional: false,
-    },
-
-    {
-      hash: getActionHash(SERVICE_REGISTRY_NAMES.common.UNWRAP_ETH),
-      optional: true,
-    },
-    {
-<<<<<<< HEAD
-      hash: getActionHash(CONTRACT_NAMES.common.SEND_TOKEN),
-      optional: false,
-    },
-    {
-      hash: getActionHash(CONTRACT_NAMES.common.RETURN_FUNDS),
-=======
-      hash: getActionHash(SERVICE_REGISTRY_NAMES.common.RETURN_FUNDS),
->>>>>>> 61b78be5
-      optional: false,
-    },
-    {
-      hash: getActionHash(SERVICE_REGISTRY_NAMES.common.RETURN_FUNDS),
-      optional: false,
-    },
-  ],
+export function getAjnaAdjustDownOperationDefinition(network: Network) {
+  const SERVICE_REGISTRY_NAMES = loadContractNames(network)
+  return {
+    name: OPERATION_NAMES.ajna.ADJUST_RISK_DOWN,
+    actions: [
+      {
+        hash: getActionHash(SERVICE_REGISTRY_NAMES.common.TAKE_A_FLASHLOAN),
+        optional: false,
+      },
+      {
+        hash: getActionHash(SERVICE_REGISTRY_NAMES.common.SET_APPROVAL),
+        optional: false,
+      },
+      {
+        hash: getActionHash(SERVICE_REGISTRY_NAMES.ajna.REPAY_WITHDRAW),
+        optional: false,
+      },
+      {
+        hash: getActionHash(SERVICE_REGISTRY_NAMES.common.SWAP_ACTION),
+        optional: false,
+      },
+      {
+        hash: getActionHash(SERVICE_REGISTRY_NAMES.common.UNWRAP_ETH),
+        optional: true,
+      },
+      {
+        hash: getActionHash(SERVICE_REGISTRY_NAMES.common.SEND_TOKEN),
+        optional: false,
+      },
+      {
+        hash: getActionHash(SERVICE_REGISTRY_NAMES.common.RETURN_FUNDS),
+        optional: false,
+      },
+      {
+        hash: getActionHash(SERVICE_REGISTRY_NAMES.common.RETURN_FUNDS),
+        optional: false,
+      },
+    ],
+  }
 }