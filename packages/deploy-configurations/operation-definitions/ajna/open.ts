import { loadContractNames, OPERATION_NAMES } from '@deploy-configurations/constants'
import { Network } from '@deploy-configurations/types/network'
import { getActionHash } from '@deploy-configurations/utils/action-hash'

const SERVICE_REGISTRY_NAMES = loadContractNames(Network.MAINNET)

export const ajnaOpenOperationDefinition = {
  name: OPERATION_NAMES.ajna.OPEN_MULTIPLY_POSITION,
  actions: [
    {
      hash: getActionHash(SERVICE_REGISTRY_NAMES.common.TAKE_A_FLASHLOAN),
      optional: false,
    },
    {
      hash: getActionHash(SERVICE_REGISTRY_NAMES.common.PULL_TOKEN),
      optional: true,
    },
    {
      hash: getActionHash(SERVICE_REGISTRY_NAMES.common.WRAP_ETH),
      optional: true,
    },
    {
      hash: getActionHash(SERVICE_REGISTRY_NAMES.common.SWAP_ACTION),
      optional: false,
    },
    {
      hash: getActionHash(SERVICE_REGISTRY_NAMES.common.SET_APPROVAL),
      optional: false,
    },
    {
      hash: getActionHash(SERVICE_REGISTRY_NAMES.ajna.DEPOSIT_BORROW),
      optional: false,
    },
<<<<<<< HEAD
    {
      hash: getActionHash(CONTRACT_NAMES.common.SEND_TOKEN),
      optional: false,
    },
    { hash: getActionHash(CONTRACT_NAMES.common.POSITION_CREATED), optional: false },
=======
    { hash: getActionHash(SERVICE_REGISTRY_NAMES.common.POSITION_CREATED), optional: false },
>>>>>>> c4aadd14
  ],
}<|MERGE_RESOLUTION|>--- conflicted
+++ resolved
@@ -31,14 +31,10 @@
       hash: getActionHash(SERVICE_REGISTRY_NAMES.ajna.DEPOSIT_BORROW),
       optional: false,
     },
-<<<<<<< HEAD
     {
-      hash: getActionHash(CONTRACT_NAMES.common.SEND_TOKEN),
+      hash: getActionHash(SERVICE_REGISTRY_NAMES.common.SEND_TOKEN),
       optional: false,
     },
-    { hash: getActionHash(CONTRACT_NAMES.common.POSITION_CREATED), optional: false },
-=======
     { hash: getActionHash(SERVICE_REGISTRY_NAMES.common.POSITION_CREATED), optional: false },
->>>>>>> c4aadd14
   ],
 }