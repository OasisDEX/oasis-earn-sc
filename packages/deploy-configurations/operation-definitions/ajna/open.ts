import { loadContractNames, OPERATION_NAMES } from '@deploy-configurations/constants'
import { Network } from '@deploy-configurations/types/network'
import { getActionHash } from '@deploy-configurations/utils/action-hash'

const SERVICE_REGISTRY_NAMES = loadContractNames(Network.MAINNET)

export const ajnaOpenOperationDefinition = {
  name: OPERATION_NAMES.ajna.OPEN_MULTIPLY_POSITION,
  actions: [
    {
      hash: getActionHash(SERVICE_REGISTRY_NAMES.common.TAKE_A_FLASHLOAN),
      optional: false,
    },
    {
      hash: getActionHash(SERVICE_REGISTRY_NAMES.common.PULL_TOKEN),
      optional: true,
    },
    {
      hash: getActionHash(SERVICE_REGISTRY_NAMES.common.WRAP_ETH),
      optional: true,
    },
    {
      hash: getActionHash(SERVICE_REGISTRY_NAMES.common.SWAP_ACTION),
      optional: false,
    },
    {
      hash: getActionHash(SERVICE_REGISTRY_NAMES.common.SET_APPROVAL),
      optional: false,
    },
    {
      hash: getActionHash(SERVICE_REGISTRY_NAMES.ajna.DEPOSIT_BORROW),
      optional: false,
    },
    {
      hash: getActionHash(SERVICE_REGISTRY_NAMES.common.SEND_TOKEN),
      optional: false,
    },
<<<<<<< HEAD
    {
      hash: getActionHash(CONTRACT_NAMES.common.SEND_TOKEN),
      optional: false,
    },
    { hash: getActionHash(CONTRACT_NAMES.common.POSITION_CREATED), optional: false },
=======
    { hash: getActionHash(SERVICE_REGISTRY_NAMES.common.POSITION_CREATED), optional: false },
>>>>>>> 318b1814
  ],
}<|MERGE_RESOLUTION|>--- conflicted
+++ resolved
@@ -2,47 +2,40 @@
 import { Network } from '@deploy-configurations/types/network'
 import { getActionHash } from '@deploy-configurations/utils/action-hash'
 
-const SERVICE_REGISTRY_NAMES = loadContractNames(Network.MAINNET)
-
-export const ajnaOpenOperationDefinition = {
-  name: OPERATION_NAMES.ajna.OPEN_MULTIPLY_POSITION,
-  actions: [
-    {
-      hash: getActionHash(SERVICE_REGISTRY_NAMES.common.TAKE_A_FLASHLOAN),
-      optional: false,
-    },
-    {
-      hash: getActionHash(SERVICE_REGISTRY_NAMES.common.PULL_TOKEN),
-      optional: true,
-    },
-    {
-      hash: getActionHash(SERVICE_REGISTRY_NAMES.common.WRAP_ETH),
-      optional: true,
-    },
-    {
-      hash: getActionHash(SERVICE_REGISTRY_NAMES.common.SWAP_ACTION),
-      optional: false,
-    },
-    {
-      hash: getActionHash(SERVICE_REGISTRY_NAMES.common.SET_APPROVAL),
-      optional: false,
-    },
-    {
-      hash: getActionHash(SERVICE_REGISTRY_NAMES.ajna.DEPOSIT_BORROW),
-      optional: false,
-    },
-    {
-      hash: getActionHash(SERVICE_REGISTRY_NAMES.common.SEND_TOKEN),
-      optional: false,
-    },
-<<<<<<< HEAD
-    {
-      hash: getActionHash(CONTRACT_NAMES.common.SEND_TOKEN),
-      optional: false,
-    },
-    { hash: getActionHash(CONTRACT_NAMES.common.POSITION_CREATED), optional: false },
-=======
-    { hash: getActionHash(SERVICE_REGISTRY_NAMES.common.POSITION_CREATED), optional: false },
->>>>>>> 318b1814
-  ],
+export function getAjnaOpenOperationDefinition(network: Network) {
+  const SERVICE_REGISTRY_NAMES = loadContractNames(network)
+  return {
+    name: OPERATION_NAMES.ajna.OPEN_MULTIPLY_POSITION,
+    actions: [
+      {
+        hash: getActionHash(SERVICE_REGISTRY_NAMES.common.TAKE_A_FLASHLOAN),
+        optional: false,
+      },
+      {
+        hash: getActionHash(SERVICE_REGISTRY_NAMES.common.PULL_TOKEN),
+        optional: true,
+      },
+      {
+        hash: getActionHash(SERVICE_REGISTRY_NAMES.common.WRAP_ETH),
+        optional: true,
+      },
+      {
+        hash: getActionHash(SERVICE_REGISTRY_NAMES.common.SWAP_ACTION),
+        optional: false,
+      },
+      {
+        hash: getActionHash(SERVICE_REGISTRY_NAMES.common.SET_APPROVAL),
+        optional: false,
+      },
+      {
+        hash: getActionHash(SERVICE_REGISTRY_NAMES.ajna.DEPOSIT_BORROW),
+        optional: false,
+      },
+      {
+        hash: getActionHash(SERVICE_REGISTRY_NAMES.common.SEND_TOKEN),
+        optional: false,
+      },
+      { hash: getActionHash(SERVICE_REGISTRY_NAMES.common.POSITION_CREATED), optional: false },
+    ],
+  }
 }