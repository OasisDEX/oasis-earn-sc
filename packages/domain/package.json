{
  "name": "@oasisdex/domain",
  "version": "1.0.0",
  "main": "lib/src/index.js",
  "typings": "lib/src/index.d.ts",
  "license": "MIT",
  "scripts": {
    "build": "yarn tsc -b",
    "watch": "yarn tsc -b -w",
    "lint": "yarn tsc -p ./tsconfig.json --noEmit",
    "test": "yarn run test:unit",
<<<<<<< HEAD
    "test:unit": "yarn hardhat test ./test/Position.test.ts",
=======
    "test:unit": "yarn hardhat test test/position.test.ts",
>>>>>>> d9c773de
    "prepublish": "yarn run build"
  },
  "dependencies": {
    "@oasisdex/dma-common": "*",
    "ethers": "5.7.2"
  },
  "devDependencies": {
    "@google-cloud/local-auth": "2.1.1",
    "@typechain/hardhat": "6.1.5",
    "@types/chai": "4.3.0",
    "@types/mocha": "^10.0.1",
    "googleapis": "107",
    "mocha": "^10.1.0",
    "typescript": "^5.0.4"
  }
}<|MERGE_RESOLUTION|>--- conflicted
+++ resolved
@@ -9,11 +9,7 @@
     "watch": "yarn tsc -b -w",
     "lint": "yarn tsc -p ./tsconfig.json --noEmit",
     "test": "yarn run test:unit",
-<<<<<<< HEAD
-    "test:unit": "yarn hardhat test ./test/Position.test.ts",
-=======
-    "test:unit": "yarn hardhat test test/position.test.ts",
->>>>>>> d9c773de
+    "test:unit": "yarn hardhat test ./test/position.test.ts",
     "prepublish": "yarn run build"
   },
   "dependencies": {
