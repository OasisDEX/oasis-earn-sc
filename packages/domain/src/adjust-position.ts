import { FEE_BASE, ONE, ZERO } from '@dma-common/constants'
import { calculateFee } from '@dma-common/utils/swap'
<<<<<<< HEAD
import { Amount } from '@domain/amount'
import { determineRiskDirection } from '@domain/utils/risk-direction'
=======
import { revertToTokenSpecificPrecision, standardiseAmountTo18Decimals } from '@domain/utils'
import { isRiskIncreasing } from '@domain/utils/risk-direction'
>>>>>>> 557b359c
import BigNumber from 'bignumber.js'

import { Delta, IPositionV2, Swap } from './position'
import { createRiskRatio, IRiskRatio } from './risk-ratio'

interface AdjustToParams {
  toDeposit: {
    /** The amount of collateral to deposit */
    collateral: BigNumber
    debt: BigNumber
  }
  fees: {
    /** Typically the fee paid to Oazo when swapping */
    oazo: BigNumber
    /** Fee charged by flashloan provider */
    flashLoan: BigNumber
  }
  prices: {
    /** Oracle price of 1 Collateral Token in Debt Tokens  */
    oracle: BigNumber
    /** Market price of 1 Collateral Token in Debt Tokens  */
    // Always the amount of collateral you can buy with 1 debt token
    market: BigNumber
  }
  slippage: BigNumber
  /** For AAVE this would be ETH. For Maker it would be DAI (although strictly speaking USD) */
  options?: {
    /** Not actively used yet */
    isFlashloanRequired?: boolean
    collectSwapFeeFrom?: 'sourceToken' | 'targetToken'
  }
}

export interface ISimulationV2 {
  position: IPositionV2
  delta: Delta
}

export type WithFlags = { flags: { requiresFlashloan: boolean; isIncreasingRisk: boolean } }

export type WithSwap = {
  swap: Swap
}

export function adjustToTargetRiskRatio(
  position: IPositionV2,
  targetRiskRatio: IRiskRatio,
  params: AdjustToParams,
): ISimulationV2 & WithSwap {
  const targetLTV = targetRiskRatio.loanToValue

  const riskIsIncreasing = isRiskIncreasing(targetLTV, position.riskRatio.loanToValue)

  const { toDeposit, fees, prices, slippage } = params
  const { collectSwapFeeFrom = 'sourceToken', isFlashloanRequired = true } = params.options || {}
  const collectFeeFromSourceToken = collectSwapFeeFrom === 'sourceToken'

  /**
   * C_W  Collateral in wallet to top-up or seed position
   * D_W  Debt token in wallet to top-up or seed position
   * */
  const collateralDepositedByUser$$ = new Amount({
    amount: toDeposit.collateral,
    precision: { mode: 'tokenMax', tokenMaxDecimals: position.collateral.precision },
  }).switchPrecisionMode('normalized')

  const debtTokensDepositedByUser$$ = new Amount({
    amount: toDeposit?.debt,
    precision: { mode: 'tokenMax', tokenMaxDecimals: position.debt.precision },
  }).switchPrecisionMode('normalized')

  /**
   * These values are based on the initial state of the position.
   * If it's a new position then these values will be whatever the
   * user decides to seed the position with.
   *
   * C_C  Current collateral
   * D_C  Current debt
   * */
  const normalisedCurrentCollateral$$ = new Amount({
    amount: position.collateral.amount,
    precision: { mode: 'tokenMax', tokenMaxDecimals: position.collateral.precision },
  })
    .switchPrecisionMode('normalized')
    .plus(collateralDepositedByUser$$)

  const normalisedCurrentDebt$$ = new Amount({
    amount: position.debt.amount,
    precision: { mode: 'tokenMax', tokenMaxDecimals: position.debt.precision },
  })
    .switchPrecisionMode('normalized')
    .minus(debtTokensDepositedByUser$$)

  /**
   * The Oracle price is what we use to convert a position's collateral into the same
   * to the equivalent value as the position's Debt. Different protocols use different
   * base assets.
   * EG:
   * Maker uses DAI
   * AAVE uses ETH
   * Compound uses ETH
   *
   * P_O  Oracle Price
   * P_{O(FL->D)} Oracle Price to convert Flashloan token to Debt token
   * P_M  Market Price
   * P_{MS} Market Price adjusted for Slippage
   * */
  const oraclePrice = prices.oracle

  /** Always is in the direction of how many units of collateral does 1 unit of debt buy you */
  const marketPrice = prices.market

  const marketPriceAdjustedForSlippage = marketPrice.times(
    riskIsIncreasing ? ONE.plus(slippage) : ONE.minus(slippage),
  )

  /**
   * Fees are relevant at different points in a transaction
   * Oazo fees are (as of writing) deducted before a Base token (eg DAI or ETH)
   * is converted to a Position's target collateral.
   *
   * Flashloan fees are charged by Flashloan lenders. (As of writing Maker's Mint Module
   * was free of charge).
   *
   * F_O Oazo Fee
   * F_F Flashloan Fee
   * */
  const oazoFee = fees.oazo
  const flashloanFee = fees.flashLoan

  /**
   * Unknown Variable X
   *
   * X = \frac{D_C\cdot P_{MS} - T_{LTV}\cdot C_C\cdot P_O\cdot P_{MS}}{((T_{LTV}\cdot (1 -F_O)\cdot P_O) - (1 +F_F)\cdot P_{MS})}
   * */
  const unknownVarX$$ = normalisedCurrentDebt$$
    .times(marketPriceAdjustedForSlippage)
    .minus(
      targetLTV
        .times(normalisedCurrentCollateral$$.toBigNumber())
        .times(oraclePrice)
        .times(marketPriceAdjustedForSlippage),
    )
    .div(
      targetLTV
        .times(ONE.minus(oazoFee.div(FEE_BASE)))
        .times(oraclePrice)
        .minus(ONE.plus(flashloanFee).times(marketPriceAdjustedForSlippage)),
    )

  /**
   * Finally, we can compute the deltas in debt & collateral
   *
   * ΔD  Debt delta
   * \Delta D = X \cdot (1+F_F)
   *
   * ΔC  Collateral delta
   * \Delta C = X \cdot (1 - F_O) / P_{MS}
   * */
  const shouldIncreaseDebtDeltaToAccountForFees = riskIsIncreasing && collectFeeFromSourceToken
  const debtDeltaPreFlashloanFee$$ = new Amount({
    amount: unknownVarX$$
      .div(shouldIncreaseDebtDeltaToAccountForFees ? ONE.minus(oazoFee.div(FEE_BASE)) : ONE)
      .toBigNumber(),
    precision: { mode: 'normalized', tokenMaxDecimals: position.debt.precision },
  })

  const collateralDelta$ = new Amount({
    amount: unknownVarX$$.toBigNumber(),
    precision: { mode: 'normalized', tokenMaxDecimals: position.collateral.precision },
  })
    .div(marketPriceAdjustedForSlippage)
    .div(riskIsIncreasing ? ONE : ONE.minus(oazoFee.div(FEE_BASE)))
    .switchPrecisionMode('tokenMax')
    .integerValue(BigNumber.ROUND_DOWN)

  const debtDelta$ = debtDeltaPreFlashloanFee$$
    .times(ONE.plus(isFlashloanRequired ? flashloanFee : ZERO))
    .switchPrecisionMode('tokenMax')
    .integerValue(BigNumber.ROUND_DOWN)

  return {
    position: buildAdjustedPosition(
      position,
      debtDelta$,
      collateralDelta$,
      normalisedCurrentDebt$$,
      normalisedCurrentCollateral$$,
      oraclePrice,
    ),
    delta: {
      debt: debtDelta$.toBigNumber(),
      collateral: collateralDelta$.toBigNumber(),
    },
    swap: buildSwapSimulation(position, debtDelta$, collateralDelta$, oazoFee, {
      isIncreasingRisk: riskIsIncreasing,
      collectSwapFeeFrom,
    }),
  }
}

function buildAdjustedPosition(
  position: IPositionV2,
  debtDelta$: Amount,
  collateralDelta$: Amount,
  currentDebt$$: Amount,
  currentCollateral$$: Amount,
  oraclePrice: BigNumber,
): IPositionV2 {
  const nextDebt$ = currentDebt$$.switchPrecisionMode('tokenMax').plus(debtDelta$)
  const nextCollateral$ = currentCollateral$$.switchPrecisionMode('tokenMax').plus(collateralDelta$)
  const nextDebtAsPositionBalance = {
    ...position.debt,
    amount: nextDebt$.toBigNumber(),
  }
  const nextCollateralAsPositionBalance = {
    ...position.collateral,
    amount: nextCollateral$.toBigNumber(),
  }

  return {
    debt: nextDebtAsPositionBalance,
    collateral: nextCollateralAsPositionBalance,
    riskRatio: createRiskRatio(nextDebt$, nextCollateral$, oraclePrice),
  }
}

function buildSwapSimulation(
  position: IPositionV2,
  debtDelta$: Amount,
  collateralDelta$: Amount,
  oazoFee: BigNumber,
  options: {
    isIncreasingRisk: boolean
    collectSwapFeeFrom: 'sourceToken' | 'targetToken'
  },
) {
  const { isIncreasingRisk, collectSwapFeeFrom } = options

  const fromTokenAmount$ = isIncreasingRisk
    ? debtDelta$.toBigNumber()
    : collateralDelta$.toBigNumber().abs()
  const minToTokenAmount$ = isIncreasingRisk
    ? collateralDelta$.toBigNumber()
    : debtDelta$.toBigNumber().abs()

  const fromToken = isIncreasingRisk ? position.debt : position.collateral
  const toToken = isIncreasingRisk ? position.collateral : position.debt

  return {
    fromTokenAmount: fromTokenAmount$,
    minToTokenAmount: minToTokenAmount$,
    tokenFee: determineFee(
      isIncreasingRisk,
      debtDelta$,
      collateralDelta$,
      oazoFee,
      fromToken,
      toToken,
      collectSwapFeeFrom,
    ),
    collectFeeFrom: collectSwapFeeFrom,
    sourceToken: isIncreasingRisk
      ? { symbol: position.debt.symbol, precision: position.debt.precision }
      : { symbol: position.collateral.symbol, precision: position.collateral.precision },
    targetToken: isIncreasingRisk
      ? { symbol: position.collateral.symbol, precision: position.collateral.precision }
      : { symbol: position.debt.symbol, precision: position.debt.precision },
  }
}

function determineFee(
  isIncreasingRisk: boolean,
  debtDelta$: Amount,
  collateralDelta$: Amount,
  oazoFee: BigNumber,
  fromToken,
  toToken,
  collectSwapFeeFrom,
) {
  /*
   * Account for fees being collected from either
   * The sourceToken or targetToken in the swap
   */
  const collectFeeFromSourceToken = collectSwapFeeFrom === 'sourceToken'

  const sourceDelta$ = isIncreasingRisk ? debtDelta$ : collateralDelta$
  const sourcePrecision = isIncreasingRisk
    ? debtDelta$.getTokenMaxDecimals()
    : collateralDelta$.getTokenMaxDecimals()
  const targetDelta$ = isIncreasingRisk ? collateralDelta$ : debtDelta$
  const targetPrecision = isIncreasingRisk
    ? collateralDelta$.getTokenMaxDecimals()
    : debtDelta$.getTokenMaxDecimals()

  const sourceFee$ = new Amount({
    amount: calculateFee(sourceDelta$.toBigNumber(), oazoFee.toNumber()),
    precision: {
      mode: 'normalized',
      tokenMaxDecimals: sourcePrecision,
    },
  })
    .switchPrecisionMode('tokenMax')
    .integerValue(BigNumber.ROUND_DOWN)
    .toBigNumber()

  const targetFee$ = new Amount({
    amount: calculateFee(targetDelta$.toBigNumber(), oazoFee.toNumber()),
    precision: {
      mode: 'normalized',
      tokenMaxDecimals: targetPrecision,
    },
  })
    .switchPrecisionMode('tokenMax')
    .integerValue(BigNumber.ROUND_DOWN)
    .toBigNumber()

  return collectFeeFromSourceToken ? sourceFee$ : targetFee$
}<|MERGE_RESOLUTION|>--- conflicted
+++ resolved
@@ -1,12 +1,7 @@
 import { FEE_BASE, ONE, ZERO } from '@dma-common/constants'
 import { calculateFee } from '@dma-common/utils/swap'
-<<<<<<< HEAD
 import { Amount } from '@domain/amount'
-import { determineRiskDirection } from '@domain/utils/risk-direction'
-=======
-import { revertToTokenSpecificPrecision, standardiseAmountTo18Decimals } from '@domain/utils'
 import { isRiskIncreasing } from '@domain/utils/risk-direction'
->>>>>>> 557b359c
 import BigNumber from 'bignumber.js'
 
 import { Delta, IPositionV2, Swap } from './position'
