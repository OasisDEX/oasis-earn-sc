import { ONE, TYPICAL_PRECISION, ZERO } from '@dma-common/constants'
import { Optional } from '@dma-common/types/optional'
import { amountFromWei } from '@dma-common/utils/common'
import { adjustToTargetRiskRatio, WithFlags } from '@domain/adjust-position'
import { transientCollateralFlashloan } from '@domain/flashloans'
import { revertToTokenSpecificPrecision, standardiseAmountTo18Decimals } from '@domain/utils'
<<<<<<< HEAD
import { isRiskIncreasing } from '@domain/utils/risk-direction'
=======
import { determineRiskDirection } from '@domain/utils/risk-direction'
>>>>>>> ce218b33
import BigNumber from 'bignumber.js'

import { IRiskRatio, RiskRatio } from './risk-ratio'

interface IPositionBalance {
  amount: BigNumber
  precision: number
  symbol: string
}

export interface IPositionV2 {
  debt: IPositionBalance
  collateral: IPositionBalance
  riskRatio: IRiskRatio
}

export class PositionBalance implements IPositionBalance {
  public amount: BigNumber
  public precision: number
  public symbol: string

  constructor(args: Optional<IPositionBalance, 'precision'>) {
    this.amount = args.amount
    this.precision = args.precision || TYPICAL_PRECISION
    this.symbol = args.symbol
  }

  public get normalisedAmount() {
    return this.amount.times(10 ** (TYPICAL_PRECISION - this.precision))
  }

  public toString(): string {
    return `${this.amount.toFixed(this.precision)} ${this.symbol}`
  }
}

/** @deprecated Not applicable to all protocols */
export interface IPositionCategory {
  liquidationThreshold: BigNumber
  maxLoanToValue: BigNumber
  dustLimit: BigNumber
}

/** @deprecated In favour of IPositionV2 */
export interface IBasePosition {
  collateral: PositionBalance
  debt: PositionBalance
  category: IPositionCategory
}

export type Delta = { debt: BigNumber; collateral: BigNumber }
export type WithFlashloanDelta = { flashloanAmount: BigNumber }

export type Swap = {
  fromTokenAmount: BigNumber
  minToTokenAmount: BigNumber
  tokenFee: BigNumber
  collectFeeFrom: 'sourceToken' | 'targetToken'
  sourceToken: { symbol: string; precision: number }
  targetToken: { symbol: string; precision: number }
}

export type IBaseSimulatedTransition = {
  position: IPosition
  delta: Delta & WithFlashloanDelta
  swap: Swap
} & WithFlags

// TODO: consider multi-collateral positions

export interface IPositionTransitionParams {
  // Where Wei is the smallest unit of the token
  depositedByUser?: {
    collateralInWei?: BigNumber
    debtInWei?: BigNumber
  }
  flashloan: {
    /* Max Loan-to-Value when translating Flashloaned DAI into Debt tokens (EG ETH) */
    maxLoanToValueFL?: BigNumber
    tokenSymbol: string
  }
  fees: {
    oazo: BigNumber
    flashLoan: BigNumber
  }
  prices: {
    /*
      TODO: Update params to make differentiate the price configurations between increase/decrease more clearly
      This oracle price is the exchange rate going from collateral -> debt.
      When decreasing risk / closing we need the inverse of the exchange rate going in the opposite direction (debt -> collateral)
    */
    oracle: BigNumber
    // Always the amount of collateral you can buy with 1 debt token
    market: BigNumber
    oracleFLtoDebtToken?: BigNumber
  }
  slippage: BigNumber

  /* For AAVE this would be ETH. For Maker it would be DAI (although strictly speaking USD) */
  collectSwapFeeFrom?: 'sourceToken' | 'targetToken'
  debug?: boolean

  /* Flashloan logic for when flashloan is not same token symbol as debt */
  useFlashloanSafetyMargin?: boolean
}

/** @deprecated Not applicable to all protocols. Please use IPositionV2 */
export interface IPosition extends IBasePosition {
  minConfigurableRiskRatio: (marketPriceAccountingForSlippage: BigNumber) => IRiskRatio
  riskRatio: IRiskRatio
  healthFactor: BigNumber
  relativeCollateralPriceMovementUntilLiquidation: BigNumber
  liquidationPrice: BigNumber
  maxDebtToBorrow: BigNumber
  maxDebtToBorrowWithCurrentCollateral: BigNumber
  maxCollateralToWithdraw: BigNumber
  debtToPaybackAll: BigNumber
  oraclePriceForCollateralDebtExchangeRate: BigNumber
  adjustToTargetRiskRatio: (
    targetRiskRatio: IRiskRatio,
    params: IPositionTransitionParams,
  ) => IBaseSimulatedTransition

  deposit(amount: BigNumber): IPosition

  borrow(amount: BigNumber): IPosition

  withdraw(amount: BigNumber): IPosition

  payback(amount: BigNumber): IPosition
}

export class Position implements IPosition {
  public debt: PositionBalance
  public collateral: PositionBalance
  public category: IPositionCategory
<<<<<<< HEAD
=======

  public static emptyPosition(
    debt: Optional<IPositionBalance, 'precision'>,
    collateral: Optional<IPositionBalance, 'precision'>,
  ) {
    return new Position(debt, collateral, ZERO, {
      liquidationThreshold: ZERO,
      maxLoanToValue: ZERO,
      dustLimit: ZERO,
    })
  }
>>>>>>> ce218b33

  constructor(
    debt: Optional<IPositionBalance, 'precision'>,
    collateral: Optional<IPositionBalance, 'precision'>,
    oraclePrice: BigNumber,
    category: IPositionCategory,
  ) {
    this.debt = new PositionBalance(debt)
    this.collateral = new PositionBalance(collateral)
    this._oraclePriceForCollateralDebtExchangeRate = oraclePrice
    this.category = category
  }

  private _oraclePriceForCollateralDebtExchangeRate: BigNumber

  public get oraclePriceForCollateralDebtExchangeRate() {
    return this._oraclePriceForCollateralDebtExchangeRate
  }

  public get maxDebtToBorrow() {
    const maxLoanToValue = this.category.maxLoanToValue
    return this.collateral.normalisedAmount
      .times(this._oraclePriceForCollateralDebtExchangeRate)
      .times(maxLoanToValue)
      .minus(this.debt.normalisedAmount)
  }

  public get maxDebtToBorrowWithCurrentCollateral() {
    const maxLoanToValue = this.category.maxLoanToValue
    return this.collateral.normalisedAmount
      .times(this._oraclePriceForCollateralDebtExchangeRate)
      .times(maxLoanToValue)
  }

  public get maxCollateralToWithdraw() {
    const approximatelyMinimumCollateral = this.debt.normalisedAmount
      .dividedBy(this._oraclePriceForCollateralDebtExchangeRate)
      .dividedBy(this.category.maxLoanToValue)
      .integerValue()

    return this.collateral.amount.minus(
      this._denormaliseAmount(approximatelyMinimumCollateral, this.collateral.precision),
    )
  }

  public get debtToPaybackAll() {
    const debt = this.debt.amount
    const offset = new BigNumber(1000)
    return debt.plus(debt.div(offset).integerValue(BigNumber.ROUND_UP))
  }

  public get riskRatio() {
    const ltv = this.debt.normalisedAmount.div(
      this.collateral.normalisedAmount.times(this._oraclePriceForCollateralDebtExchangeRate),
    )

    return new RiskRatio(ltv.isNaN() || !ltv.isFinite() ? ZERO : ltv, RiskRatio.TYPE.LTV)
  }

  public get healthFactor() {
    return this.collateral.normalisedAmount
      .times(this.category.liquidationThreshold)
      .times(this._oraclePriceForCollateralDebtExchangeRate)
      .div(this.debt.normalisedAmount)
  }

  // move relative to debt for the position to be at risk of liquidation.
  public get relativeCollateralPriceMovementUntilLiquidation() {
    return ONE.minus(ONE.div(this.healthFactor))
  }

  // returns the percentage amount (as decimal) that the collateral price would have to

  public get liquidationPrice() {
    return this.debt.amount.div(this.collateral.amount.times(this.category.liquidationThreshold))
  }

  // 1 unit of debt equals X units of collateral, where X is the market price.
  public minConfigurableRiskRatio(marketPriceAccountingForSlippage: BigNumber): IRiskRatio {
    const debtDelta = this.debt.amount.minus(this.category.dustLimit)

    const ltv = this.category.dustLimit.div(
      amountFromWei(debtDelta, this.debt.precision)
        .div(marketPriceAccountingForSlippage)
        .plus(amountFromWei(this.collateral.amount, this.collateral.precision))
        .times(this._oraclePriceForCollateralDebtExchangeRate),
    )

    return new RiskRatio(ltv, RiskRatio.TYPE.LTV)
  }

  public deposit(amount: BigNumber): IPosition {
    return this.changeCollateral(amount)
  }

  public withdraw(amount: BigNumber): IPosition {
    return this.changeCollateral(amount.negated())
  }

  public borrow(amount: BigNumber): IPosition {
    return this.changeDebt(amount)
  }

  public payback(amount: BigNumber): IPosition {
    return this.changeDebt(amount.negated())
  }

  /**
   * @deprecated pending updated IPositionV2 refactor with protocol specific Position classes
   * Calculates the target (or desired) state of a position
   * We must convert all values to the same 18 decimal precision to ensure the maths works as expected
   *
   * Maths breakdown: {@link https://www.notion.so/oazo/Oasis-Maths-cceaa36d5c2b49a7b5129105cee1d35f#608e831f54fc4557bf004af7c453f865}
   * Concrete scenarios: {@link https://docs.google.com/spreadsheets/d/1ZB0dlQbjgi7eM-cSyGowWlZCKG-326pWZeHxZAPFOT0/edit?usp=sharing}
   *
   * @returns A position's change in debt, change in collateral and whether a flashloan is necessary to achieve the change
   */
  adjustToTargetRiskRatio(
    targetRiskRatio: IRiskRatio,
    params: IPositionTransitionParams,
  ): IBaseSimulatedTransition {
    /** Temporary solution whilst we progressively make this class legacy */
    const mappedParams = {
      ...params,
      toDeposit: {
        collateral: params.depositedByUser?.collateralInWei || ZERO,
        debt: params.depositedByUser?.debtInWei || ZERO,
      },
    }
    const simulatedAdjust = adjustToTargetRiskRatio(this, targetRiskRatio, mappedParams)

    // Duplicated here as temporary solution whilst we progressively make this class legacy
    const currentCollateral = this.collateral.amount.plus(mappedParams.toDeposit.collateral)
    const currentDebt = this.debt.amount.minus(mappedParams.toDeposit.debt)

    // Assumes we're using DAI as FL token for now
    const daiFlashloanPrecision = TYPICAL_PRECISION

    return {
      ...simulatedAdjust,
      position: this._createTargetPosition(
        simulatedAdjust.delta.debt,
        simulatedAdjust.delta.collateral,
        params.prices.oracle,
        currentDebt,
        currentCollateral,
      ),
      delta: {
        ...simulatedAdjust.delta,
        flashloanAmount: transientCollateralFlashloan(
          mappedParams.fees.flashLoan,
          mappedParams.prices.oracleFLtoDebtToken || ONE,
          simulatedAdjust.delta.debt.minus(mappedParams.depositedByUser?.debtInWei || ZERO),
          daiFlashloanPrecision,
          this.debt.precision,
          mappedParams.flashloan.maxLoanToValueFL,
        ),
      },
      flags: {
        // TODO: Flashloan is always required on adjust (multiply) currently
        requiresFlashloan: true,
<<<<<<< HEAD
        isIncreasingRisk: isRiskIncreasing(targetRiskRatio.loanToValue, this.riskRatio.loanToValue),
=======
        isIncreasingRisk: determineRiskDirection(
          targetRiskRatio.loanToValue,
          this.riskRatio.loanToValue,
        ),
>>>>>>> ce218b33
      },
    }
  }

  private _createTargetPosition(
    debtDelta: BigNumber,
    collateralDelta: BigNumber,
    oraclePrice: BigNumber,
    currentDebt: BigNumber,
    currentCollateral: BigNumber,
  ): IPosition {
    const newCollateralAmount = currentCollateral.plus(collateralDelta)
    const newCollateral = {
      ...this.collateral,
      amount: newCollateralAmount,
    }

    const newDebt = { ...this.debt, amount: currentDebt.plus(debtDelta) }

    return new Position(newDebt, newCollateral, oraclePrice, this.category)
  }

  private changeDebt(debtDelta: BigNumber): IPosition {
    const newDebt = new PositionBalance({
      amount: this.debt.amount.plus(debtDelta),
      precision: this.debt.precision,
      symbol: this.debt.symbol,
    })
    return new Position(
      newDebt,
      this.collateral,
      this._oraclePriceForCollateralDebtExchangeRate,
      this.category,
    )
  }

  private changeCollateral(collateralDelta: BigNumber): IPosition {
    const newCollateral = new PositionBalance({
      precision: this.collateral.precision,
      symbol: this.collateral.symbol,
      amount: this.collateral.amount.plus(collateralDelta),
    })
    return new Position(
      this.debt,
      newCollateral,
      this._oraclePriceForCollateralDebtExchangeRate,
      this.category,
    )
  }

  private _denormaliseAmount(amount: BigNumber, precision: number): BigNumber {
    return revertToTokenSpecificPrecision(amount, precision)
  }
}

export const createRiskRatio = (
  debt: IPositionBalance,
  collateral: IPositionBalance,
  /** Oracle price of 1 Collateral Token in Debt Tokens  */
  oraclePrice: BigNumber,
) => {
  const ltv = standardiseAmountTo18Decimals(debt.amount, debt.precision).div(
    standardiseAmountTo18Decimals(collateral.amount, collateral.precision).times(oraclePrice),
  )

  return new RiskRatio(ltv.isNaN() || !ltv.isFinite() ? ZERO : ltv, RiskRatio.TYPE.LTV)
}<|MERGE_RESOLUTION|>--- conflicted
+++ resolved
@@ -4,11 +4,7 @@
 import { adjustToTargetRiskRatio, WithFlags } from '@domain/adjust-position'
 import { transientCollateralFlashloan } from '@domain/flashloans'
 import { revertToTokenSpecificPrecision, standardiseAmountTo18Decimals } from '@domain/utils'
-<<<<<<< HEAD
 import { isRiskIncreasing } from '@domain/utils/risk-direction'
-=======
-import { determineRiskDirection } from '@domain/utils/risk-direction'
->>>>>>> ce218b33
 import BigNumber from 'bignumber.js'
 
 import { IRiskRatio, RiskRatio } from './risk-ratio'
@@ -145,8 +141,6 @@
   public debt: PositionBalance
   public collateral: PositionBalance
   public category: IPositionCategory
-<<<<<<< HEAD
-=======
 
   public static emptyPosition(
     debt: Optional<IPositionBalance, 'precision'>,
@@ -158,7 +152,6 @@
       dustLimit: ZERO,
     })
   }
->>>>>>> ce218b33
 
   constructor(
     debt: Optional<IPositionBalance, 'precision'>,
@@ -320,14 +313,7 @@
       flags: {
         // TODO: Flashloan is always required on adjust (multiply) currently
         requiresFlashloan: true,
-<<<<<<< HEAD
         isIncreasingRisk: isRiskIncreasing(targetRiskRatio.loanToValue, this.riskRatio.loanToValue),
-=======
-        isIncreasingRisk: determineRiskDirection(
-          targetRiskRatio.loanToValue,
-          this.riskRatio.loanToValue,
-        ),
->>>>>>> ce218b33
       },
     }
   }
