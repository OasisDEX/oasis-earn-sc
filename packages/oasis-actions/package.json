--- conflicted
+++ resolved
@@ -1,10 +1,6 @@
 {
   "name": "@oasisdex/oasis-actions",
-<<<<<<< HEAD
-  "version": "0.1.5-alpha-ajna",
-=======
-  "version": "0.1.12",
->>>>>>> d38564a7
+  "version": "0.1.12-alpha-ajna-2",
   "main": "lib/src/index.js",
   "typings": "lib/src/index.d.ts",
   "scripts": {
