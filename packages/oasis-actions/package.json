{
  "name": "@oasisdex/oasis-actions",
  "main": "lib/packages/oasis-actions/src/index.js",
  "typings": "lib/packages/oasis-actions/src/index.d.ts",
<<<<<<< HEAD
  "version": "0.2.4-validation-earn",
=======
  "version": "0.2.7",
>>>>>>> 14dee4cd
  "scripts": {
    "build": "tsc -b",
    "watch": "tsc -b -w",
    "typecheck": "tsc -p ./tsconfig.json --noEmit",
    "test": "npx hardhat test src/helpers/calculations/Position.test.ts",
    "generate:scenarios": "npx ts-node src/helpers/calculations/test-scenarios/generateTestData.ts",
    "prepublish": "npm run build"
  },
  "license": "Apache-2.0",
  "dependencies": {
    "bignumber.js": "^9.0.1",
    "ethers": "^5.6.2",
    "lodash": "^4.17.21",
    "ramda": "^0.28.0",
    "utility-types": "^3.10.0"
  },
  "devDependencies": {
    "@types/lodash": "^4.14.178"
  }
}<|MERGE_RESOLUTION|>--- conflicted
+++ resolved
@@ -2,11 +2,7 @@
   "name": "@oasisdex/oasis-actions",
   "main": "lib/packages/oasis-actions/src/index.js",
   "typings": "lib/packages/oasis-actions/src/index.d.ts",
-<<<<<<< HEAD
-  "version": "0.2.4-validation-earn",
-=======
   "version": "0.2.7",
->>>>>>> 14dee4cd
   "scripts": {
     "build": "tsc -b",
     "watch": "tsc -b -w",
