{
  "name": "@oasisdex/oasis-actions",
<<<<<<< HEAD
  "version": "0.1.12-alpha-ajna-12",
=======
  "version": "0.1.15",
>>>>>>> 5b645bf9
  "main": "lib/src/index.js",
  "typings": "lib/src/index.d.ts",
  "scripts": {
    "build": "tsc -b",
    "watch": "tsc -b -w",
    "typecheck": "tsc -p ./tsconfig.json --noEmit",
    "test": "npx hardhat test src/helpers/calculations/Position.test.ts",
    "generate:scenarios": "npx ts-node src/helpers/calculations/test-scenarios/generateTestData.ts",
    "prepublish": "npm run build"
  },
  "license": "Apache-2.0",
  "dependencies": {
    "bignumber.js": "9.0.1",
    "ethers": "5.6.2",
    "lodash": "^4.17.21",
    "ramda": "^0.28.0",
    "utility-types": "^3.10.0"
  },
  "devDependencies": {
    "@types/lodash": "^4.14.178"
  }
}<|MERGE_RESOLUTION|>--- conflicted
+++ resolved
@@ -1,10 +1,6 @@
 {
   "name": "@oasisdex/oasis-actions",
-<<<<<<< HEAD
-  "version": "0.1.12-alpha-ajna-12",
-=======
-  "version": "0.1.15",
->>>>>>> 5b645bf9
+  "version": "0.1.16",
   "main": "lib/src/index.js",
   "typings": "lib/src/index.d.ts",
   "scripts": {
