--- conflicted
+++ resolved
@@ -1,7 +1,6 @@
 {
-<<<<<<< HEAD
   "name": "@oasisdex/oasis-actions",
-  "version": "0.0.3",
+  "version": "0.0.4-alpha.0",
   "main": "lib/src/index.js",
   "typings": "lib/src/index.d.ts",
   "scripts": {
@@ -19,24 +18,4 @@
   "devDependencies": {
     "@types/lodash": "^4.14.178"
   }
-=======
-    "name": "@oasisdex/oasis-actions",
-    "version": "0.0.4-alpha.0",
-    "main": "lib/src/index.js",
-    "typings": "lib/src/index.d.ts",
-    "scripts": {
-        "build": "tsc -b",
-        "watch": "tsc -b -w",
-        "prepublish": "npm run build"
-      },
-      "license": "Apache-2.0",
-      "dependencies": {
-        "bignumber.js": "^9.0.1",
-        "ethers": "^5.0.19",
-        "lodash": "^4.17.21"
-      },
-      "devDependencies": {
-        "@types/lodash": "^4.14.178"
-      }
->>>>>>> 5f1364ea
 }