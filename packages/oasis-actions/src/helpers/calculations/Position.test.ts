import BigNumber from 'bignumber.js'
import { expect } from 'chai'

import { FLASHLOAN_SAFETY_MARGIN, ONE, ZERO } from '../constants'
import { Position } from './Position'
import { RiskRatio } from './RiskRatio'
import { testDataSources } from './test-scenarios/generateTestData'
import { fetchTestScenarios } from './testDataUtils'

type Scenario = {
  name: string
  type: 'Open' | 'Increase multiple' | 'Decrease multiple'
  protocol: 'Maker' | 'AAVE'
  collateralDepositedByUser: BigNumber
  debtDenominatedTokensDepositedByUser: BigNumber
  targetLoanToValue: BigNumber
  currentCollateral: BigNumber
  currentDebt: BigNumber
  oraclePrice: BigNumber
  oraclePriceFLtoDebtToken: BigNumber
  marketPrice: BigNumber
  slippage: BigNumber
  marketPriceAdjustedForSlippage: BigNumber
  oazoFees: BigNumber
  flashloanFees: BigNumber
  liquidationThreshold: BigNumber
  liquidationThresholdFL: BigNumber
  maxLoanToValue: BigNumber
  maxLoanToValueFL: BigNumber
  unknownX: BigNumber
  fromTokenAmountInc: BigNumber
  toTokenAmountInc: BigNumber
  fromTokenAmountDec: BigNumber
  toTokenAmountDec: BigNumber
  Y: BigNumber
  isFlashLoanRequired: boolean
  debtDelta: BigNumber
  collateralDelta: BigNumber
  multiple: BigNumber
  amountToFlashloan: BigNumber
  targetCollateral: BigNumber
  targetDebt: BigNumber
  healthFactor: BigNumber
  minOraclePrice: BigNumber
  feePaidFromSourceToken: BigNumber
  feePaidFromTargetToken: BigNumber
}

describe('Calculate Position Helper', async () => {
  describe('LTV_target', async () => {
    const scenarios = (await fetchTestScenarios<Scenario>(testDataSources.LTV_target)) as Scenario[]
    const debug = false

    scenarios.forEach((scenario, index) => {
      const {
        name,
        collateralDepositedByUser,
        debtDenominatedTokensDepositedByUser,
        targetLoanToValue,
        currentCollateral,
        currentDebt,
        oraclePrice,
        oraclePriceFLtoDebtToken,
        marketPrice,
        slippage,
        oazoFees,
        flashloanFees,
        liquidationThreshold,
        maxLoanToValue,
        maxLoanToValueFL,
        fromTokenAmountInc,
        toTokenAmountInc,
        fromTokenAmountDec,
        toTokenAmountDec,
        isFlashLoanRequired,
        debtDelta,
        collateralDelta,
        amountToFlashloan,
        targetDebt,
        targetCollateral,
        healthFactor,
        minOraclePrice,
        feePaidFromSourceToken,
<<<<<<< HEAD
        feePaidFromTargetToken,
      } = scenario
      it(`Test: ${name}`, async () => {
        if (debug) {
          console.log('Values from Google Sheets')
          console.log('Scenario index', index)
          Object.entries(scenario).forEach(([key, value]) => {
            console.log(`${key}: ${value}`)
=======
      }) => {
        it(`Test: ${name}`, async () => {
          const riskRatio = new RiskRatio(targetLoanToValue, RiskRatio.TYPE.LTV)
          const dustLimit = new BigNumber(0)
          /* Note: we have to remove User deposits from current values because they've already been rolled up (assigned) in our googlesheets data*/
          const currentVault = new Position(
            { amount: currentDebt.plus(debtDenominatedTokensDepositedByUser) },
            { amount: currentCollateral.minus(collateralDepositedByUser) },
            oraclePrice,
            { liquidationThreshold, maxLoanToValue, dustLimit },
          )

          const oazoFeeBase = new BigNumber(10000)
          const target = currentVault.adjustToTargetRiskRatio(riskRatio, {
            depositedByUser: {
              debt: debtDenominatedTokensDepositedByUser,
              collateral: collateralDepositedByUser,
            },
            maxLoanToValueFL: maxLoanToValueFL,
            fees: { flashLoan: flashloanFees, oazo: oazoFees.times(oazoFeeBase) },
            prices: {
              market: marketPrice,
              oracle: oraclePrice,
              oracleFLtoDebtToken: oraclePriceFLtoDebtToken,
            },
            collectSwapFeeFrom: 'sourceToken',
            slippage,
            // debug,
>>>>>>> 6dfef6bd
          })
        }

        const riskRatio = new RiskRatio(targetLoanToValue, RiskRatio.TYPE.LTV)
        const dustLimit = new BigNumber(0)
        /* Note: we have to remove User deposits from current values because they've already been rolled up (assigned) in our googlesheets data*/
        const currentVault = new Position(
          { amount: currentDebt.plus(debtDenominatedTokensDepositedByUser), symbol: 'ANY' },
          { amount: currentCollateral.minus(collateralDepositedByUser), symbol: 'ANY' },
          oraclePrice,
          { liquidationThreshold, maxLoanToValue, dustLimit },
        )

        const oazoFeeBase = new BigNumber(10000)
        const target = currentVault.adjustToTargetRiskRatio(riskRatio, {
          depositedByUser: {
            debtInWei: debtDenominatedTokensDepositedByUser,
            collateralInWei: collateralDepositedByUser,
          },
          flashloan: {
            maxLoanToValueFL: maxLoanToValueFL,
            tokenSymbol: 'DAI',
          },
          fees: { flashLoan: flashloanFees, oazo: oazoFees.times(oazoFeeBase) },
          prices: {
            market: marketPrice,
            oracle: oraclePrice,
            oracleFLtoDebtToken: oraclePriceFLtoDebtToken,
          },
          collectSwapFeeFrom: 'sourceToken',
          slippage,
          useFlashloanSafetyMargin: false,
          // debug,
        })

        const actualFromTokenAmount = target.flags.isIncreasingRisk
          ? fromTokenAmountInc
          : fromTokenAmountDec
        const actualToTokenAmount = target.flags.isIncreasingRisk
          ? toTokenAmountInc
          : toTokenAmountDec

        // From Token Swap Amount
        debug && console.log('From Token Swap Amount')
        expect(target.swap.fromTokenAmount.toFixed(2)).to.equal(actualFromTokenAmount.toFixed(2))

        // To Token Swapped Amount
        debug && console.log('To Token Swap Amount')
        expect(target.swap.minToTokenAmount.toFixed(2)).to.equal(actualToTokenAmount.toFixed(2))

        // Debt Delta
        debug && console.log('Debt Delta')
        expect(target.delta.debt.toFixed(2)).to.equal(debtDelta.toFixed(2))

        // Collateral Delta
        debug && console.log('Collateral Delta')
        expect(target.delta.collateral.toFixed(2)).to.equal(collateralDelta.toFixed(2))

        // Is Flashloan needed?
        debug && console.log('Is Flashloan required?')
        expect(target.flags.requiresFlashloan).to.equal(isFlashLoanRequired)

        // Flashloan Amount
        debug && console.log('Flashloan Amount')
        const expectedAmountToFlashloan = isFlashLoanRequired ? target.delta?.flashloanAmount : ZERO
        expect(expectedAmountToFlashloan.toFixed(0)).to.equal(amountToFlashloan.toFixed(0))

        // Target Debt
        debug && console.log('Target Debt')
        expect(target.position.debt.amount.toFixed(2)).to.equal(targetDebt.toFixed(2))

        // Target Collateral
        debug && console.log('Target Collateral')
        expect(target.position.collateral.amount.toFixed(2)).to.equal(targetCollateral.toFixed(2))

        // Health Factor
        debug && console.log('Health Factor')
        expect(target.position.healthFactor.toFixed(2)).to.equal(healthFactor.toFixed(2))

        // Liquidation Price
        debug && console.log('Liquidation Price')
        expect(target.position.liquidationPrice.toFixed(2)).to.equal(minOraclePrice.toFixed(2))

        // Fee Paid - assumes fees always collected from source token
        debug && console.log('Fees')
        expect(target.swap.tokenFee.toFixed(4)).to.equal(feePaidFromSourceToken.toFixed(4))
      })
    })
  })

  describe('LTV_min', async () => {
    type Scenario = {
      name: string
      dustLimit: BigNumber
      currentCollateral: BigNumber
      currentDebt: BigNumber
      oraclePrice: BigNumber
      marketPrice: BigNumber
      slippage: BigNumber
      ltvMin: BigNumber
    }

    const scenarios: Scenario[] = await fetchTestScenarios<Scenario>(testDataSources.LTV_min)

    scenarios.forEach(scenario => {
      it(`Test LTV_min ${scenario.name}`, () => {
        const position = new Position(
          {
            amount: scenario.currentDebt,
            symbol: 'ANY',
          },
          {
            amount: scenario.currentCollateral,
            symbol: 'ANY',
          },
          scenario.oraclePrice,
          {
            liquidationThreshold: new BigNumber('0.81'),
            maxLoanToValue: new BigNumber('0.69'),
            dustLimit: scenario.dustLimit,
          },
        )
        const marketPriceAccountingForSlippage = scenario.marketPrice.times(
          ONE.plus(scenario.slippage),
        )
        expect(
          position
            .minConfigurableRiskRatio(marketPriceAccountingForSlippage)
            .loanToValue.toFixed(4),
        ).to.equal(scenario.ltvMin.toFixed(4))
      })
    })
  })
})<|MERGE_RESOLUTION|>--- conflicted
+++ resolved
@@ -81,7 +81,6 @@
         healthFactor,
         minOraclePrice,
         feePaidFromSourceToken,
-<<<<<<< HEAD
         feePaidFromTargetToken,
       } = scenario
       it(`Test: ${name}`, async () => {
@@ -90,41 +89,11 @@
           console.log('Scenario index', index)
           Object.entries(scenario).forEach(([key, value]) => {
             console.log(`${key}: ${value}`)
-=======
-      }) => {
-        it(`Test: ${name}`, async () => {
-          const riskRatio = new RiskRatio(targetLoanToValue, RiskRatio.TYPE.LTV)
-          const dustLimit = new BigNumber(0)
-          /* Note: we have to remove User deposits from current values because they've already been rolled up (assigned) in our googlesheets data*/
-          const currentVault = new Position(
-            { amount: currentDebt.plus(debtDenominatedTokensDepositedByUser) },
-            { amount: currentCollateral.minus(collateralDepositedByUser) },
-            oraclePrice,
-            { liquidationThreshold, maxLoanToValue, dustLimit },
-          )
-
-          const oazoFeeBase = new BigNumber(10000)
-          const target = currentVault.adjustToTargetRiskRatio(riskRatio, {
-            depositedByUser: {
-              debt: debtDenominatedTokensDepositedByUser,
-              collateral: collateralDepositedByUser,
-            },
-            maxLoanToValueFL: maxLoanToValueFL,
-            fees: { flashLoan: flashloanFees, oazo: oazoFees.times(oazoFeeBase) },
-            prices: {
-              market: marketPrice,
-              oracle: oraclePrice,
-              oracleFLtoDebtToken: oraclePriceFLtoDebtToken,
-            },
-            collectSwapFeeFrom: 'sourceToken',
-            slippage,
-            // debug,
->>>>>>> 6dfef6bd
           })
         }
-
         const riskRatio = new RiskRatio(targetLoanToValue, RiskRatio.TYPE.LTV)
         const dustLimit = new BigNumber(0)
+
         /* Note: we have to remove User deposits from current values because they've already been rolled up (assigned) in our googlesheets data*/
         const currentVault = new Position(
           { amount: currentDebt.plus(debtDenominatedTokensDepositedByUser), symbol: 'ANY' },
