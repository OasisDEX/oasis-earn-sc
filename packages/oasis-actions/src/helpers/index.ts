import BigNumber from 'bignumber.js'

export function calculateFee(amountWei: BigNumber, fee: number, feeBase: number): BigNumber {
  return amountWei
    .times(fee)
    .div(new BigNumber(fee).plus(feeBase))
    .integerValue(BigNumber.ROUND_DOWN)
}

export function amountFromWei(amount: BigNumber, decimals = 18): BigNumber {
  return amount.div(new BigNumber(10).pow(decimals))
}

<<<<<<< HEAD
export function logDebug(lines: string[], prefix = '') {
  lines.forEach(line => console.log(`${prefix}${line}`))
=======
export function amountToWei(amount: BigNumber.Value, precision = 18) {
  BigNumber.config({ EXPONENTIAL_AT: 30 })
  return new BigNumber(amount || 0).times(new BigNumber(10).pow(precision))
>>>>>>> eae3078c
}<|MERGE_RESOLUTION|>--- conflicted
+++ resolved
@@ -11,12 +11,11 @@
   return amount.div(new BigNumber(10).pow(decimals))
 }
 
-<<<<<<< HEAD
 export function logDebug(lines: string[], prefix = '') {
   lines.forEach(line => console.log(`${prefix}${line}`))
-=======
+}
+
 export function amountToWei(amount: BigNumber.Value, precision = 18) {
   BigNumber.config({ EXPONENTIAL_AT: 30 })
   return new BigNumber(amount || 0).times(new BigNumber(10).pow(precision))
->>>>>>> eae3078c
 }