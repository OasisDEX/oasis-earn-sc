--- conflicted
+++ resolved
@@ -84,13 +84,13 @@
 
 export const OPERATION_NAMES = {
   aave: {
-<<<<<<< HEAD
     v2: {
       OPEN_POSITION: 'OpenAAVEPosition',
       CLOSE_POSITION: 'CloseAAVEPosition',
       INCREASE_POSITION: 'IncreaseAAVEPosition',
       DECREASE_POSITION: 'DecreaseAAVEPosition',
       DEPOSIT_BORROW: 'AAVEDepositBorrow',
+      OPEN_DEPOSIT_BORROW: 'AAVEOpenDepositBorrow',
       DEPOSIT: 'AAVEDeposit',
       BORROW: 'AAVEBorrow',
       PAYBACK_WITHDRAW: 'AAVEPaybackWithdraw_2',
@@ -105,17 +105,6 @@
       BORROW: 'AAVEV3Borrow',
       PAYBACK_WITHDRAW: 'AAVEV3PaybackWithdraw',
     },
-=======
-    OPEN_POSITION: 'OpenAAVEPosition',
-    CLOSE_POSITION: 'CloseAAVEPosition',
-    INCREASE_POSITION: 'IncreaseAAVEPosition',
-    DECREASE_POSITION: 'DecreaseAAVEPosition',
-    DEPOSIT_BORROW: 'AAVEDepositBorrow',
-    DEPOSIT: 'AAVEDeposit',
-    OPEN_DEPOSIT_BORROW: 'AAVEOpenDepositBorrow',
-    BORROW: 'AAVEBorrow',
-    PAYBACK_WITHDRAW: 'AAVEPaybackWithdraw_2',
->>>>>>> 5b645bf9
   },
   maker: {
     OPEN_AND_DRAW: 'OpenAndDraw',
