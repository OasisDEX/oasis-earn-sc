--- conflicted
+++ resolved
@@ -85,10 +85,9 @@
 
 export const OPERATION_NAMES = {
   aave: {
-<<<<<<< HEAD
     v2: {
       OPEN_POSITION: 'OpenAAVEPosition',
-      CLOSE_POSITION: 'CloseAAVEPosition',
+      CLOSE_POSITION: 'CloseAAVEPosition_2',
       INCREASE_POSITION: 'IncreaseAAVEPosition',
       DECREASE_POSITION: 'DecreaseAAVEPosition',
       DEPOSIT_BORROW: 'AAVEDepositBorrow',
@@ -107,17 +106,6 @@
       BORROW: 'AAVEV3Borrow',
       PAYBACK_WITHDRAW: 'AAVEV3PaybackWithdraw',
     },
-=======
-    OPEN_POSITION: 'OpenAAVEPosition',
-    CLOSE_POSITION: 'CloseAAVEPosition_2',
-    INCREASE_POSITION: 'IncreaseAAVEPosition',
-    DECREASE_POSITION: 'DecreaseAAVEPosition',
-    DEPOSIT_BORROW: 'AAVEDepositBorrow',
-    DEPOSIT: 'AAVEDeposit',
-    OPEN_DEPOSIT_BORROW: 'AAVEOpenDepositBorrow',
-    BORROW: 'AAVEBorrow',
-    PAYBACK_WITHDRAW: 'AAVEPaybackWithdraw_2',
->>>>>>> d13793eb
   },
   maker: {
     OPEN_AND_DRAW: 'OpenAndDraw',
