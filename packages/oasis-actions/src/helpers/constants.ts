import { BigNumber } from 'bignumber.js'

export const TYPICAL_PRECISION = 18

export const ZERO = new BigNumber(0)
export const ONE = new BigNumber(1)
export const TEN = new BigNumber(10)
export const TEN_THOUSAND = new BigNumber(10000)
export const MAX_UINT =
  '115792089237316195423570985008687907853269984665640564039457584007913129639935'

export const CONTRACT_NAMES = {
  common: {
<<<<<<< HEAD
    PULL_TOKEN: 'PullToken_3',
    SEND_TOKEN: 'SendToken_3',
    SET_APPROVAL: 'SetApproval_3',
    TAKE_A_FLASHLOAN: 'TakeFlashloan_3',
    SWAP_ACTION: 'SwapAction_3',
    WRAP_ETH: 'WrapEth_3',
    UNWRAP_ETH: 'UnwrapEth_3',
    RETURN_FUNDS: 'ReturnFunds_3',
=======
    PULL_TOKEN: 'PullToken_2',
    SEND_TOKEN: 'SendToken_2',
    SET_APPROVAL: 'SetApproval_2',
    TAKE_A_FLASHLOAN: 'TakeFlashloan_2',
    SWAP_ACTION: 'SwapAction_2',
    WRAP_ETH: 'WrapEth_2',
    UNWRAP_ETH: 'UnwrapEth_2',
    RETURN_FUNDS: 'ReturnFunds_2',
    POSITION_CREATED: 'PositionCreated',
>>>>>>> fee6cc63

    OPERATION_EXECUTOR: 'OperationExecutor_2',
    OPERATION_STORAGE: 'OperationStorage_2',
    OPERATIONS_REGISTRY: 'OperationsRegistry_2',
    ONE_INCH_AGGREGATOR: 'OneInchAggregator',
    SWAP: 'Swap',
    EXCHANGE: 'Exchange',
    UNISWAP_ROUTER: 'UniswapRouter',
    SERVICE_REGISTRY: 'ServiceRegistry',
    WETH: 'WETH',
    DAI: 'DAI',
  },
  aave: {
    DEPOSIT: 'AaveDeposit_3',
    WITHDRAW: 'AaveWithdraw_3',
    BORROW: 'AaveBorrow_3',
    PAYBACK: 'AavePayback_3',
    LENDING_POOL: 'AaveLendingPool',
    WETH_GATEWAY: 'AaveWethGateway',
  },
  maker: {
    DEPOSIT: 'MakerDeposit',
    PAYBACK: 'MakerPayback',
    WITHDRAW: 'MakerWithdraw',
    GENERATE: 'MakerGenerate',
    OPEN_VAULT: 'MakerOpenVault',

    MCD_VIEW: 'McdView',
    FLASH_MINT_MODULE: 'McdFlashMintModule',
    MCD_MANAGER: 'McdManager',
    MCD_JUG: 'McdJug',
    MCD_JOIN_DAI: 'McdJoinDai',
    CDP_ALLOW: 'CdpAllow',
  },
  test: {
    DUMMY_ACTION: 'DummyAction',
    DUMMY_OPTIONAL_ACTION: 'DummyOptionalAction',
    DUMMY_SWAP: 'DummySwap',
    DUMMY_EXCHANGE: 'DummyExchange',
    SWAP: 'uSwap',
  },
} as const

export type AllValues<T> = { [K in keyof T]: T[K] extends object ? AllValues<T[K]> : T[K] }[keyof T]

export type ContractNames = AllValues<typeof CONTRACT_NAMES>

export const OPERATION_NAMES = {
  aave: {
    OPEN_POSITION: 'OpenAAVEPosition',
    CLOSE_POSITION: 'CloseAAVEPosition',
    INCREASE_POSITION: 'IncreaseAAVEPosition',
    DECREASE_POSITION: 'DecreaseAAVEPosition',
  },
  maker: {
    OPEN_AND_DRAW: 'OpenAndDraw',
    OPEN_DRAW_AND_CLOSE: 'OpenDrawAndClose',
    INCREASE_MULTIPLE: 'IncreaseMultiple',
    INCREASE_MULTIPLE_WITH_DAI_TOP_UP: 'IncreaseMultipleWithDaiTopup',
    INCREASE_MULTIPLE_WITH_COLL_TOP_UP: 'IncreaseMultipleWithCollateralTopup',
    INCREASE_MULTIPLE_WITH_DAI_AND_COLL_TOP_UP: 'IncreaseMultipleWithDaiAndCollTopup',
    INCREASE_MULTIPLE_WITH_FLASHLOAN: 'IncreaseMultipleWithFlashloan',
    INCREASE_MULTIPLE_WITH_FLASHLOAN_AND_DAI_AND_COLL_TOP_UP:
      'IncreaseMultipleWithFlashloanWithDaiAndCollTopup',
  },
  common: {
    CUSTOM_OPERATION: 'CustomOperation',
  },
} as const

type ValuesOf<T> = T[keyof T]
type AAVEOperations = ValuesOf<typeof OPERATION_NAMES['aave']>
type MakerOperations = ValuesOf<typeof OPERATION_NAMES['maker']>
type CommonOperations = ValuesOf<typeof OPERATION_NAMES['common']>
export type OperationNames = CommonOperations | AAVEOperations | MakerOperations

// If configuring a low LTV, we might not need a flashloan (therefore flashloan == 0), but we still perform
// the swap because the actions in operation executor pass args to each other referenced via index.
// 1inch however errors out when trying to swap 0 amount, so we swap some small amount instead.
// This is that amount.
export const UNUSED_FLASHLOAN_AMOUNT = ONE
export const FLASHLOAN_SAFETY_MARGIN = new BigNumber(0.2)<|MERGE_RESOLUTION|>--- conflicted
+++ resolved
@@ -11,7 +11,6 @@
 
 export const CONTRACT_NAMES = {
   common: {
-<<<<<<< HEAD
     PULL_TOKEN: 'PullToken_3',
     SEND_TOKEN: 'SendToken_3',
     SET_APPROVAL: 'SetApproval_3',
@@ -20,17 +19,7 @@
     WRAP_ETH: 'WrapEth_3',
     UNWRAP_ETH: 'UnwrapEth_3',
     RETURN_FUNDS: 'ReturnFunds_3',
-=======
-    PULL_TOKEN: 'PullToken_2',
-    SEND_TOKEN: 'SendToken_2',
-    SET_APPROVAL: 'SetApproval_2',
-    TAKE_A_FLASHLOAN: 'TakeFlashloan_2',
-    SWAP_ACTION: 'SwapAction_2',
-    WRAP_ETH: 'WrapEth_2',
-    UNWRAP_ETH: 'UnwrapEth_2',
-    RETURN_FUNDS: 'ReturnFunds_2',
     POSITION_CREATED: 'PositionCreated',
->>>>>>> fee6cc63
 
     OPERATION_EXECUTOR: 'OperationExecutor_2',
     OPERATION_STORAGE: 'OperationStorage_2',
