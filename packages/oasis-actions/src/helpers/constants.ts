import { BigNumber } from 'bignumber.js'

export const TYPICAL_PRECISION = 18

export const NULL_ADDRESS = '0x0000000000000000000000000000000000000000'

export const ZERO = new BigNumber(0)
export const ONE = new BigNumber(1)
export const TEN = new BigNumber(10)
export const TEN_THOUSAND = new BigNumber(10000)
export const MAX_UINT =
  '115792089237316195423570985008687907853269984665640564039457584007913129639935'

export const CONTRACT_NAMES = {
  common: {
    PULL_TOKEN: 'PullToken_3',
    SEND_TOKEN: 'SendToken_3',
    SET_APPROVAL: 'SetApproval_3',
    TAKE_A_FLASHLOAN: 'TakeFlashloan_3',
    SWAP_ACTION: 'SwapAction_3',
    WRAP_ETH: 'WrapEth_3',
    UNWRAP_ETH: 'UnwrapEth_3',
    RETURN_FUNDS: 'ReturnFunds_3',
    POSITION_CREATED: 'PositionCreated',

    OPERATION_EXECUTOR: 'OperationExecutor_2',
    OPERATION_STORAGE: 'OperationStorage_2',
    OPERATIONS_REGISTRY: 'OperationsRegistry_2',
    ONE_INCH_AGGREGATOR: 'OneInchAggregator',
    SWAP: 'Swap',
    EXCHANGE: 'Exchange',
    UNISWAP_ROUTER: 'UniswapRouter',
    SERVICE_REGISTRY: 'ServiceRegistry',
    WETH: 'WETH',
    DAI: 'DAI',
  },
  aave: {
    DEPOSIT: 'AaveDeposit_3',
    WITHDRAW: 'AaveWithdraw_3',
    BORROW: 'AaveBorrow_3',
    PAYBACK: 'AavePayback_3',
    LENDING_POOL: 'AaveLendingPool',
    WETH_GATEWAY: 'AaveWethGateway',
  },
  maker: {
    DEPOSIT: 'MakerDeposit',
    PAYBACK: 'MakerPayback',
    WITHDRAW: 'MakerWithdraw',
    GENERATE: 'MakerGenerate',
    OPEN_VAULT: 'MakerOpenVault',

    MCD_VIEW: 'McdView',
    FLASH_MINT_MODULE: 'McdFlashMintModule',
    MCD_MANAGER: 'McdManager',
    MCD_JUG: 'McdJug',
    MCD_JOIN_DAI: 'McdJoinDai',
    CDP_ALLOW: 'CdpAllow',
  },
  test: {
    DUMMY_ACTION: 'DummyAction',
    DUMMY_OPTIONAL_ACTION: 'DummyOptionalAction',
    DUMMY_SWAP: 'DummySwap',
    DUMMY_EXCHANGE: 'DummyExchange',
    SWAP: 'uSwap',
  },
} as const

export type AllValues<T> = { [K in keyof T]: T[K] extends object ? AllValues<T[K]> : T[K] }[keyof T]

export type ContractNames = AllValues<typeof CONTRACT_NAMES>

export const OPERATION_NAMES = {
  aave: {
    OPEN_POSITION: 'OpenAAVEPosition',
    CLOSE_POSITION: 'CloseAAVEPosition',
    INCREASE_POSITION: 'IncreaseAAVEPosition',
    DECREASE_POSITION: 'DecreaseAAVEPosition',
<<<<<<< HEAD
    DEPOSIT_BORROW: 'AAVEDepositBorrow',
    DEPOSIT: 'AAVEDeposit',
    BORROW: 'AAVEBorrow',
=======
    PAYBACK_WITHDRAW: 'PaybackWithdrawAAVE',
>>>>>>> 14abd3ac
  },
  maker: {
    OPEN_AND_DRAW: 'OpenAndDraw',
    OPEN_DRAW_AND_CLOSE: 'OpenDrawAndClose',
    INCREASE_MULTIPLE: 'IncreaseMultiple',
    INCREASE_MULTIPLE_WITH_DAI_TOP_UP: 'IncreaseMultipleWithDaiTopup',
    INCREASE_MULTIPLE_WITH_COLL_TOP_UP: 'IncreaseMultipleWithCollateralTopup',
    INCREASE_MULTIPLE_WITH_DAI_AND_COLL_TOP_UP: 'IncreaseMultipleWithDaiAndCollTopup',
    INCREASE_MULTIPLE_WITH_FLASHLOAN: 'IncreaseMultipleWithFlashloan',
    INCREASE_MULTIPLE_WITH_FLASHLOAN_AND_DAI_AND_COLL_TOP_UP:
      'IncreaseMultipleWithFlashloanWithDaiAndCollTopup',
  },
  common: {
    CUSTOM_OPERATION: 'CustomOperation',
  },
} as const

type ValuesOf<T> = T[keyof T]
type AAVEOperations = ValuesOf<typeof OPERATION_NAMES['aave']>
type MakerOperations = ValuesOf<typeof OPERATION_NAMES['maker']>
type CommonOperations = ValuesOf<typeof OPERATION_NAMES['common']>
export type OperationNames = CommonOperations | AAVEOperations | MakerOperations

// If configuring a low LTV, we might not need a flashloan (therefore flashloan == 0), but we still perform
// the swap because the actions in operation executor pass args to each other referenced via index.
// 1inch however errors out when trying to swap 0 amount, so we swap some small amount instead.
// This is that amount.
export const UNUSED_FLASHLOAN_AMOUNT = ONE
export const FLASHLOAN_SAFETY_MARGIN = new BigNumber(0.2)<|MERGE_RESOLUTION|>--- conflicted
+++ resolved
@@ -75,13 +75,10 @@
     CLOSE_POSITION: 'CloseAAVEPosition',
     INCREASE_POSITION: 'IncreaseAAVEPosition',
     DECREASE_POSITION: 'DecreaseAAVEPosition',
-<<<<<<< HEAD
     DEPOSIT_BORROW: 'AAVEDepositBorrow',
     DEPOSIT: 'AAVEDeposit',
     BORROW: 'AAVEBorrow',
-=======
     PAYBACK_WITHDRAW: 'PaybackWithdrawAAVE',
->>>>>>> 14abd3ac
   },
   maker: {
     OPEN_AND_DRAW: 'OpenAndDraw',
