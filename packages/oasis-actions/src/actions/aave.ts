--- conflicted
+++ resolved
@@ -8,13 +8,8 @@
 const createAction = ActionFactory.create
 
 export function aaveDeposit(
-<<<<<<< HEAD
-  args: { asset: string; amount: BigNumber | 0; sumAmounts: boolean },
+  args: { asset: string; amount: BigNumber | 0; sumAmounts: boolean; setAsCollateral?: boolean },
   paramsMapping: [asset: number, amount: number, sumAmounts: number] = [0, 0, 0],
-=======
-  args: { amount: BigNumber | 0; asset: string; setAsCollateral?: boolean },
-  paramsMapping: [asset: number, amount: number] = [0, 0],
->>>>>>> 236dc116
 ) {
   return createAction(
     getActionHash(CONTRACT_NAMES.aave.DEPOSIT),
@@ -23,11 +18,8 @@
       {
         asset: args.asset,
         amount: args.amount.toFixed(0),
-<<<<<<< HEAD
         sumAmounts: args.sumAmounts,
-=======
         setAsCollateral: args.setAsCollateral === undefined ? true : args.setAsCollateral,
->>>>>>> 236dc116
       },
       paramsMapping,
     ],
