--- conflicted
+++ resolved
@@ -43,11 +43,8 @@
   debtTokenAddress,
   proxy,
   user,
-<<<<<<< HEAD
   isDPMProxy,
-=======
   positionType,
->>>>>>> eabac82d
 }: OpenArgs): Promise<IOperation> {
   const pullDebtTokensToProxy = actions.common.pullToken({
     asset: debtTokenAddress,
