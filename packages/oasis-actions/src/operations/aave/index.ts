import { borrow } from './borrow'
import { close } from './close'
import { decreaseMultiple } from './decreaseMultiple'
import { deposit } from './deposit'
import { depositBorrow } from './depositBorrow'
import { increaseMultiple } from './increaseMultiple'
import { open } from './open'
import { paybackWithdraw } from './paybackWithdraw'

<<<<<<< HEAD
export { borrow, close, decreaseMultiple, deposit, depositBorrow, increaseMultiple, open }
=======
export { close, decreaseMultiple, increaseMultiple, open, paybackWithdraw }
>>>>>>> 14abd3ac
<|MERGE_RESOLUTION|>--- conflicted
+++ resolved
@@ -7,8 +7,13 @@
 import { open } from './open'
 import { paybackWithdraw } from './paybackWithdraw'
 
-<<<<<<< HEAD
-export { borrow, close, decreaseMultiple, deposit, depositBorrow, increaseMultiple, open }
-=======
-export { close, decreaseMultiple, increaseMultiple, open, paybackWithdraw }
->>>>>>> 14abd3ac
+export {
+  borrow,
+  close,
+  decreaseMultiple,
+  deposit,
+  depositBorrow,
+  increaseMultiple,
+  open,
+  paybackWithdraw,
+}