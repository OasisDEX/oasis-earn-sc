<<<<<<< HEAD
export { increaseMultipleStEth } from './increaseMultipleStEth'
export { openStEth } from './openStEth'
=======
export * as aave from './aave'
>>>>>>> 5f1364ea
<|MERGE_RESOLUTION|>--- conflicted
+++ resolved
@@ -1,6 +1 @@
-<<<<<<< HEAD
-export { increaseMultipleStEth } from './increaseMultipleStEth'
-export { openStEth } from './openStEth'
-=======
-export * as aave from './aave'
->>>>>>> 5f1364ea
+export * as aave from './aave'