import { Optional } from 'utility-types'

import { ActionCall } from '../../actions/types/actionCall'
import { IBaseSimulatedTransition, Swap } from '../../helpers/calculations/Position'
import { IRiskRatio } from '../../helpers/calculations/RiskRatio'
import { OperationNames } from '../../helpers/constants'
import { SwapData } from './SwapData'

interface ISimulatedTransition extends IBaseSimulatedTransition {
  swap?: SwapData & Swap
  minConfigurableRiskRatio?: IRiskRatio
}

export interface IPositionTransition {
  transaction: {
    calls: ActionCall[]
<<<<<<< HEAD
    // operationName: OperationNames
    operationName: 'CustomOperation'
=======
    operationName: OperationNames
>>>>>>> 5225c442
  }
  simulation: ISimulatedTransition
}

export type IPositionTransitionWithOptionalSwap = Pick<IPositionTransition, 'transaction'> & {
  simulation: Optional<ISimulatedTransition, 'swap'>
}<|MERGE_RESOLUTION|>--- conflicted
+++ resolved
@@ -14,12 +14,7 @@
 export interface IPositionTransition {
   transaction: {
     calls: ActionCall[]
-<<<<<<< HEAD
-    // operationName: OperationNames
-    operationName: 'CustomOperation'
-=======
     operationName: OperationNames
->>>>>>> 5225c442
   }
   simulation: ISimulatedTransition
 }
