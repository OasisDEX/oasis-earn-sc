import BigNumber from 'bignumber.js'
import { providers } from 'ethers'

import { IPosition } from '../../helpers/calculations/Position'
<<<<<<< HEAD
import { AAVETokens, TokenDef } from '../../operations/aave/tokens'
import { IPositionTransition, IPositionTransitionWithOptionalSwap } from './IPositionTransition'
=======
>>>>>>> 5225c442
import { SwapData } from './SwapData'

export interface IBasePositionTransitionArgs<Tokens> {
  slippage: BigNumber
  collateralToken: TokenDef<Tokens>
  debtToken: TokenDef<Tokens>
  collectSwapFeeFrom?: 'sourceToken' | 'targetToken'
}

export type WithDeposit = {
  depositedByUser?: {
    collateralInWei?: BigNumber
    debtInWei?: BigNumber
  }
}

export type WithDifferentEntryToken<Tokens> = {
  entryToken: TokenDef<Tokens>
}

type WithMultiple = {
  multiple: BigNumber
}

export type WithLockedCollateral = {
  collateralAmountLockedInProtocolInWei: BigNumber
}

export interface IPositionTransitionArgs<Tokens>
  extends IBasePositionTransitionArgs<Tokens>,
    WithDeposit,
    WithMultiple {}

export type Address = string

export interface IViewPositionParams<Tokens> {
  proxy: string
  collateralToken: TokenDef<Tokens>
  debtToken: TokenDef<Tokens>
}

/**
 * We've add current Position into all strategy dependencies
 * It turned out that after opening and then closing a position there might be artifacts
 * Left in a position that make it difficult to re-open it
 */
export interface IPositionTransitionDependencies<Addresses> {
  addresses: Addresses
  provider: providers.Provider
  currentPosition: IPosition
  getSwapData: (
    fromToken: string,
    toToken: string,
    amount: BigNumber,
    slippage: BigNumber,
  ) => Promise<SwapData>
  proxy: Address
  user: Address
}

export interface IViewPositionDependencies<Addresses> {
  addresses: Addresses
  provider: providers.Provider
<<<<<<< HEAD
}

export interface IPositionRepository<Addresses> {
  open: (
    args: IPositionTransitionArgs<AAVETokens>,
    dependencies: IPositionTransitionDependencies<Addresses>,
  ) => Promise<IPositionTransition>
  close: (
    args: IBasePositionTransitionArgs<AAVETokens> & WithLockedCollateral,
    dependencies: IPositionTransitionDependencies<Addresses>,
  ) => Promise<IPositionTransition>
  adjust: (
    args: IPositionTransitionArgs<AAVETokens>,
    dependencies: IPositionTransitionDependencies<Addresses>,
  ) => Promise<IPositionTransition>
  view: (
    args: IViewPositionParams<AAVETokens>,
    dependencies: IViewPositionDependencies<Addresses>,
  ) => Promise<IPosition>
  deposit: (
    args: IBasePositionTransitionArgs<AAVETokens> &
      WithDeposit &
      WithDifferentEntryToken<AAVETokens>,
    dependencies: IPositionTransitionDependencies<Addresses>,
  ) => Promise<IPositionTransitionWithOptionalSwap>
=======
>>>>>>> 5225c442
}<|MERGE_RESOLUTION|>--- conflicted
+++ resolved
@@ -2,13 +2,9 @@
 import { providers } from 'ethers'
 
 import { IPosition } from '../../helpers/calculations/Position'
-<<<<<<< HEAD
-import { AAVETokens, TokenDef } from '../../operations/aave/tokens'
-import { IPositionTransition, IPositionTransitionWithOptionalSwap } from './IPositionTransition'
-=======
->>>>>>> 5225c442
 import { SwapData } from './SwapData'
 
+type TokenDef<T> = { symbol: T; precision?: number }
 export interface IBasePositionTransitionArgs<Tokens> {
   slippage: BigNumber
   collateralToken: TokenDef<Tokens>
@@ -70,32 +66,4 @@
 export interface IViewPositionDependencies<Addresses> {
   addresses: Addresses
   provider: providers.Provider
-<<<<<<< HEAD
-}
-
-export interface IPositionRepository<Addresses> {
-  open: (
-    args: IPositionTransitionArgs<AAVETokens>,
-    dependencies: IPositionTransitionDependencies<Addresses>,
-  ) => Promise<IPositionTransition>
-  close: (
-    args: IBasePositionTransitionArgs<AAVETokens> & WithLockedCollateral,
-    dependencies: IPositionTransitionDependencies<Addresses>,
-  ) => Promise<IPositionTransition>
-  adjust: (
-    args: IPositionTransitionArgs<AAVETokens>,
-    dependencies: IPositionTransitionDependencies<Addresses>,
-  ) => Promise<IPositionTransition>
-  view: (
-    args: IViewPositionParams<AAVETokens>,
-    dependencies: IViewPositionDependencies<Addresses>,
-  ) => Promise<IPosition>
-  deposit: (
-    args: IBasePositionTransitionArgs<AAVETokens> &
-      WithDeposit &
-      WithDifferentEntryToken<AAVETokens>,
-    dependencies: IPositionTransitionDependencies<Addresses>,
-  ) => Promise<IPositionTransitionWithOptionalSwap>
-=======
->>>>>>> 5225c442
 }