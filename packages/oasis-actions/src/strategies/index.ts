<<<<<<< HEAD
export { aave } from './aave'
export { ajna } from './ajna'
=======
export { aave, AaveVersion } from './aave'
>>>>>>> 2c9b3d81
<|MERGE_RESOLUTION|>--- conflicted
+++ resolved
@@ -1,6 +1,2 @@
-<<<<<<< HEAD
-export { aave } from './aave'
-export { ajna } from './ajna'
-=======
 export { aave, AaveVersion } from './aave'
->>>>>>> 2c9b3d81
+export { ajna } from './ajna'