--- conflicted
+++ resolved
@@ -1,10 +1,9 @@
 import BigNumber from 'bignumber.js'
 import { providers } from 'ethers'
 
-<<<<<<< HEAD
+import { IBaseSimulatedTransition, IPosition } from '../../../domain/Position'
+import { IRiskRatio } from '../../../domain/RiskRatio'
 import { amountFromWei, amountToWei, calculateFee } from '../../../helpers'
-import { IBaseSimulatedTransition, IPosition } from '../../../helpers/calculations/Position'
-import { IRiskRatio } from '../../../helpers/calculations/RiskRatio'
 import {
   FEE_BASE,
   FEE_ESTIMATE_INFLATOR,
@@ -13,12 +12,6 @@
   UNUSED_FLASHLOAN_AMOUNT,
   ZERO,
 } from '../../../helpers/constants'
-=======
-import { IBaseSimulatedTransition, IPosition } from '../../../domain/Position'
-import { IRiskRatio } from '../../../domain/RiskRatio'
-import { amountFromWei, amountToWei } from '../../../helpers'
-import { TYPICAL_PRECISION, UNUSED_FLASHLOAN_AMOUNT, ZERO } from '../../../helpers/constants'
->>>>>>> 0adaa3d6
 import { acceptedFeeToken } from '../../../helpers/swap/acceptedFeeToken'
 import { feeResolver } from '../../../helpers/swap/feeResolver'
 import { getSwapDataHelper } from '../../../helpers/swap/getSwapData'
