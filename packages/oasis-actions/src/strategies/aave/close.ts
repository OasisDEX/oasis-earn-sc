import { Provider } from '@ethersproject/providers'
import BigNumber from 'bignumber.js'
import { ethers } from 'ethers'
import { memoizeWith } from 'ramda'

import aavePriceOracleABI from '../../abi/aavePriceOracle.json'
import aaveProtocolDataProviderABI from '../../abi/aaveProtocolDataProvider.json'
import { amountFromWei, amountToWei, calculateFee } from '../../helpers'
import { acceptedFeeToken } from '../../helpers/acceptedFeeToken'
import { ADDRESSES } from '../../helpers/addresses'
import { Position } from '../../helpers/calculations/Position'
import {
  DEFAULT_FEE,
  FEE_BASE,
  FLASHLOAN_SAFETY_MARGIN,
  ONE,
  TYPICAL_PRECISION,
  ZERO,
} from '../../helpers/constants'
import * as operations from '../../operations'
import { AAVEStrategyAddresses } from '../../operations/aave/addresses'
<<<<<<< HEAD
import { AAVETokens } from '../../operations/aave/tokens'
import { IPositionTransition } from '../types/IPositionTransition'
=======
>>>>>>> 6ac0e028
import {
  IBasePositionTransitionArgs,
  IOperation,
  IPositionTransition,
  IPositionTransitionDependencies,
  SwapData,
  WithLockedCollateral,
<<<<<<< HEAD
} from '../types/StrategyParams'
=======
} from '../types'
import { AAVETokens } from '../types/aave'
>>>>>>> 6ac0e028
import { getAAVETokenAddresses } from './getAAVETokenAddresses'

type AAVECloseArgs = IBasePositionTransitionArgs<AAVETokens> & WithLockedCollateral
type AAVECloseDependencies = IPositionTransitionDependencies<AAVEStrategyAddresses>

export async function close(
  args: AAVECloseArgs,
  dependencies: AAVECloseDependencies,
): Promise<IPositionTransition> {
  const { swapData, collectFeeFrom, preSwapFee } = await getSwapData(args, dependencies)
  const operation = await buildOperation(swapData, collectFeeFrom, args, dependencies)

  return generateTransition(swapData, collectFeeFrom, preSwapFee, operation, args, dependencies)
}

async function getSwapData(args: AAVECloseArgs, dependencies: AAVECloseDependencies) {
  const { collateralTokenAddress, debtTokenAddress } = getAAVETokenAddresses(
    { debtToken: args.debtToken, collateralToken: args.collateralToken },
    dependencies.addresses,
  )

  const swapAmountBeforeFees = args.collateralAmountLockedInProtocolInWei
  const collectFeeFrom = acceptedFeeToken({
    fromToken: collateralTokenAddress,
    toToken: debtTokenAddress,
  })

  const preSwapFee = calculatePreSwapFeeAmount(collectFeeFrom, swapAmountBeforeFees)
  const swapAmountAfterFees = swapAmountBeforeFees
    .minus(preSwapFee)
    .integerValue(BigNumber.ROUND_DOWN)

  const swapData = await dependencies.getSwapData(
    collateralTokenAddress,
    debtTokenAddress,
    swapAmountAfterFees,
    args.slippage,
  )

  return { swapData, collectFeeFrom, preSwapFee }
}

function calculatePreSwapFeeAmount(
  collectFeeFrom: 'sourceToken' | 'targetToken' | undefined,
  swapAmountBeforeFees: BigNumber,
) {
  return collectFeeFrom === 'sourceToken'
    ? calculateFee(swapAmountBeforeFees, new BigNumber(DEFAULT_FEE), new BigNumber(FEE_BASE))
    : ZERO
}

async function buildOperation(
  swapData: SwapData,
  collectSwapFeeFrom: 'sourceToken' | 'targetToken',
  args: AAVECloseArgs,
  dependencies: AAVECloseDependencies,
): Promise<IOperation> {
  const { collateralTokenAddress, debtTokenAddress } = getAAVETokenAddresses(
    { debtToken: args.debtToken, collateralToken: args.collateralToken },
    dependencies.addresses,
  )

  const [aaveFlashloanDaiPriceInEth, aaveCollateralTokenPriceInEth, , reserveDataForFlashloan] =
    await getValuesFromProtocol(collateralTokenAddress, debtTokenAddress, dependencies)

  /* Calculate Amount to flashloan */
  const maxLoanToValueForFL = new BigNumber(reserveDataForFlashloan.ltv.toString()).div(FEE_BASE)
  const ethPerDAI = new BigNumber(aaveFlashloanDaiPriceInEth.toString())
  const ethPerCollateralToken = new BigNumber(aaveCollateralTokenPriceInEth.toString())
  // EG STETH/ETH divided by ETH/DAI = STETH/ETH times by DAI/ETH = STETH/DAI
  const oracleFLtoCollateralToken = ethPerCollateralToken.div(ethPerDAI)

  const amountToFlashloanInWei = amountToWei(
    amountFromWei(args.collateralAmountLockedInProtocolInWei, args.collateralToken.precision).times(
      oracleFLtoCollateralToken,
    ),
    18,
  )
    .div(maxLoanToValueForFL.times(ONE.minus(FLASHLOAN_SAFETY_MARGIN)))
    .integerValue(BigNumber.ROUND_DOWN)

  const closeArgs = {
    lockedCollateralAmountInWei: args.collateralAmountLockedInProtocolInWei,
    flashloanAmount: amountToFlashloanInWei,
    fee: DEFAULT_FEE,
    swapData: swapData.exchangeCalldata,
    receiveAtLeast: swapData.minToTokenAmount,
    proxy: dependencies.proxy,
    collectFeeFrom: collectSwapFeeFrom,
    collateralTokenAddress,
    collateralIsEth: args.collateralToken.symbol === 'ETH',
    debtTokenAddress,
    debtTokenIsEth: args.debtToken.symbol === 'ETH',
    isDPMProxy: dependencies.isDPMProxy,
  }
  return await operations.aave.close(closeArgs, dependencies.addresses)
}

async function getValuesFromProtocol(
  collateralTokenAddress: string,
  debtTokenAddress: string,
  dependencies: AAVECloseDependencies,
) {
  /* Grabs all the protocol level services we need to resolve values */
  const { aavePriceOracle, aaveProtocolDataProvider } = getAAVEProtocolServices(
    dependencies.provider,
    dependencies.addresses,
  )

  async function getAllAndMemoize() {
    return Promise.all([
      aavePriceOracle.getAssetPrice(ADDRESSES.main.DAI),
      aavePriceOracle.getAssetPrice(collateralTokenAddress),
      aavePriceOracle.getAssetPrice(debtTokenAddress),
      aaveProtocolDataProvider.getReserveConfigurationData(ADDRESSES.main.DAI),
    ])
  }

  return memoizeWith(() => collateralTokenAddress, getAllAndMemoize)()
}

function getAAVEProtocolServices(provider: Provider, addresses: AAVEStrategyAddresses) {
  const aavePriceOracle = new ethers.Contract(
    addresses.aavePriceOracle,
    aavePriceOracleABI,
    provider,
  )

  const aaveProtocolDataProvider = new ethers.Contract(
    addresses.aaveProtocolDataProvider,
    aaveProtocolDataProviderABI,
    provider,
  )

  return {
    aavePriceOracle,
    aaveProtocolDataProvider,
  }
}

async function generateTransition(
  swapData: SwapData,
  collectFeeFrom: 'sourceToken' | 'targetToken',
  preSwapFee: BigNumber,
  operation: IOperation,
  args: AAVECloseArgs,
  dependencies: AAVECloseDependencies,
) {
  const currentPosition = dependencies.currentPosition
  const { collateralTokenAddress, debtTokenAddress } = getAAVETokenAddresses(
    { debtToken: args.debtToken, collateralToken: args.collateralToken },
    dependencies.addresses,
  )

  const [, aaveCollateralTokenPriceInEth, aaveDebtTokenPriceInEth] = await getValuesFromProtocol(
    collateralTokenAddress,
    debtTokenAddress,
    dependencies,
  )
  /*
  Final position calculated using actual swap data and the latest market price
 */
  const oracle = aaveCollateralTokenPriceInEth.div(aaveDebtTokenPriceInEth)
  const finalPosition = new Position(
    { amount: ZERO, symbol: currentPosition.debt.symbol },
    { amount: ZERO, symbol: currentPosition.collateral.symbol },
    oracle,
    currentPosition.category,
  )

  const flags = { requiresFlashloan: true, isIncreasingRisk: false }

  // We need to calculate a fee from the total locked collateral
  // Then convert this amount into the debt token
  const actualMarketPriceWithSlippage = swapData.fromTokenAmount.div(swapData.minToTokenAmount)
  const postSwapFee =
    collectFeeFrom === 'targetToken'
      ? calculateFee(
          dependencies.currentPosition.collateral.amount.div(actualMarketPriceWithSlippage),
          new BigNumber(DEFAULT_FEE),
          new BigNumber(FEE_BASE),
        )
      : ZERO

  return {
    transaction: {
      calls: operation.calls,
      operationName: operation.operationName,
    },
    simulation: {
      delta: {
        debt: currentPosition.debt.amount.negated(),
        collateral: currentPosition.collateral.amount.negated(),
        flashloanAmount: ZERO,
      },
      flags: flags,
      swap: {
        ...swapData,
        tokenFee: preSwapFee.plus(postSwapFee),
        collectFeeFrom,
        sourceToken: {
          symbol: args.collateralToken.symbol,
          precision: args.collateralToken.precision ?? TYPICAL_PRECISION,
        },
        targetToken: {
          symbol: args.debtToken.symbol,
          precision: args.debtToken.precision ?? TYPICAL_PRECISION,
        },
      },
      position: finalPosition,
      minConfigurableRiskRatio: finalPosition.minConfigurableRiskRatio(
        actualMarketPriceWithSlippage,
      ),
    },
  }
}<|MERGE_RESOLUTION|>--- conflicted
+++ resolved
@@ -19,24 +19,13 @@
 } from '../../helpers/constants'
 import * as operations from '../../operations'
 import { AAVEStrategyAddresses } from '../../operations/aave/addresses'
-<<<<<<< HEAD
-import { AAVETokens } from '../../operations/aave/tokens'
-import { IPositionTransition } from '../types/IPositionTransition'
-=======
->>>>>>> 6ac0e028
+import { IOperation, IPositionTransition, SwapData } from '../types'
+import { AAVETokens } from '../types/aave'
 import {
   IBasePositionTransitionArgs,
-  IOperation,
-  IPositionTransition,
   IPositionTransitionDependencies,
-  SwapData,
   WithLockedCollateral,
-<<<<<<< HEAD
 } from '../types/StrategyParams'
-=======
-} from '../types'
-import { AAVETokens } from '../types/aave'
->>>>>>> 6ac0e028
 import { getAAVETokenAddresses } from './getAAVETokenAddresses'
 
 type AAVECloseArgs = IBasePositionTransitionArgs<AAVETokens> & WithLockedCollateral
