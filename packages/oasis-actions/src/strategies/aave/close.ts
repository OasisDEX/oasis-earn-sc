import { Provider } from '@ethersproject/providers'
import BigNumber from 'bignumber.js'
import { ethers } from 'ethers'
import { memoizeWith } from 'ramda'

import aavePriceOracleABI from '../../abi/aavePriceOracle.json'
import aaveProtocolDataProviderABI from '../../abi/aaveProtocolDataProvider.json'
import { amountFromWei, amountToWei, calculateFee } from '../../helpers'
import { acceptedFeeToken } from '../../helpers/acceptedFeeToken'
import { ADDRESSES } from '../../helpers/addresses'
import { Position } from '../../helpers/calculations/Position'
import {
  DEFAULT_FEE,
  FEE_BASE,
  FLASHLOAN_SAFETY_MARGIN,
  ONE,
  TYPICAL_PRECISION,
  ZERO,
} from '../../helpers/constants'
import * as operations from '../../operations'
import { AAVEStrategyAddresses } from '../../operations/aave/addresses'
import {
  IBasePositionTransitionArgs,
  IOperation,
  IPositionTransition,
  IPositionTransitionDependencies,
  SwapData,
  WithLockedCollateral,
} from '../types'
import { AAVETokens } from '../types/aave'
import { getAAVETokenAddresses } from './getAAVETokenAddresses'

type AAVECloseArgs = IBasePositionTransitionArgs<AAVETokens> & WithLockedCollateral
type AAVECloseDependencies = IPositionTransitionDependencies<AAVEStrategyAddresses>

export async function close(
  args: AAVECloseArgs,
  dependencies: AAVECloseDependencies,
): Promise<IPositionTransition> {
  const swapData = await getSwapData(args, dependencies)
  const operation = await buildOperation(swapData, args, dependencies)

  return generateTransition(swapData, operation, args, dependencies)
}

async function getSwapData(args: AAVECloseArgs, dependencies: AAVECloseDependencies) {
  const { collateralTokenAddress, debtTokenAddress } = getAAVETokenAddresses(
    { debtToken: args.debtToken, collateralToken: args.collateralToken },
    dependencies.addresses,
  )

<<<<<<< HEAD
  const aavePriceOracle = new ethers.Contract(
    dependencies.addresses.aavePriceOracle,
    aavePriceOracleABI,
    dependencies.provider,
  )

  const aaveProtocolDataProvider = new ethers.Contract(
    dependencies.addresses.aaveProtocolDataProvider,
    aaveProtocolDataProviderABI,
    dependencies.provider,
  )

  const FEE = 20
  const FEE_BASE = 10000
  const collectFeeFrom = acceptedFeeToken({
    fromToken: args.collateralToken.symbol,
    toToken: args.debtToken.symbol,
  })

  const swapAmountBeforeFees = args.collateralAmountLockedInProtocolInWei
  const fee =
    collectFeeFrom === 'sourceToken' ? calculateFee(swapAmountBeforeFees, FEE, FEE_BASE) : ZERO
=======
  const swapAmountBeforeFees = args.collateralAmountLockedInProtocolInWei
  const preSwapFee = calculatePreSwapFeeAmount(args.collectSwapFeeFrom, swapAmountBeforeFees)
  const swapAmountAfterFees = swapAmountBeforeFees
    .minus(preSwapFee)
    .integerValue(BigNumber.ROUND_DOWN)
>>>>>>> c0af8dfa

  return await dependencies.getSwapData(
    collateralTokenAddress,
    debtTokenAddress,
    swapAmountAfterFees,
    args.slippage,
  )
}

function calculatePreSwapFeeAmount(
  collectFeeFrom: 'sourceToken' | 'targetToken' | undefined,
  swapAmountBeforeFees: BigNumber,
) {
  const preSwapFee =
    collectFeeFrom === 'sourceToken'
      ? calculateFee(swapAmountBeforeFees, new BigNumber(DEFAULT_FEE), new BigNumber(FEE_BASE))
      : ZERO

  return preSwapFee
}

async function buildOperation(
  swapData: SwapData,
  args: AAVECloseArgs,
  dependencies: AAVECloseDependencies,
): Promise<IOperation> {
  const { collateralTokenAddress, debtTokenAddress } = getAAVETokenAddresses(
    { debtToken: args.debtToken, collateralToken: args.collateralToken },
    dependencies.addresses,
  )

  const [aaveFlashloanDaiPriceInEth, aaveCollateralTokenPriceInEth, , reserveDataForFlashloan] =
    await getValuesFromProtocol(collateralTokenAddress, debtTokenAddress, dependencies)

  /* Calculate Amount to flashloan */
  const maxLoanToValueForFL = new BigNumber(reserveDataForFlashloan.ltv.toString()).div(FEE_BASE)
  const ethPerDAI = new BigNumber(aaveFlashloanDaiPriceInEth.toString())
  const ethPerCollateralToken = new BigNumber(aaveCollateralTokenPriceInEth.toString())
  // EG STETH/ETH divided by ETH/DAI = STETH/ETH times by DAI/ETH = STETH/DAI
  const oracleFLtoCollateralToken = ethPerCollateralToken.div(ethPerDAI)

  const amountToFlashloanInWei = amountToWei(
    amountFromWei(args.collateralAmountLockedInProtocolInWei, args.collateralToken.precision).times(
      oracleFLtoCollateralToken,
    ),
    18,
  )
    .div(maxLoanToValueForFL.times(ONE.minus(FLASHLOAN_SAFETY_MARGIN)))
    .integerValue(BigNumber.ROUND_DOWN)

  const closeArgs = {
    lockedCollateralAmountInWei: args.collateralAmountLockedInProtocolInWei,
    flashloanAmount: amountToFlashloanInWei,
    fee: DEFAULT_FEE,
    swapData: swapData.exchangeCalldata,
    receiveAtLeast: swapData.minToTokenAmount,
    proxy: dependencies.proxy,
    collectFeeFrom: args.collectSwapFeeFrom ?? 'sourceToken',
    collateralTokenAddress,
    collateralIsEth: args.collateralToken.symbol === 'ETH',
    debtTokenAddress,
    debtTokenIsEth: args.debtToken.symbol === 'ETH',
    isDPMProxy: dependencies.isDPMProxy,
  }
  return await operations.aave.close(closeArgs, dependencies.addresses)
}

async function getValuesFromProtocol(
  collateralTokenAddress: string,
  debtTokenAddress: string,
  dependencies: AAVECloseDependencies,
) {
  /* Grabs all the protocol level services we need to resolve values */
  const { aavePriceOracle, aaveProtocolDataProvider } = getAAVEProtocolServices(
    dependencies.provider,
    dependencies.addresses,
  )

  async function getAllAndMemoize() {
    return Promise.all([
      aavePriceOracle.getAssetPrice(ADDRESSES.main.DAI),
      aavePriceOracle.getAssetPrice(collateralTokenAddress),
      aavePriceOracle.getAssetPrice(debtTokenAddress),
      aaveProtocolDataProvider.getReserveConfigurationData(ADDRESSES.main.DAI),
    ])
  }

  return memoizeWith(() => collateralTokenAddress, getAllAndMemoize)()
}

function getAAVEProtocolServices(provider: Provider, addresses: AAVEStrategyAddresses) {
  const aavePriceOracle = new ethers.Contract(
    addresses.aavePriceOracle,
    aavePriceOracleABI,
    provider,
  )

  const aaveProtocolDataProvider = new ethers.Contract(
    addresses.aaveProtocolDataProvider,
    aaveProtocolDataProviderABI,
    provider,
  )

  return {
    aavePriceOracle,
    aaveProtocolDataProvider,
  }
}

async function generateTransition(
  swapData: SwapData,
  operation: IOperation,
  args: AAVECloseArgs,
  dependencies: AAVECloseDependencies,
) {
  const currentPosition = dependencies.currentPosition
  const collectFeeFrom = args.collectSwapFeeFrom ?? 'sourceToken'

  const { collateralTokenAddress, debtTokenAddress } = getAAVETokenAddresses(
    { debtToken: args.debtToken, collateralToken: args.collateralToken },
    dependencies.addresses,
  )

  const [, aaveCollateralTokenPriceInEth, aaveDebtTokenPriceInEth] = await getValuesFromProtocol(
    collateralTokenAddress,
    debtTokenAddress,
    dependencies,
  )
  /*
  Final position calculated using actual swap data and the latest market price
 */
  const oracle = aaveCollateralTokenPriceInEth.div(aaveDebtTokenPriceInEth)
  const finalPosition = new Position(
    { amount: ZERO, symbol: currentPosition.debt.symbol },
    { amount: ZERO, symbol: currentPosition.collateral.symbol },
    oracle,
    currentPosition.category,
  )

  const flags = { requiresFlashloan: true, isIncreasingRisk: false }

<<<<<<< HEAD
=======
  const swapAmountBeforeFees = args.collateralAmountLockedInProtocolInWei
  const preSwapFee = calculatePreSwapFeeAmount(args.collectSwapFeeFrom, swapAmountBeforeFees)
  // We need to calculate a fee from the total locked collateral
  // Then convert this amount into the debt token
  const actualMarketPriceWithSlippage = swapData.fromTokenAmount.div(swapData.minToTokenAmount)
>>>>>>> c0af8dfa
  const postSwapFee =
    collectFeeFrom === 'targetToken'
      ? calculateFee(
          dependencies.currentPosition.collateral.amount.div(actualMarketPriceWithSlippage),
<<<<<<< HEAD
          FEE,
          FEE_BASE,
=======
          new BigNumber(DEFAULT_FEE),
          new BigNumber(FEE_BASE),
>>>>>>> c0af8dfa
        )
      : ZERO

  return {
    transaction: {
      calls: operation.calls,
      operationName: operation.operationName,
    },
    simulation: {
      delta: {
        debt: currentPosition.debt.amount.negated(),
        collateral: currentPosition.collateral.amount.negated(),
        flashloanAmount: ZERO,
      },
      flags: flags,
      swap: {
        ...swapData,
<<<<<<< HEAD
        tokenFee: fee.plus(postSwapFee),
        collectFeeFrom,
=======
        tokenFee: preSwapFee.gt(ZERO) ? preSwapFee : postSwapFee,
        collectFeeFrom: args.collectSwapFeeFrom ?? 'sourceToken',
>>>>>>> c0af8dfa
        sourceToken: {
          symbol: args.collateralToken.symbol,
          precision: args.collateralToken.precision ?? TYPICAL_PRECISION,
        },
        targetToken: {
          symbol: args.debtToken.symbol,
          precision: args.debtToken.precision ?? TYPICAL_PRECISION,
        },
      },
      position: finalPosition,
      minConfigurableRiskRatio: finalPosition.minConfigurableRiskRatio(
        actualMarketPriceWithSlippage,
      ),
    },
  }
}<|MERGE_RESOLUTION|>--- conflicted
+++ resolved
@@ -49,36 +49,13 @@
     dependencies.addresses,
   )
 
-<<<<<<< HEAD
-  const aavePriceOracle = new ethers.Contract(
-    dependencies.addresses.aavePriceOracle,
-    aavePriceOracleABI,
-    dependencies.provider,
-  )
-
-  const aaveProtocolDataProvider = new ethers.Contract(
-    dependencies.addresses.aaveProtocolDataProvider,
-    aaveProtocolDataProviderABI,
-    dependencies.provider,
-  )
-
-  const FEE = 20
-  const FEE_BASE = 10000
-  const collectFeeFrom = acceptedFeeToken({
-    fromToken: args.collateralToken.symbol,
-    toToken: args.debtToken.symbol,
-  })
-
-  const swapAmountBeforeFees = args.collateralAmountLockedInProtocolInWei
-  const fee =
-    collectFeeFrom === 'sourceToken' ? calculateFee(swapAmountBeforeFees, FEE, FEE_BASE) : ZERO
-=======
   const swapAmountBeforeFees = args.collateralAmountLockedInProtocolInWei
   const preSwapFee = calculatePreSwapFeeAmount(args.collectSwapFeeFrom, swapAmountBeforeFees)
   const swapAmountAfterFees = swapAmountBeforeFees
     .minus(preSwapFee)
     .integerValue(BigNumber.ROUND_DOWN)
->>>>>>> c0af8dfa
+  const fee =
+    collectFeeFrom === 'sourceToken' ? calculateFee(swapAmountBeforeFees, FEE, FEE_BASE) : ZERO
 
   return await dependencies.getSwapData(
     collateralTokenAddress,
@@ -220,25 +197,26 @@
 
   const flags = { requiresFlashloan: true, isIncreasingRisk: false }
 
-<<<<<<< HEAD
-=======
+  const postSwapFee =
+    collectFeeFrom === 'targetToken'
+      ? calculateFee(
+          dependencies.currentPosition.collateral.amount.div(actualMarketPriceWithSlippage),
+          FEE,
+          FEE_BASE,
+        )
+      : ZERO
+
   const swapAmountBeforeFees = args.collateralAmountLockedInProtocolInWei
   const preSwapFee = calculatePreSwapFeeAmount(args.collectSwapFeeFrom, swapAmountBeforeFees)
   // We need to calculate a fee from the total locked collateral
   // Then convert this amount into the debt token
   const actualMarketPriceWithSlippage = swapData.fromTokenAmount.div(swapData.minToTokenAmount)
->>>>>>> c0af8dfa
   const postSwapFee =
     collectFeeFrom === 'targetToken'
       ? calculateFee(
           dependencies.currentPosition.collateral.amount.div(actualMarketPriceWithSlippage),
-<<<<<<< HEAD
-          FEE,
-          FEE_BASE,
-=======
           new BigNumber(DEFAULT_FEE),
           new BigNumber(FEE_BASE),
->>>>>>> c0af8dfa
         )
       : ZERO
 
@@ -256,13 +234,8 @@
       flags: flags,
       swap: {
         ...swapData,
-<<<<<<< HEAD
         tokenFee: fee.plus(postSwapFee),
         collectFeeFrom,
-=======
-        tokenFee: preSwapFee.gt(ZERO) ? preSwapFee : postSwapFee,
-        collectFeeFrom: args.collectSwapFeeFrom ?? 'sourceToken',
->>>>>>> c0af8dfa
         sourceToken: {
           symbol: args.collateralToken.symbol,
           precision: args.collateralToken.precision ?? TYPICAL_PRECISION,
