import { adjust } from './adjust'
import { close } from './close'
import { depositBorrow } from './depositBorrow'
import { getCurrentPosition } from './getCurrentPosition'
import { open } from './open'
import { paybackWithdraw } from './paybackWithdraw'

export const aave = {
  open: open,
  close: close,
  adjust: adjust,
  view: getCurrentPosition,
<<<<<<< HEAD
  depositBorrow,
=======
  paybackWithdraw: paybackWithdraw,
>>>>>>> 14abd3ac
}<|MERGE_RESOLUTION|>--- conflicted
+++ resolved
@@ -10,9 +10,6 @@
   close: close,
   adjust: adjust,
   view: getCurrentPosition,
-<<<<<<< HEAD
   depositBorrow,
-=======
   paybackWithdraw: paybackWithdraw,
->>>>>>> 14abd3ac
 }