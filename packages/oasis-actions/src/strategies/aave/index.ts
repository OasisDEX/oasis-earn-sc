import { AAVEStrategyAddresses } from '../../operations/aave/addresses'
import { IPositionRepository } from '../types/IPositionRepository'
import { adjust } from './adjust'
import { close } from './close'
<<<<<<< HEAD
=======
import { getCurrentPosition } from './getCurrentPosition'
>>>>>>> 157b6ad8
import { open } from './open'

export const aave: IPositionRepository<AAVEStrategyAddresses> = {
  open: open,
  close: close,
  adjust: adjust,
<<<<<<< HEAD
  view: () => {
    throw new Error('View not implemented')
  },
=======
  view: getCurrentPosition,
>>>>>>> 157b6ad8
}<|MERGE_RESOLUTION|>--- conflicted
+++ resolved
@@ -2,21 +2,12 @@
 import { IPositionRepository } from '../types/IPositionRepository'
 import { adjust } from './adjust'
 import { close } from './close'
-<<<<<<< HEAD
-=======
 import { getCurrentPosition } from './getCurrentPosition'
->>>>>>> 157b6ad8
 import { open } from './open'
 
 export const aave: IPositionRepository<AAVEStrategyAddresses> = {
   open: open,
   close: close,
   adjust: adjust,
-<<<<<<< HEAD
-  view: () => {
-    throw new Error('View not implemented')
-  },
-=======
   view: getCurrentPosition,
->>>>>>> 157b6ad8
 }