--- conflicted
+++ resolved
@@ -11,12 +11,7 @@
 import { TYPICAL_PRECISION, ZERO } from '../../helpers/constants'
 import * as operations from '../../operations'
 import { AAVEStrategyAddresses } from '../../operations/aave/addresses'
-<<<<<<< HEAD
-import { AAVETokens } from '../../operations/aave/tokens'
-=======
 import { AAVETokens } from '../types/aave/tokens'
-import { Address } from '../types/IPositionRepository'
->>>>>>> 6ac0e028
 import { IPositionTransition } from '../types/IPositionTransition'
 import { PositionType } from '../types/PositionType'
 import { Address } from '../types/StrategyParams'
@@ -161,17 +156,11 @@
   // EG STETH/ETH divided by USDC/ETH = STETH/USDC
   const oracle = aaveCollateralTokenPriceInEth.div(aaveDebtTokenPriceInEth)
 
-<<<<<<< HEAD
-  const collectFeeFrom = args.collectSwapFeeFrom ?? 'sourceToken'
-
-  const simulatedPositionTransition = currentPosition.adjustToTargetRiskRatio(
-=======
   const collectFeeFrom = acceptedFeeToken({
     fromToken: args.debtToken.symbol,
     toToken: args.collateralToken.symbol,
   })
-  const target = currentPosition.adjustToTargetRiskRatio(
->>>>>>> 6ac0e028
+  const simulatedPositionTransition = currentPosition.adjustToTargetRiskRatio(
     new RiskRatio(multiple, RiskRatio.TYPE.MULITPLE),
     {
       fees: {
