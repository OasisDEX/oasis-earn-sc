{
  "compilerOptions": {
    "target": "es2019",
    "module": "CommonJS",
    "strict": true,
    "baseUrl": ".",
    "types": [
      "node"
    ],
    "forceConsistentCasingInFileNames": true,
    "moduleResolution": "node",
    "esModuleInterop": true,
    "allowJs": true,
    "resolveJsonModule": true,
    "noImplicitAny": false,
    "skipLibCheck": true,
    "typeRoots": [
      "../../node_modules/@types"
    ],
    "paths": {
      "@dma-deployments/configs": ["./configs/index.ts"],
      "@dma-deployments/utils/*": ["./utils/*"],
      "@dma-deployments/types/*": ["./types/*"],
      "@dma-deployments/constants": ["./constants/index.ts"],
      "@dma-deployments/operation-definitions": ["./operation-definitions/index.ts"]
    }
  },
  "include": [
<<<<<<< HEAD
=======
    "addresses/index.ts",
>>>>>>> 62e18fee
    "configs/**/*",
    "constants/**/*",
    "deployment/**/*",
    "types",
    "hardhat.config.ts",
    "utils/**/*",
    "operation-definitions/**/*",
  ],
}<|MERGE_RESOLUTION|>--- conflicted
+++ resolved
@@ -26,10 +26,7 @@
     }
   },
   "include": [
-<<<<<<< HEAD
-=======
     "addresses/index.ts",
->>>>>>> 62e18fee
     "configs/**/*",
     "constants/**/*",
     "deployment/**/*",
