import { ADDRESS_ZERO } from '../constants'
import { SystemConfig } from '../types/deployment-config'

export const optimismConfig: SystemConfig = {
  mpa: {
    core: {
      ServiceRegistry: {
        name: 'ServiceRegistry',
        deploy: false,
        address: '0x063E4242CD7C2421f67e21D7297c74bbDFEF7b0E',
        history: ['0xf22F17B1D2354B4F4F52e4d164e4eB5e1f0A6Ba6'],
        constructorArgs: [0],
      },
      OperationExecutor: {
        name: 'OperationExecutor',
        deploy: false,
        address: '0xFDFf46fF5752CE2A4CAbAAf5a2cFF3744E1D09de',
        serviceRegistryName: 'OperationExecutor_2',
        history: ['0x5AB3e51608cEa26090445CA89bc91628C8bB99f9'],
        constructorArgs: ['address:ServiceRegistry'],
      },
      OperationStorage: {
        name: 'OperationStorage',
        deploy: false,
        address: '0x6d3af85e27686FfF7686b2FAe174b0a7d8c95e16',
        serviceRegistryName: 'OperationStorage_2',
        history: ['0xd4FEaf1023CD6998053a1eb02460000980Cc908f'],
        constructorArgs: ['address:ServiceRegistry', 'address:OperationExecutor'],
      },
      OperationsRegistry: {
        name: 'OperationsRegistry',
        deploy: false,
        address: '0x3Dd262181BA245184a903CD8B77E23417f815669',
        serviceRegistryName: 'OperationsRegistry_2',
        history: ['0x392ACeBea829373A3eFDc0dA80a16003106d8f6E'],
        constructorArgs: [],
      },
      DSProxyFactory: {
        name: 'DSProxyFactory',
        deploy: false,
        address: '0x93dFeCd48491eCc6F6EC82B0fEE1Cba9eF9C941A',
        serviceRegistryName: 'DSProxyFactory',
        history: [],
        constructorArgs: [],
      },
      DSProxyRegistry: {
        name: 'DSProxyRegistry',
        deploy: false,
        address: '0x4EcDc277484D71A3BD15f36C858aEc2C56803869',
        serviceRegistryName: 'DSProxyRegistry',
        history: [],
        constructorArgs: ['address:DSProxyFactory'],
      },
      DSGuardFactory: {
        name: 'DSGuardFactory',
        deploy: false,
        address: '0x7bBe5f9C95E2994C420B3Af063e74e5F87b2A3B5',
        serviceRegistryName: 'DSGuardFactory',
        history: [],
        constructorArgs: [],
      },
      AccountGuard: {
        name: 'AccountGuard',
        deploy: false,
        address: '0x916411367fC2f0dc828790eA03CF317eC74E24E4',
        serviceRegistryName: 'AccountGuard',
        history: ['0x63059cC2533344B65372983D4B6258b2cbbBF0Da'],
        constructorArgs: [],
      },
      AccountFactory: {
        name: 'AccountFactory',
        deploy: false,
        address: '0xaaf64927BaFe68E389DE3627AA6b52D81bdA2323',
        serviceRegistryName: 'AccountFactory',
        history: ['0xE166a06809FD35Cece10df9Cace87BbDB9a48F66'],
        constructorArgs: ['address:AccountGuard'],
      },
      Swap: {
        name: 'Swap',
        deploy: false,
        address: '0x4De3CA09e803969408f83F453416b3e2D70C12Fe',
        serviceRegistryName: 'Swap',
        history: [],
        constructorArgs: [
          '0x85f9b7408afE6CEb5E46223451f5d4b832B522dc',
          '0xC7b548AD9Cf38721810246C079b2d8083aba8909',
          20,
          'address:ServiceRegistry',
        ],
      },
    },
    actions: {
      PositionCreated: {
        name: 'PositionCreated',
        deploy: false,
        address: '0x8061c24823094E51e57A4a5cF8bEd3CCf09d316F',
        serviceRegistryName: 'PositionCreated',
        history: ['0xE7aA0939F0cFF45162A22751CbE0009c689EA256'],
        constructorArgs: [],
      },
      SwapAction: {
        name: 'SwapAction',
        deploy: false,
        address: '0x398105CD43115b54A0EFE0b210D99c596e4571A7',
        serviceRegistryName: 'SwapAction_3',
        history: ['0x55D4d311Cd9B2dD5693FB51f06DbE50B9Da84D13'],
        constructorArgs: ['address:ServiceRegistry'],
      },
      TakeFlashloan: {
        name: 'TakeFlashloan',
        deploy: false,
        address: '0x080bB3a23098D71a4e8fc5dE8f1Cbb83553BBc57',
        serviceRegistryName: 'TakeFlashloan_3',
        history: ['0x53958191c3077eDe3Ca90Eb840283df063FC1be3'],
        constructorArgs: [
          'address:ServiceRegistry',
          '0xda10009cbd5d07dd0cecc66161fc93d7c9000da1',
          'address:DSGuardFactory',
        ],
      },
      SetApproval: {
        name: 'SetApproval',
        deploy: false,
        address: '0x18ca8bE41D32727383bC0F98705f7662ed0B7E28',
        serviceRegistryName: 'SetApproval_3',
        history: ['0x983EFCA0Fd5F9B03f75BbBD41F4BeD3eC20c96d8'],
        constructorArgs: ['address:ServiceRegistry'],
      },
      PullToken: {
        name: 'PullToken',
        deploy: false,
        address: '0x414958801DC53E840501f507D7A0FEBE55806200',
        serviceRegistryName: 'PullToken_3',
        history: ['0xFAf9D0B7B92e8B281CaF10b42970179B45CA6412'],
        constructorArgs: [],
      },
      SendToken: {
        name: 'SendToken',
        deploy: false,
        address: '0xAa4C55A8dd5b0e923056676D544FC20bb5D5e3A3',
        serviceRegistryName: 'SendToken_4',
        history: ['0xeB54C366512c4d59A222A251ea7316568859E08C'],
        constructorArgs: ['address:ServiceRegistry'],
      },
      WrapEth: {
        name: 'WrapEth',
        deploy: false,
        address: '0xaAF5aBF888d6633cAB2bb04E46EBb2FD3ba98B14',
        serviceRegistryName: 'WrapEth_3',
        history: ['0x43C9a445fCf3bc3d1483c0b90DC0346249c0D84C'],
        constructorArgs: ['address:ServiceRegistry'],
      },
      UnwrapEth: {
        name: 'UnwrapEth',
        deploy: false,
        address: '0xF8C44FDB83bC89FE3db2FeAE98e2732FDa469699',
        serviceRegistryName: 'UnwrapEth_3',
        history: ['0x7E7EB65A93441a2D2Bf0941216b4c1116B554d85'],
        constructorArgs: ['address:ServiceRegistry'],
      },
      ReturnFunds: {
        name: 'ReturnFunds',
        deploy: false,
        address: '0x0eD12441616ca97F5729Fff519F5e8d13d8De15F',
        serviceRegistryName: 'ReturnFunds_3',
        history: ['0xAC0B1652388Ea425884e6b60e2eD30155f43D50b'],
        constructorArgs: [],
      },
      AaveV3Borrow: {
        name: 'AaveV3Borrow',
        deploy: false,
        address: '0x330B1b23dbF728841AF12e6478CeBb9d51ab6f90',
        serviceRegistryName: 'AaveV3Borrow',
        history: ['0x645325494A37d35cf6baFc82C3e6bcE4473F2685'],
        constructorArgs: ['address:ServiceRegistry'],
      },
      AaveV3Withdraw: {
        name: 'AaveV3Withdraw',
        deploy: false,
        address: '0x98Ee526EdF6c9c3cfa1369a5D24bC2c6c278bB19',
        serviceRegistryName: 'AaveV3Withdraw',
        history: ['0xb3f0C5E4012aF22359c9Ab233DABd80cD81F5ec5'],
        constructorArgs: ['address:ServiceRegistry'],
      },
      AaveV3Deposit: {
        name: 'AaveV3Deposit',
        deploy: false,
        address: '0x22E4CeE555C44df56ac7B85033cdE54B7439817c',
        serviceRegistryName: 'AaveV3Deposit',
        history: ['0x2006d4e76A398c78964F7e311BFd7Ccb149EaFE2'],
        constructorArgs: ['address:ServiceRegistry'],
      },
      AaveV3Payback: {
        name: 'AaveV3Payback',
        deploy: false,
        address: '0x3f91613F0c7f1f5940c324FfeF07632DD5793680',
        serviceRegistryName: 'AaveV3Payback',
        history: ['0xA0Cb87300aB07D00468704cD8f016F8dE47D8E0A'],
        constructorArgs: ['address:ServiceRegistry'],
      },
      AaveV3SetEMode: {
        name: 'AaveV3SetEMode',
        deploy: false,
        address: '0x36a9ED9B00ECC380C4e559B80a1857C65353ce7e',
        serviceRegistryName: 'AaveV3SetEMode',
        history: [],
        constructorArgs: ['address:ServiceRegistry'],
      },
    },
  },
  common: {
    GnosisSafe: {
      name: 'GnosisSafe',
      address: ADDRESS_ZERO,
    },
<<<<<<< HEAD
=======
    WETH: {
      name: 'WETH',
      address: '0x4200000000000000000000000000000000000006',
      serviceRegistryName: 'WETH',
    },
    ETH: {
      name: 'ETH',
      address: '0x4200000000000000000000000000000000000006',
    },
    WSTETH: {
      name: 'WSTETH',
      address: '0x1F32b1c2345538c0c6f582fCB022739c4A194Ebb',
      serviceRegistryName: 'WSTETH',
    },
    STETH: {
      name: 'STETH',
      address: ADDRESS_ZERO,
    },
    USDC: {
      name: 'USDC',
      address: '0x7F5c764cBc14f9669B88837ca1490cCa17c31607',
      serviceRegistryName: 'USDC',
    },
    USDT: {
      name: 'USDT',
      address: ADDRESS_ZERO,
    },
    DAI: {
      name: 'DAI',
      address: '0xDA10009cBd5D07dd0CeCc66161FC93D7c9000da1',
      serviceRegistryName: 'DAI',
    },
    WBTC: {
      name: 'WBTC',
      address: '0x68f180fcce6836688e9084f035309e29bf0a2095',
      serviceRegistryName: 'WBTC',
    },
    LINK: {
      name: 'LINK',
      address: ADDRESS_ZERO,
    },
>>>>>>> 1e067a74
    UniswapRouterV3: {
      name: 'UniswapRouterV3',
      address: '0xE592427A0AEce92De3Edee1F18E0157C05861564',
      serviceRegistryName: 'UniswapRouter',
    },
    BalancerVault: {
      name: 'BalancerVault',
      address: '0xBA12222222228d8Ba445958a75a0704d566BF2C8',
      serviceRegistryName: 'BalancerVault',
    },
    FeeRecipient: {
      name: 'FeeRecipient',
      address: '0xC7b548AD9Cf38721810246C079b2d8083aba8909',
    },
    AuthorizedCaller: {
      name: 'AuthorizedCaller',
      address: '0x85f9b7408afE6CEb5E46223451f5d4b832B522dc',
    },
    OneInchAggregator: {
      name: 'OneInchAggregator',
      address: '0x1111111254EEB25477B68fb85Ed929f73A960582',
      serviceRegistryName: 'OneInchAggregator',
    },
    MerkleRedeemer: {
      name: 'MerkleRedeemer',
      address: constants.AddressZero,
    },
    DssCharter: {
      name: 'DssCharter',
      address: constants.AddressZero,
    },
    DssProxyActions: {
      name: 'DssProxyActions',
      address: constants.AddressZero,
    },
    DssProxyActionsCharter: {
      name: 'DssProxyActionsCharter',
      address: constants.AddressZero,
    },
    DssMultiplyProxyActions: {
      name: 'DssMultiplyProxyActions',
      address: constants.AddressZero,
    },
    DssCropper: {
      name: 'DssCropper',
      address: constants.AddressZero,
    },
    DssProxyActionsCropjoin: {
      name: 'DssProxyActionsCropjoin',
      address: constants.AddressZero,
    },
    DssProxyActionsDsr: {
      name: 'DssProxyActionsDsr',
      address: constants.AddressZero,
    },
    Otc: {
      name: 'Otc',
      address: constants.AddressZero,
    },
    OtcSupportMethods: {
      name: 'OtcSupportMethods',
      address: constants.AddressZero,
    },
    ServiceRegistry: {
      name: 'ServiceRegistry',
      address: constants.AddressZero,
    },
    GuniProxyActions: {
      name: 'GuniProxyActions',
      address: constants.AddressZero,
    },
    GuniResolver: {
      name: 'GuniResolver',
      address: constants.AddressZero,
    },
    GuniRouter: {
      name: 'GuniRouter',
      address: constants.AddressZero,
    },
    CdpRegistry: {
      name: 'CdpRegistry',
      address: constants.AddressZero,
    },
    DefaultExchange: {
      name: 'DefaultExchange',
      address: constants.AddressZero,
    },
    NoFeesExchange: {
      name: 'NoFeesExchange',
      address: constants.AddressZero,
    },
    LowerFeesExchange: {
      name: 'LowerFeesExchange',
      address: constants.AddressZero,
    },
    LidoCrvLiquidityFarmingReward: {
      name: 'LidoCrvLiquidityFarmingReward',
      address: constants.AddressZero,
    },
    ChainlinkPriceOracle_USDCUSD: {
      name: 'ChainlinkPriceOracle_USDCUSD',
      address: constants.AddressZero,
    },
    ChainlinkPriceOracle_ETHUSD: {
      name: 'ChainlinkPriceOracle_ETHUSD',
      address: '0x13e3ee699d1909e989722e753853ae30b17e08c5',
    },
    ADAI: { name: 'ADAI', address: constants.AddressZero },
    AAVE: { name: 'AAVE', address: constants.AddressZero },
    BAL: { name: 'BAL', address: constants.AddressZero },
    BAT: { name: 'BAT', address: constants.AddressZero },
    COMP: { name: 'COMP', address: constants.AddressZero },
    CRVV1ETHSTETH: { name: 'CRVV1ETHSTETH', address: constants.AddressZero },
    DAI: {
      name: 'DAI',
      address: constants.AddressZero,
      serviceRegistryName: 'DAI',
    },
    ETH: { name: 'ETH', address: constants.AddressZero },
    GNO: { name: 'GNO', address: constants.AddressZero },
    GUNIV3DAIUSDC1: {
      name: 'GUNIV3DAIUSDC1',
      address: constants.AddressZero,
    },
    GUNIV3DAIUSDC2: {
      name: 'GUNIV3DAIUSDC2',
      address: constants.AddressZero,
    },
    GUSD: { name: 'GUSD', address: constants.AddressZero },
    KNC: { name: 'KNC', address: constants.AddressZero },
    LDO: { name: 'LDO', address: constants.AddressZero },
    LINK: { name: 'LINK', address: constants.AddressZero },
    LRC: { name: 'LRC', address: constants.AddressZero },
    MANA: { name: 'MANA', address: constants.AddressZero },
    MATIC: { name: 'MATIC', address: constants.AddressZero },
    PAX: { name: 'PAX', address: constants.AddressZero },
    PAXUSD: { name: 'PAXUSD', address: constants.AddressZero },
    RENBTC: { name: 'RENBTC', address: constants.AddressZero },
    RETH: { name: 'RETH', address: constants.AddressZero },
    RWA001: { name: 'RWA001', address: constants.AddressZero },
    RWA002: { name: 'RWA002', address: constants.AddressZero },
    RWA003: { name: 'RWA003', address: constants.AddressZero },
    RWA004: { name: 'RWA004', address: constants.AddressZero },
    RWA005: { name: 'RWA005', address: constants.AddressZero },
    RWA006: { name: 'RWA006', address: constants.AddressZero },
    STETH: { name: 'STETH', address: constants.AddressZero },
    TUSD: { name: 'TUSD', address: constants.AddressZero },
    UNI: { name: 'UNI', address: constants.AddressZero },
    UNIV2AAVEETH: { name: 'UNIV2AAVEETH', address: constants.AddressZero },
    UNIV2DAIETH: { name: 'UNIV2DAIETH', address: constants.AddressZero },
    UNIV2DAIUSDC: { name: 'UNIV2DAIUSDC', address: constants.AddressZero },
    UNIV2DAIUSDT: { name: 'UNIV2DAIUSDT', address: constants.AddressZero },
    UNIV2ETHUSDT: { name: 'UNIV2ETHUSDT', address: constants.AddressZero },
    UNIV2LINKETH: { name: 'UNIV2LINKETH', address: constants.AddressZero },
    UNIV2UNIETH: { name: 'UNIV2UNIETH', address: constants.AddressZero },
    UNIV2USDCETH: { name: 'UNIV2USDCETH', address: constants.AddressZero },
    UNIV2WBTCDAI: { name: 'UNIV2WBTCDAI', address: constants.AddressZero },
    UNIV2WBTCETH: { name: 'UNIV2WBTCETH', address: constants.AddressZero },
    USDC: {
      name: 'USDC',
      address: constants.AddressZero,
      serviceRegistryName: 'USDC',
    },
    USDT: { name: 'USDT', address: constants.AddressZero },
    WBTC: {
      name: 'WBTC',
      address: constants.AddressZero,
      serviceRegistryName: 'WBTC',
    },
    WETH: {
      name: 'WETH',
      address: constants.AddressZero,
      serviceRegistryName: 'WETH',
    },
    WSTETH: {
      name: 'WSTETH',
      address: constants.AddressZero,
      serviceRegistryName: 'WSTETH',
    },
    YFI: { name: 'YFI', address: constants.AddressZero },
    ZRX: { name: 'ZRX', address: constants.AddressZero },
  },
  aave: {
    v3: {
      AaveOracle: {
        name: 'AaveOracle',
        address: '0xD81eb3728a631871a7eBBaD631b5f424909f0c77',
      },
      Pool: {
        name: 'Pool',
        address: '0x794a61358D6845594F94dc1DB02A252b5b4814aD',
        serviceRegistryName: 'AavePool',
      },
      AavePoolDataProvider: {
        name: 'AavePoolDataProvider',
        address: '0x69FA688f1Dc47d4B5d8029D5a35FB7a548310654',
      },
      L2Encoder: {
        name: 'L2Encoder',
        address: '0x9abADECD08572e0eA5aF4d47A9C7984a5AA503dC',
      },
    },
  },
  maker: {
<<<<<<< HEAD
    common: {
      FlashMintModule: {
        name: 'FlashMintModule',
        address: constants.AddressZero,
      },
      Chainlog: {
        name: 'Chainlog',
        address: constants.AddressZero,
      },
      CdpManager: {
        name: 'CdpManager',
        address: constants.AddressZero,
      },
      GetCdps: {
        name: 'GetCdps',
        address: constants.AddressZero,
      },
      Jug: {
        name: 'Jug',
        address: constants.AddressZero,
      },
      Pot: {
        name: 'Pot',
        address: constants.AddressZero,
      },
      End: {
        name: 'End',
        address: constants.AddressZero,
      },
      Spot: {
        name: 'Spot',
        address: constants.AddressZero,
      },
      Dog: {
        name: 'Dog',
        address: constants.AddressZero,
      },
      Vat: {
        name: 'Vat',
        address: constants.AddressZero,
      },
      McdGov: {
        name: 'McdGov',
        address: constants.AddressZero,
      },
    },
    joins: {
      MCD_JOIN_DAI: {
        name: 'MCD_JOIN_DAI',
        address: constants.AddressZero,
      },
      MCD_JOIN_ETH_A: {
        name: 'MCD_JOIN_ETH_A',
        address: constants.AddressZero,
      },
      MCD_JOIN_ETH_B: {
        name: 'MCD_JOIN_ETH_B',
        address: constants.AddressZero,
      },
      MCD_JOIN_ETH_C: {
        name: 'MCD_JOIN_ETH_C',
        address: constants.AddressZero,
      },
      MCD_JOIN_BAT_A: {
        name: 'MCD_JOIN_BAT_A',
        address: constants.AddressZero,
      },
      MCD_JOIN_USDC_A: {
        name: 'MCD_JOIN_USDC_A',
        address: constants.AddressZero,
      },
      MCD_JOIN_USDC_B: {
        name: 'MCD_JOIN_USDC_B',
        address: constants.AddressZero,
      },
      MCD_JOIN_PSM_USDC_A: {
        name: 'MCD_JOIN_PSM_USDC_A',
        address: constants.AddressZero,
      },
      MCD_JOIN_TUSD_A: {
        name: 'MCD_JOIN_TUSD_A',
        address: constants.AddressZero,
      },
      MCD_JOIN_WBTC_A: {
        name: 'MCD_JOIN_WBTC_A',
        address: constants.AddressZero,
      },
      MCD_JOIN_WBTC_B: {
        name: 'MCD_JOIN_WBTC_B',
        address: constants.AddressZero,
      },
      MCD_JOIN_WBTC_C: {
        name: 'MCD_JOIN_WBTC_C',
        address: constants.AddressZero,
      },
      MCD_JOIN_ZRX_A: {
        name: 'MCD_JOIN_ZRX_A',
        address: constants.AddressZero,
      },
      MCD_JOIN_KNC_A: {
        name: 'MCD_JOIN_KNC_A',
        address: constants.AddressZero,
      },
      MCD_JOIN_MANA_A: {
        name: 'MCD_JOIN_MANA_A',
        address: constants.AddressZero,
      },
      MCD_JOIN_USDT_A: {
        name: 'MCD_JOIN_USDT_A',
        address: constants.AddressZero,
      },
      MCD_JOIN_PAXUSD_A: {
        name: 'MCD_JOIN_PAXUSD_A',
        address: constants.AddressZero,
      },
      MCD_JOIN_PSM_PAX_A: {
        name: 'MCD_JOIN_PSM_PAX_A',
        address: constants.AddressZero,
      },
      MCD_JOIN_COMP_A: {
        name: 'MCD_JOIN_COMP_A',
        address: constants.AddressZero,
      },
      MCD_JOIN_LRC_A: {
        name: 'MCD_JOIN_LRC_A',
        address: constants.AddressZero,
      },
      MCD_JOIN_LINK_A: {
        name: 'MCD_JOIN_LINK_A',
        address: constants.AddressZero,
      },
      MCD_JOIN_BAL_A: {
        name: 'MCD_JOIN_BAL_A',
        address: constants.AddressZero,
      },
      MCD_JOIN_YFI_A: {
        name: 'MCD_JOIN_YFI_A',
        address: constants.AddressZero,
      },
      MCD_JOIN_GUSD_A: {
        name: 'MCD_JOIN_GUSD_A',
        address: constants.AddressZero,
      },
      MCD_JOIN_PSM_GUSD_A: {
        name: 'MCD_JOIN_PSM_GUSD_A',
        address: constants.AddressZero,
      },
      MCD_JOIN_UNI_A: {
        name: 'MCD_JOIN_UNI_A',
        address: constants.AddressZero,
      },
      MCD_JOIN_RENBTC_A: {
        name: 'MCD_JOIN_RENBTC_A',
        address: constants.AddressZero,
      },
      MCD_JOIN_AAVE_A: {
        name: 'MCD_JOIN_AAVE_A',
        address: constants.AddressZero,
      },
      MCD_JOIN_MATIC_A: {
        name: 'MCD_JOIN_MATIC_A',
        address: constants.AddressZero,
      },
      MCD_JOIN_WSTETH_A: {
        name: 'MCD_JOIN_WSTETH_A',
        address: constants.AddressZero,
      },
      MCD_JOIN_WSTETH_B: {
        name: 'MCD_JOIN_WSTETH_B',
        address: constants.AddressZero,
      },
      MCD_JOIN_UNIV2DAIETH_A: {
        name: 'MCD_JOIN_UNIV2DAIETH_A',
        address: constants.AddressZero,
      },
      MCD_JOIN_UNIV2WBTCETH_A: {
        name: 'MCD_JOIN_UNIV2WBTCETH_A',
        address: constants.AddressZero,
      },
      MCD_JOIN_UNIV2USDCETH_A: {
        name: 'MCD_JOIN_UNIV2USDCETH_A',
        address: constants.AddressZero,
      },
      MCD_JOIN_UNIV2DAIUSDC_A: {
        name: 'MCD_JOIN_UNIV2DAIUSDC_A',
        address: constants.AddressZero,
      },
      MCD_JOIN_UNIV2ETHUSDT_A: {
        name: 'MCD_JOIN_UNIV2ETHUSDT_A',
        address: constants.AddressZero,
      },
      MCD_JOIN_UNIV2LINKETH_A: {
        name: 'MCD_JOIN_UNIV2LINKETH_A',
        address: constants.AddressZero,
      },
      MCD_JOIN_UNIV2UNIETH_A: {
        name: 'MCD_JOIN_UNIV2UNIETH_A',
        address: constants.AddressZero,
      },
      MCD_JOIN_UNIV2WBTCDAI_A: {
        name: 'MCD_JOIN_UNIV2WBTCDAI_A',
        address: constants.AddressZero,
      },
      MCD_JOIN_UNIV2AAVEETH_A: {
        name: 'MCD_JOIN_UNIV2AAVEETH_A',
        address: constants.AddressZero,
      },
      MCD_JOIN_UNIV2DAIUSDT_A: {
        name: 'MCD_JOIN_UNIV2DAIUSDT_A',
        address: constants.AddressZero,
      },
      MCD_JOIN_RWA001_A: {
        name: 'MCD_JOIN_RWA001_A',
        address: constants.AddressZero,
      },
      MCD_JOIN_RWA002_A: {
        name: 'MCD_JOIN_RWA002_A',
        address: constants.AddressZero,
      },
      MCD_JOIN_RWA003_A: {
        name: 'MCD_JOIN_RWA003_A',
        address: constants.AddressZero,
      },
      MCD_JOIN_RWA004_A: {
        name: 'MCD_JOIN_RWA004_A',
        address: constants.AddressZero,
      },
      MCD_JOIN_RWA005_A: {
        name: 'MCD_JOIN_RWA005_A',
        address: constants.AddressZero,
      },
      MCD_JOIN_RWA006_A: {
        name: 'MCD_JOIN_RWA006_A',
        address: constants.AddressZero,
      },
      MCD_JOIN_RETH_A: {
        name: 'MCD_JOIN_RETH_A',
        address: constants.AddressZero,
      },
      MCD_JOIN_GNO_A: {
        name: 'MCD_JOIN_GNO_A',
        address: constants.AddressZero,
      },
      MCD_JOIN_DIRECT_AAVEV2_DAI: {
        name: 'MCD_JOIN_DIRECT_AAVEV2_DAI',
        address: constants.AddressZero,
      },
      MCD_JOIN_GUNIV3DAIUSDC1_A: {
        name: 'MCD_JOIN_GUNIV3DAIUSDC1_A',
        address: constants.AddressZero,
      },
      MCD_JOIN_GUNIV3DAIUSDC2_A: {
        name: 'MCD_JOIN_GUNIV3DAIUSDC2_A',
        address: constants.AddressZero,
      },
      MCD_JOIN_CRVV1ETHSTETH_A: {
        name: 'MCD_JOIN_CRVV1ETHSTETH_A',
        address: constants.AddressZero,
      },
    },
    pips: {
      PIP_ETH: {
        name: 'PIP_ETH',
        address: constants.AddressZero,
      },
      PIP_BAT: {
        name: 'PIP_BAT',
        address: constants.AddressZero,
      },
      PIP_USDC: {
        name: 'PIP_USDC',
        address: constants.AddressZero,
      },
      PIP_WBTC: {
        name: 'PIP_WBTC',
        address: constants.AddressZero,
      },
      PIP_TUSD: {
        name: 'PIP_TUSD',
        address: constants.AddressZero,
      },
      PIP_ZRX: {
        name: 'PIP_ZRX',
        address: constants.AddressZero,
      },
      PIP_KNC: {
        name: 'PIP_KNC',
        address: constants.AddressZero,
      },
      PIP_MANA: {
        name: 'PIP_MANA',
        address: constants.AddressZero,
      },
      PIP_USDT: {
        name: 'PIP_USDT',
        address: constants.AddressZero,
      },
      PIP_PAXUSD: {
        name: 'PIP_PAXUSD',
        address: constants.AddressZero,
      },
      PIP_PAX: {
        name: 'PIP_PAX',
        address: constants.AddressZero,
      },
      PIP_COMP: {
        name: 'PIP_COMP',
        address: constants.AddressZero,
      },
      PIP_LRC: {
        name: 'PIP_LRC',
        address: constants.AddressZero,
      },
      PIP_LINK: {
        name: 'PIP_LINK',
        address: constants.AddressZero,
      },
      PIP_BAL: {
        name: 'PIP_BAL',
        address: constants.AddressZero,
      },
      PIP_YFI: {
        name: 'PIP_YFI',
        address: constants.AddressZero,
      },
      PIP_GUSD: {
        name: 'PIP_GUSD',
        address: constants.AddressZero,
      },
      PIP_UNI: {
        name: 'PIP_UNI',
        address: constants.AddressZero,
      },
      PIP_RENBTC: {
        name: 'PIP_RENBTC',
        address: constants.AddressZero,
      },
      PIP_AAVE: {
        name: 'PIP_AAVE',
        address: constants.AddressZero,
      },
      PIP_MATIC: {
        name: 'PIP_MATIC',
        address: constants.AddressZero,
      },
      PIP_WSTETH: {
        name: 'PIP_WSTETH',
        address: constants.AddressZero,
      },
      PIP_ADAI: {
        name: 'PIP_ADAI',
        address: constants.AddressZero,
      },
      PIP_UNIV2DAIETH: {
        name: 'PIP_UNIV2DAIETH',
        address: constants.AddressZero,
      },
      PIP_UNIV2WBTCETH: {
        name: 'PIP_UNIV2WBTCETH',
        address: constants.AddressZero,
      },
      PIP_UNIV2USDCETH: {
        name: 'PIP_UNIV2USDCETH',
        address: constants.AddressZero,
      },
      PIP_UNIV2DAIUSDC: {
        name: 'PIP_UNIV2DAIUSDC',
        address: constants.AddressZero,
      },
      PIP_UNIV2ETHUSDT: {
        name: 'PIP_UNIV2ETHUSDT',
        address: constants.AddressZero,
      },
      PIP_UNIV2LINKETH: {
        name: 'PIP_UNIV2LINKETH',
        address: constants.AddressZero,
      },
      PIP_UNIV2UNIETH: {
        name: 'PIP_UNIV2UNIETH',
        address: constants.AddressZero,
      },
      PIP_UNIV2WBTCDAI: {
        name: 'PIP_UNIV2WBTCDAI',
        address: constants.AddressZero,
      },
      PIP_UNIV2AAVEETH: {
        name: 'PIP_UNIV2AAVEETH',
        address: constants.AddressZero,
      },
      PIP_UNIV2DAIUSDT: {
        name: 'PIP_UNIV2DAIUSDT',
        address: constants.AddressZero,
      },
      PIP_GUNIV3DAIUSDC1: {
        name: 'PIP_GUNIV3DAIUSDC1',
        address: constants.AddressZero,
      },
      PIP_GUNIV3DAIUSDC2: {
        name: 'PIP_GUNIV3DAIUSDC2',
        address: constants.AddressZero,
      },
      PIP_CRVV1ETHSTETH: {
        name: 'PIP_CRVV1ETHSTETH',
        address: constants.AddressZero,
      },
      PIP_RWA001: {
        name: 'PIP_RWA001',
        address: constants.AddressZero,
      },
      PIP_RWA002: {
        name: 'PIP_RWA002',
        address: constants.AddressZero,
      },
      PIP_RWA003: {
        name: 'PIP_RWA003',
        address: constants.AddressZero,
      },
      PIP_RWA004: {
        name: 'PIP_RWA004',
        address: constants.AddressZero,
      },
      PIP_RWA005: {
        name: 'PIP_RWA005',
        address: constants.AddressZero,
      },
      PIP_RWA006: {
        name: 'PIP_RWA006',
        address: constants.AddressZero,
      },
      PIP_RETH: {
        name: 'PIP_RETH',
        address: constants.AddressZero,
      },
      PIP_GNO: {
        name: 'PIP_GNO',
        address: constants.AddressZero,
      },
      PIP_WETH: {
        name: 'PIP_WETH',
        address: constants.AddressZero,
      },
    },
  },
  automation: {
    AutomationBot: {
      name: 'AutomationBot',
      address: constants.AddressZero,
    },
    AutomationBotV2: {
      name: 'AutomationBotV2',
      address: constants.AddressZero,
    },
    AutomationBotAggregator: {
      name: 'AutomationBotAggregator',
      address: constants.AddressZero,
    },
  },
  ajna: {
    AjnaPoolInfo: {
      name: 'AjnaPoolInfo',
      address: constants.AddressZero,
    },
    AjnaProxyActions: {
      name: 'AjnaProxyActions',
      address: constants.AddressZero,
    },
    AjnaPoolPairs_WBTCUSDC: {
      name: 'AjnaPoolPairs_WBTCUSDC',
      address: constants.AddressZero,
    },
    AjnaPoolPairs_ETHUSDC: {
      name: 'AjnaPoolPairs_ETHUSDC',
      address: constants.AddressZero,
    },
    AjnaRewardsManager: {
      name: 'AjnaRewardsManager',
      address: constants.AddressZero,
    },
    AjnaRewardsClaimer: {
      name: 'AjnaRewardsClaimer',
      address: constants.AddressZero,
=======
    FlashMintModule: {
      name: 'FlashMintModule',
      address: ADDRESS_ZERO,
    },
    Chainlog: {
      name: 'Chainlog',
      address: ADDRESS_ZERO,
    },
    CdpManager: {
      name: 'CdpManager',
      address: ADDRESS_ZERO,
    },
    GetCdps: {
      name: 'CdpManager',
      address: ADDRESS_ZERO,
    },
    Jug: {
      name: 'Jug',
      address: ADDRESS_ZERO,
    },
    JoinDAI: {
      name: 'JoinDAI',
      address: ADDRESS_ZERO,
    },
    JoinETH_A: {
      name: 'JoinETH_A',
      address: ADDRESS_ZERO,
    },
    PipWETH: {
      name: 'PipWETH',
      address: ADDRESS_ZERO,
    },
    PipLINK: {
      name: 'PipLINK',
      address: ADDRESS_ZERO,
>>>>>>> 1e067a74
    },
  },
}<|MERGE_RESOLUTION|>--- conflicted
+++ resolved
@@ -213,50 +213,6 @@
       name: 'GnosisSafe',
       address: ADDRESS_ZERO,
     },
-<<<<<<< HEAD
-=======
-    WETH: {
-      name: 'WETH',
-      address: '0x4200000000000000000000000000000000000006',
-      serviceRegistryName: 'WETH',
-    },
-    ETH: {
-      name: 'ETH',
-      address: '0x4200000000000000000000000000000000000006',
-    },
-    WSTETH: {
-      name: 'WSTETH',
-      address: '0x1F32b1c2345538c0c6f582fCB022739c4A194Ebb',
-      serviceRegistryName: 'WSTETH',
-    },
-    STETH: {
-      name: 'STETH',
-      address: ADDRESS_ZERO,
-    },
-    USDC: {
-      name: 'USDC',
-      address: '0x7F5c764cBc14f9669B88837ca1490cCa17c31607',
-      serviceRegistryName: 'USDC',
-    },
-    USDT: {
-      name: 'USDT',
-      address: ADDRESS_ZERO,
-    },
-    DAI: {
-      name: 'DAI',
-      address: '0xDA10009cBd5D07dd0CeCc66161FC93D7c9000da1',
-      serviceRegistryName: 'DAI',
-    },
-    WBTC: {
-      name: 'WBTC',
-      address: '0x68f180fcce6836688e9084f035309e29bf0a2095',
-      serviceRegistryName: 'WBTC',
-    },
-    LINK: {
-      name: 'LINK',
-      address: ADDRESS_ZERO,
-    },
->>>>>>> 1e067a74
     UniswapRouterV3: {
       name: 'UniswapRouterV3',
       address: '0xE592427A0AEce92De3Edee1F18E0157C05861564',
@@ -461,7 +417,6 @@
     },
   },
   maker: {
-<<<<<<< HEAD
     common: {
       FlashMintModule: {
         name: 'FlashMintModule',
@@ -943,43 +898,6 @@
     AjnaRewardsClaimer: {
       name: 'AjnaRewardsClaimer',
       address: constants.AddressZero,
-=======
-    FlashMintModule: {
-      name: 'FlashMintModule',
-      address: ADDRESS_ZERO,
-    },
-    Chainlog: {
-      name: 'Chainlog',
-      address: ADDRESS_ZERO,
-    },
-    CdpManager: {
-      name: 'CdpManager',
-      address: ADDRESS_ZERO,
-    },
-    GetCdps: {
-      name: 'CdpManager',
-      address: ADDRESS_ZERO,
-    },
-    Jug: {
-      name: 'Jug',
-      address: ADDRESS_ZERO,
-    },
-    JoinDAI: {
-      name: 'JoinDAI',
-      address: ADDRESS_ZERO,
-    },
-    JoinETH_A: {
-      name: 'JoinETH_A',
-      address: ADDRESS_ZERO,
-    },
-    PipWETH: {
-      name: 'PipWETH',
-      address: ADDRESS_ZERO,
-    },
-    PipLINK: {
-      name: 'PipLINK',
-      address: ADDRESS_ZERO,
->>>>>>> 1e067a74
     },
   },
 }