import { ADDRESS_ZERO, CONTRACT_NAMES } from '@dma-deployments/constants'
import { SystemConfig } from '@dma-deployments/types/deployment-config'

export const config: SystemConfig = {
  mpa: {
    core: {
      ServiceRegistry: {
        name: 'ServiceRegistry',
        deploy: true,
        address: '0x063E4242CD7C2421f67e21D7297c74bbDFEF7b0E',
        history: ['0xf22F17B1D2354B4F4F52e4d164e4eB5e1f0A6Ba6'],
        constructorArgs: [0],
      },
      OperationExecutor: {
        name: 'OperationExecutor',
        deploy: true,
        address: '0xFDFf46fF5752CE2A4CAbAAf5a2cFF3744E1D09de',
        serviceRegistryName: CONTRACT_NAMES.common.OPERATION_EXECUTOR,
        history: ['0x5AB3e51608cEa26090445CA89bc91628C8bB99f9'],
        constructorArgs: ['address:ServiceRegistry'],
      },
      OperationStorage: {
        name: 'OperationStorage',
        deploy: true,
        address: '0x6d3af85e27686FfF7686b2FAe174b0a7d8c95e16',
        serviceRegistryName: CONTRACT_NAMES.common.OPERATION_STORAGE,
        history: ['0xd4FEaf1023CD6998053a1eb02460000980Cc908f'],
        constructorArgs: ['address:ServiceRegistry', 'address:OperationExecutor'],
      },
      OperationsRegistry: {
        name: 'OperationsRegistry',
        deploy: true,
        address: '0x3Dd262181BA245184a903CD8B77E23417f815669',
        serviceRegistryName: CONTRACT_NAMES.common.OPERATIONS_REGISTRY,
        history: ['0x392ACeBea829373A3eFDc0dA80a16003106d8f6E'],
        constructorArgs: [],
      },
      DSProxyFactory: {
        name: 'DSProxyFactory',
        deploy: true,
        address: '0x93dFeCd48491eCc6F6EC82B0fEE1Cba9eF9C941A',
        serviceRegistryName: CONTRACT_NAMES.common.DS_PROXY_FACTORY,
        history: [],
        constructorArgs: [],
      },
      DSProxyRegistry: {
        name: 'DSProxyRegistry',
        deploy: true,
        address: '0x4EcDc277484D71A3BD15f36C858aEc2C56803869',
        serviceRegistryName: CONTRACT_NAMES.common.DS_PROXY_REGISTRY,
        history: [],
        constructorArgs: ['address:DSProxyFactory'],
      },
      DSGuardFactory: {
        name: 'DSGuardFactory',
        deploy: true,
        address: '0x7bBe5f9C95E2994C420B3Af063e74e5F87b2A3B5',
        serviceRegistryName: CONTRACT_NAMES.common.DS_GUARD_FACTORY,
        history: [],
        constructorArgs: [],
      },
      AccountGuard: {
        name: 'AccountGuard',
        deploy: true,
        address: '0x916411367fC2f0dc828790eA03CF317eC74E24E4',
        serviceRegistryName: CONTRACT_NAMES.common.ACCOUNT_GUARD,
        history: ['0x63059cC2533344B65372983D4B6258b2cbbBF0Da'],
        constructorArgs: [],
      },
      AccountFactory: {
        name: 'AccountFactory',
        deploy: true,
        address: '0xaaf64927BaFe68E389DE3627AA6b52D81bdA2323',
        serviceRegistryName: CONTRACT_NAMES.common.ACCOUNT_FACTORY,
        history: ['0xE166a06809FD35Cece10df9Cace87BbDB9a48F66'],
        constructorArgs: ['address:AccountGuard'],
      },
      Swap: {
        name: 'Swap',
        deploy: false,
        address: '0x4De3CA09e803969408f83F453416b3e2D70C12Fe',
        serviceRegistryName: CONTRACT_NAMES.common.SWAP,
        history: [],
        constructorArgs: [
          '0x85f9b7408afE6CEb5E46223451f5d4b832B522dc',
          '0xC7b548AD9Cf38721810246C079b2d8083aba8909',
          20,
          'address:ServiceRegistry',
        ],
      },
    },
    actions: {
      PositionCreated: {
        name: 'PositionCreated',
        deploy: true,
        address: '0x8061c24823094E51e57A4a5cF8bEd3CCf09d316F',
        serviceRegistryName: CONTRACT_NAMES.common.POSITION_CREATED,
        history: ['0xE7aA0939F0cFF45162A22751CbE0009c689EA256'],
        constructorArgs: [],
      },
      SwapAction: {
        name: 'SwapAction',
        deploy: true,
        address: '0x398105CD43115b54A0EFE0b210D99c596e4571A7',
        serviceRegistryName: CONTRACT_NAMES.common.SWAP_ACTION,
        history: ['0x55D4d311Cd9B2dD5693FB51f06DbE50B9Da84D13'],
        constructorArgs: ['address:ServiceRegistry'],
      },
      TakeFlashloan: {
        name: 'TakeFlashloan',
        deploy: true,
        address: '0x080bB3a23098D71a4e8fc5dE8f1Cbb83553BBc57',
        serviceRegistryName: CONTRACT_NAMES.common.TAKE_A_FLASHLOAN,
        history: ['0x53958191c3077eDe3Ca90Eb840283df063FC1be3'],
        constructorArgs: [
          'address:ServiceRegistry',
          '0xda10009cbd5d07dd0cecc66161fc93d7c9000da1',
          'address:DSGuardFactory',
        ],
      },
      SetApproval: {
        name: 'SetApproval',
        deploy: true,
        address: '0x18ca8bE41D32727383bC0F98705f7662ed0B7E28',
        serviceRegistryName: CONTRACT_NAMES.common.SET_APPROVAL,
        history: ['0x983EFCA0Fd5F9B03f75BbBD41F4BeD3eC20c96d8'],
        constructorArgs: ['address:ServiceRegistry'],
      },
      PullToken: {
        name: 'PullToken',
        deploy: true,
        address: '0x414958801DC53E840501f507D7A0FEBE55806200',
        serviceRegistryName: CONTRACT_NAMES.common.PULL_TOKEN,
        history: ['0xFAf9D0B7B92e8B281CaF10b42970179B45CA6412'],
        constructorArgs: [],
      },
      SendToken: {
        name: 'SendToken',
        deploy: true,
        address: '0xAa4C55A8dd5b0e923056676D544FC20bb5D5e3A3',
        serviceRegistryName: CONTRACT_NAMES.common.SEND_TOKEN,
        history: ['0xeB54C366512c4d59A222A251ea7316568859E08C'],
        constructorArgs: ['address:ServiceRegistry'],
      },
      WrapEth: {
        name: 'WrapEth',
        deploy: true,
        address: '0xaAF5aBF888d6633cAB2bb04E46EBb2FD3ba98B14',
        serviceRegistryName: CONTRACT_NAMES.common.WRAP_ETH,
        history: ['0x43C9a445fCf3bc3d1483c0b90DC0346249c0D84C'],
        constructorArgs: ['address:ServiceRegistry'],
      },
      UnwrapEth: {
        name: 'UnwrapEth',
        deploy: true,
        address: '0xF8C44FDB83bC89FE3db2FeAE98e2732FDa469699',
        serviceRegistryName: CONTRACT_NAMES.common.UNWRAP_ETH,
        history: ['0x7E7EB65A93441a2D2Bf0941216b4c1116B554d85'],
        constructorArgs: ['address:ServiceRegistry'],
      },
      ReturnFunds: {
        name: 'ReturnFunds',
        deploy: true,
        address: '0x0eD12441616ca97F5729Fff519F5e8d13d8De15F',
        serviceRegistryName: CONTRACT_NAMES.common.RETURN_FUNDS,
        history: ['0xAC0B1652388Ea425884e6b60e2eD30155f43D50b'],
        constructorArgs: [],
      },
      AaveV3Borrow: {
        name: 'AaveV3Borrow',
        deploy: true,
        address: '0x330B1b23dbF728841AF12e6478CeBb9d51ab6f90',
        serviceRegistryName: CONTRACT_NAMES.aave.v3.BORROW,
        history: ['0x645325494A37d35cf6baFc82C3e6bcE4473F2685'],
        constructorArgs: ['address:ServiceRegistry'],
      },
      AaveV3Withdraw: {
        name: 'AaveV3Withdraw',
        deploy: true,
        address: '0x98Ee526EdF6c9c3cfa1369a5D24bC2c6c278bB19',
        serviceRegistryName: CONTRACT_NAMES.aave.v3.WITHDRAW,
        history: ['0xb3f0C5E4012aF22359c9Ab233DABd80cD81F5ec5'],
        constructorArgs: ['address:ServiceRegistry'],
      },
      AaveV3Deposit: {
        name: 'AaveV3Deposit',
        deploy: true,
        address: '0x22E4CeE555C44df56ac7B85033cdE54B7439817c',
        serviceRegistryName: CONTRACT_NAMES.aave.v3.DEPOSIT,
        history: ['0x2006d4e76A398c78964F7e311BFd7Ccb149EaFE2'],
        constructorArgs: ['address:ServiceRegistry'],
      },
      AaveV3Payback: {
        name: 'AaveV3Payback',
        deploy: true,
        address: '0x3f91613F0c7f1f5940c324FfeF07632DD5793680',
        serviceRegistryName: CONTRACT_NAMES.aave.v3.PAYBACK,
        history: ['0xA0Cb87300aB07D00468704cD8f016F8dE47D8E0A'],
        constructorArgs: ['address:ServiceRegistry'],
      },
      AaveV3SetEMode: {
        name: 'AaveV3SetEMode',
        deploy: true,
        address: '0x36a9ED9B00ECC380C4e559B80a1857C65353ce7e',
        serviceRegistryName: CONTRACT_NAMES.aave.v3.SET_EMODE,
        history: [],
        constructorArgs: ['address:ServiceRegistry'],
      },
    },
  },
  common: {
    GnosisSafe: {
      name: 'GnosisSafe',
      address: ADDRESS_ZERO,
    },
    UniswapRouterV3: {
      name: 'UniswapRouterV3',
      address: '0xE592427A0AEce92De3Edee1F18E0157C05861564',
      serviceRegistryName: CONTRACT_NAMES.common.UNISWAP_ROUTER,
    },
    BalancerVault: {
      name: 'BalancerVault',
      address: '0xBA12222222228d8Ba445958a75a0704d566BF2C8',
      serviceRegistryName: CONTRACT_NAMES.common.BALANCER_VAULT,
    },
    FeeRecipient: {
      name: 'FeeRecipient',
      address: '0xC7b548AD9Cf38721810246C079b2d8083aba8909',
    },
    AuthorizedCaller: {
      name: 'AuthorizedCaller',
      address: '0x85f9b7408afE6CEb5E46223451f5d4b832B522dc',
    },
    OneInchAggregator: {
      name: 'OneInchAggregator',
      address: '0x1111111254EEB25477B68fb85Ed929f73A960582',
      serviceRegistryName: CONTRACT_NAMES.common.ONE_INCH_AGGREGATOR,
    },
    MerkleRedeemer: {
      name: 'MerkleRedeemer',
      address: ADDRESS_ZERO,
    },
    DssCharter: {
      name: 'DssCharter',
      address: ADDRESS_ZERO,
    },
    DssProxyActions: {
      name: 'DssProxyActions',
      address: ADDRESS_ZERO,
    },
    DssProxyActionsCharter: {
      name: 'DssProxyActionsCharter',
      address: ADDRESS_ZERO,
    },
    DssMultiplyProxyActions: {
      name: 'DssMultiplyProxyActions',
      address: ADDRESS_ZERO,
    },
    DssCropper: {
      name: 'DssCropper',
      address: ADDRESS_ZERO,
    },
    DssProxyActionsCropjoin: {
      name: 'DssProxyActionsCropjoin',
      address: ADDRESS_ZERO,
    },
    DssProxyActionsDsr: {
      name: 'DssProxyActionsDsr',
      address: ADDRESS_ZERO,
    },
    Otc: {
      name: 'Otc',
      address: ADDRESS_ZERO,
    },
    OtcSupportMethods: {
      name: 'OtcSupportMethods',
      address: ADDRESS_ZERO,
    },
    ServiceRegistry: {
      name: 'ServiceRegistry',
      address: ADDRESS_ZERO,
    },
    GuniProxyActions: {
      name: 'GuniProxyActions',
      address: ADDRESS_ZERO,
    },
    GuniResolver: {
      name: 'GuniResolver',
      address: ADDRESS_ZERO,
    },
    GuniRouter: {
      name: 'GuniRouter',
      address: ADDRESS_ZERO,
    },
    CdpRegistry: {
      name: 'CdpRegistry',
      address: ADDRESS_ZERO,
    },
    DefaultExchange: {
      name: 'DefaultExchange',
      address: ADDRESS_ZERO,
    },
    NoFeesExchange: {
      name: 'NoFeesExchange',
      address: ADDRESS_ZERO,
    },
    LowerFeesExchange: {
      name: 'LowerFeesExchange',
      address: ADDRESS_ZERO,
    },
    LidoCrvLiquidityFarmingReward: {
      name: 'LidoCrvLiquidityFarmingReward',
      address: ADDRESS_ZERO,
    },
    ChainlinkPriceOracle_USDCUSD: {
      name: 'ChainlinkPriceOracle_USDCUSD',
      address: ADDRESS_ZERO,
    },
    ChainlinkPriceOracle_ETHUSD: {
      name: 'ChainlinkPriceOracle_ETHUSD',
      address: '0x13e3ee699d1909e989722e753853ae30b17e08c5',
    },
    ADAI: { name: 'ADAI', address: ADDRESS_ZERO },
    AAVE: { name: 'AAVE', address: ADDRESS_ZERO },
    BAL: { name: 'BAL', address: ADDRESS_ZERO },
    BAT: { name: 'BAT', address: ADDRESS_ZERO },
    COMP: { name: 'COMP', address: ADDRESS_ZERO },
    CRVV1ETHSTETH: { name: 'CRVV1ETHSTETH', address: ADDRESS_ZERO },
    DAI: {
      name: 'DAI',
      address: '0xDA10009cBd5D07dd0CeCc66161FC93D7c9000da1',
<<<<<<< HEAD
      serviceRegistryName: 'DAI',
=======
      serviceRegistryName: CONTRACT_NAMES.common.DAI,
>>>>>>> 87168561
    },
    ETH: { name: 'ETH', address: '0x4200000000000000000000000000000000000006' },
    GNO: { name: 'GNO', address: ADDRESS_ZERO },
    GUNIV3DAIUSDC1: {
      name: 'GUNIV3DAIUSDC1',
      address: ADDRESS_ZERO,
    },
    GUNIV3DAIUSDC2: {
      name: 'GUNIV3DAIUSDC2',
      address: ADDRESS_ZERO,
    },
    GUSD: { name: 'GUSD', address: ADDRESS_ZERO },
    KNC: { name: 'KNC', address: ADDRESS_ZERO },
    LDO: { name: 'LDO', address: ADDRESS_ZERO },
    LINK: { name: 'LINK', address: ADDRESS_ZERO },
    LRC: { name: 'LRC', address: ADDRESS_ZERO },
    MANA: { name: 'MANA', address: ADDRESS_ZERO },
    MATIC: { name: 'MATIC', address: ADDRESS_ZERO },
    PAX: { name: 'PAX', address: ADDRESS_ZERO },
    PAXUSD: { name: 'PAXUSD', address: ADDRESS_ZERO },
    RENBTC: { name: 'RENBTC', address: ADDRESS_ZERO },
    RETH: { name: 'RETH', address: ADDRESS_ZERO },
    RWA001: { name: 'RWA001', address: ADDRESS_ZERO },
    RWA002: { name: 'RWA002', address: ADDRESS_ZERO },
    RWA003: { name: 'RWA003', address: ADDRESS_ZERO },
    RWA004: { name: 'RWA004', address: ADDRESS_ZERO },
    RWA005: { name: 'RWA005', address: ADDRESS_ZERO },
    RWA006: { name: 'RWA006', address: ADDRESS_ZERO },
    STETH: { name: 'STETH', address: ADDRESS_ZERO },
    TUSD: { name: 'TUSD', address: ADDRESS_ZERO },
    UNI: { name: 'UNI', address: ADDRESS_ZERO },
    UNIV2AAVEETH: { name: 'UNIV2AAVEETH', address: ADDRESS_ZERO },
    UNIV2DAIETH: { name: 'UNIV2DAIETH', address: ADDRESS_ZERO },
    UNIV2DAIUSDC: { name: 'UNIV2DAIUSDC', address: ADDRESS_ZERO },
    UNIV2DAIUSDT: { name: 'UNIV2DAIUSDT', address: ADDRESS_ZERO },
    UNIV2ETHUSDT: { name: 'UNIV2ETHUSDT', address: ADDRESS_ZERO },
    UNIV2LINKETH: { name: 'UNIV2LINKETH', address: ADDRESS_ZERO },
    UNIV2UNIETH: { name: 'UNIV2UNIETH', address: ADDRESS_ZERO },
    UNIV2USDCETH: { name: 'UNIV2USDCETH', address: ADDRESS_ZERO },
    UNIV2WBTCDAI: { name: 'UNIV2WBTCDAI', address: ADDRESS_ZERO },
    UNIV2WBTCETH: { name: 'UNIV2WBTCETH', address: ADDRESS_ZERO },
    USDC: {
      name: 'USDC',
      address: '0x7F5c764cBc14f9669B88837ca1490cCa17c31607',
<<<<<<< HEAD
      serviceRegistryName: 'USDC',
=======
      serviceRegistryName: CONTRACT_NAMES.common.USDC,
>>>>>>> 87168561
    },
    USDT: { name: 'USDT', address: ADDRESS_ZERO },
    WBTC: {
      name: 'WBTC',
      address: '0x68f180fcce6836688e9084f035309e29bf0a2095',
<<<<<<< HEAD
      serviceRegistryName: 'WBTC',
=======
      serviceRegistryName: CONTRACT_NAMES.common.WBTC,
>>>>>>> 87168561
    },
    WETH: {
      name: 'WETH',
      address: '0x4200000000000000000000000000000000000006',
<<<<<<< HEAD
      serviceRegistryName: 'WETH',
=======
      serviceRegistryName: CONTRACT_NAMES.common.WETH,
>>>>>>> 87168561
    },
    WSTETH: {
      name: 'WSTETH',
      address: '0x1F32b1c2345538c0c6f582fCB022739c4A194Ebb',
<<<<<<< HEAD
      serviceRegistryName: 'WSTETH',
=======
      serviceRegistryName: CONTRACT_NAMES.common.WSTETH,
>>>>>>> 87168561
    },
    YFI: { name: 'YFI', address: ADDRESS_ZERO },
    ZRX: { name: 'ZRX', address: ADDRESS_ZERO },
  },
  aave: {
    v2: {
      PriceOracle: {
        name: 'PriceOracle',
        address: ADDRESS_ZERO,
      },
      LendingPool: {
        name: 'LendingPool',
        address: ADDRESS_ZERO,
      },
      ProtocolDataProvider: {
        name: 'ProtocolDataProvider',
        address: ADDRESS_ZERO,
      },
      WETHGateway: {
        name: 'WETHGateway',
        address: ADDRESS_ZERO,
      },
    },
    v3: {
      AaveOracle: {
        name: 'AaveOracle',
        address: '0xD81eb3728a631871a7eBBaD631b5f424909f0c77',
      },
      Pool: {
        name: 'Pool',
        address: '0x794a61358D6845594F94dc1DB02A252b5b4814aD',
        serviceRegistryName: CONTRACT_NAMES.aave.v3.AAVE_POOL,
      },
      AavePoolDataProvider: {
        name: 'AavePoolDataProvider',
        address: '0x69FA688f1Dc47d4B5d8029D5a35FB7a548310654',
      },
      L2Encoder: {
        name: 'L2Encoder',
        address: '0x9abADECD08572e0eA5aF4d47A9C7984a5AA503dC',
      },
    },
  },
  maker: {
    common: {
      FlashMintModule: {
        name: 'FlashMintModule',
        address: ADDRESS_ZERO,
      },
      Chainlog: {
        name: 'Chainlog',
        address: ADDRESS_ZERO,
      },
      CdpManager: {
        name: 'CdpManager',
        address: ADDRESS_ZERO,
      },
      GetCdps: {
        name: 'GetCdps',
        address: ADDRESS_ZERO,
      },
      Jug: {
        name: 'Jug',
        address: ADDRESS_ZERO,
      },
      Pot: {
        name: 'Pot',
        address: ADDRESS_ZERO,
      },
      End: {
        name: 'End',
        address: ADDRESS_ZERO,
      },
      Spot: {
        name: 'Spot',
        address: ADDRESS_ZERO,
      },
      Dog: {
        name: 'Dog',
        address: ADDRESS_ZERO,
      },
      Vat: {
        name: 'Vat',
        address: ADDRESS_ZERO,
      },
      McdGov: {
        name: 'McdGov',
        address: ADDRESS_ZERO,
      },
    },
    joins: {
      MCD_JOIN_DAI: {
        name: 'MCD_JOIN_DAI',
        address: ADDRESS_ZERO,
      },
      MCD_JOIN_ETH_A: {
        name: 'MCD_JOIN_ETH_A',
        address: ADDRESS_ZERO,
      },
      MCD_JOIN_ETH_B: {
        name: 'MCD_JOIN_ETH_B',
        address: ADDRESS_ZERO,
      },
      MCD_JOIN_ETH_C: {
        name: 'MCD_JOIN_ETH_C',
        address: ADDRESS_ZERO,
      },
      MCD_JOIN_BAT_A: {
        name: 'MCD_JOIN_BAT_A',
        address: ADDRESS_ZERO,
      },
      MCD_JOIN_USDC_A: {
        name: 'MCD_JOIN_USDC_A',
        address: ADDRESS_ZERO,
      },
      MCD_JOIN_USDC_B: {
        name: 'MCD_JOIN_USDC_B',
        address: ADDRESS_ZERO,
      },
      MCD_JOIN_PSM_USDC_A: {
        name: 'MCD_JOIN_PSM_USDC_A',
        address: ADDRESS_ZERO,
      },
      MCD_JOIN_TUSD_A: {
        name: 'MCD_JOIN_TUSD_A',
        address: ADDRESS_ZERO,
      },
      MCD_JOIN_WBTC_A: {
        name: 'MCD_JOIN_WBTC_A',
        address: ADDRESS_ZERO,
      },
      MCD_JOIN_WBTC_B: {
        name: 'MCD_JOIN_WBTC_B',
        address: ADDRESS_ZERO,
      },
      MCD_JOIN_WBTC_C: {
        name: 'MCD_JOIN_WBTC_C',
        address: ADDRESS_ZERO,
      },
      MCD_JOIN_ZRX_A: {
        name: 'MCD_JOIN_ZRX_A',
        address: ADDRESS_ZERO,
      },
      MCD_JOIN_KNC_A: {
        name: 'MCD_JOIN_KNC_A',
        address: ADDRESS_ZERO,
      },
      MCD_JOIN_MANA_A: {
        name: 'MCD_JOIN_MANA_A',
        address: ADDRESS_ZERO,
      },
      MCD_JOIN_USDT_A: {
        name: 'MCD_JOIN_USDT_A',
        address: ADDRESS_ZERO,
      },
      MCD_JOIN_PAXUSD_A: {
        name: 'MCD_JOIN_PAXUSD_A',
        address: ADDRESS_ZERO,
      },
      MCD_JOIN_PSM_PAX_A: {
        name: 'MCD_JOIN_PSM_PAX_A',
        address: ADDRESS_ZERO,
      },
      MCD_JOIN_COMP_A: {
        name: 'MCD_JOIN_COMP_A',
        address: ADDRESS_ZERO,
      },
      MCD_JOIN_LRC_A: {
        name: 'MCD_JOIN_LRC_A',
        address: ADDRESS_ZERO,
      },
      MCD_JOIN_LINK_A: {
        name: 'MCD_JOIN_LINK_A',
        address: ADDRESS_ZERO,
      },
      MCD_JOIN_BAL_A: {
        name: 'MCD_JOIN_BAL_A',
        address: ADDRESS_ZERO,
      },
      MCD_JOIN_YFI_A: {
        name: 'MCD_JOIN_YFI_A',
        address: ADDRESS_ZERO,
      },
      MCD_JOIN_GUSD_A: {
        name: 'MCD_JOIN_GUSD_A',
        address: ADDRESS_ZERO,
      },
      MCD_JOIN_PSM_GUSD_A: {
        name: 'MCD_JOIN_PSM_GUSD_A',
        address: ADDRESS_ZERO,
      },
      MCD_JOIN_UNI_A: {
        name: 'MCD_JOIN_UNI_A',
        address: ADDRESS_ZERO,
      },
      MCD_JOIN_RENBTC_A: {
        name: 'MCD_JOIN_RENBTC_A',
        address: ADDRESS_ZERO,
      },
      MCD_JOIN_AAVE_A: {
        name: 'MCD_JOIN_AAVE_A',
        address: ADDRESS_ZERO,
      },
      MCD_JOIN_MATIC_A: {
        name: 'MCD_JOIN_MATIC_A',
        address: ADDRESS_ZERO,
      },
      MCD_JOIN_WSTETH_A: {
        name: 'MCD_JOIN_WSTETH_A',
        address: ADDRESS_ZERO,
      },
      MCD_JOIN_WSTETH_B: {
        name: 'MCD_JOIN_WSTETH_B',
        address: ADDRESS_ZERO,
      },
      MCD_JOIN_UNIV2DAIETH_A: {
        name: 'MCD_JOIN_UNIV2DAIETH_A',
        address: ADDRESS_ZERO,
      },
      MCD_JOIN_UNIV2WBTCETH_A: {
        name: 'MCD_JOIN_UNIV2WBTCETH_A',
        address: ADDRESS_ZERO,
      },
      MCD_JOIN_UNIV2USDCETH_A: {
        name: 'MCD_JOIN_UNIV2USDCETH_A',
        address: ADDRESS_ZERO,
      },
      MCD_JOIN_UNIV2DAIUSDC_A: {
        name: 'MCD_JOIN_UNIV2DAIUSDC_A',
        address: ADDRESS_ZERO,
      },
      MCD_JOIN_UNIV2ETHUSDT_A: {
        name: 'MCD_JOIN_UNIV2ETHUSDT_A',
        address: ADDRESS_ZERO,
      },
      MCD_JOIN_UNIV2LINKETH_A: {
        name: 'MCD_JOIN_UNIV2LINKETH_A',
        address: ADDRESS_ZERO,
      },
      MCD_JOIN_UNIV2UNIETH_A: {
        name: 'MCD_JOIN_UNIV2UNIETH_A',
        address: ADDRESS_ZERO,
      },
      MCD_JOIN_UNIV2WBTCDAI_A: {
        name: 'MCD_JOIN_UNIV2WBTCDAI_A',
        address: ADDRESS_ZERO,
      },
      MCD_JOIN_UNIV2AAVEETH_A: {
        name: 'MCD_JOIN_UNIV2AAVEETH_A',
        address: ADDRESS_ZERO,
      },
      MCD_JOIN_UNIV2DAIUSDT_A: {
        name: 'MCD_JOIN_UNIV2DAIUSDT_A',
        address: ADDRESS_ZERO,
      },
      MCD_JOIN_RWA001_A: {
        name: 'MCD_JOIN_RWA001_A',
        address: ADDRESS_ZERO,
      },
      MCD_JOIN_RWA002_A: {
        name: 'MCD_JOIN_RWA002_A',
        address: ADDRESS_ZERO,
      },
      MCD_JOIN_RWA003_A: {
        name: 'MCD_JOIN_RWA003_A',
        address: ADDRESS_ZERO,
      },
      MCD_JOIN_RWA004_A: {
        name: 'MCD_JOIN_RWA004_A',
        address: ADDRESS_ZERO,
      },
      MCD_JOIN_RWA005_A: {
        name: 'MCD_JOIN_RWA005_A',
        address: ADDRESS_ZERO,
      },
      MCD_JOIN_RWA006_A: {
        name: 'MCD_JOIN_RWA006_A',
        address: ADDRESS_ZERO,
      },
      MCD_JOIN_RETH_A: {
        name: 'MCD_JOIN_RETH_A',
        address: ADDRESS_ZERO,
      },
      MCD_JOIN_GNO_A: {
        name: 'MCD_JOIN_GNO_A',
        address: ADDRESS_ZERO,
      },
      MCD_JOIN_DIRECT_AAVEV2_DAI: {
        name: 'MCD_JOIN_DIRECT_AAVEV2_DAI',
        address: ADDRESS_ZERO,
      },
      MCD_JOIN_GUNIV3DAIUSDC1_A: {
        name: 'MCD_JOIN_GUNIV3DAIUSDC1_A',
        address: ADDRESS_ZERO,
      },
      MCD_JOIN_GUNIV3DAIUSDC2_A: {
        name: 'MCD_JOIN_GUNIV3DAIUSDC2_A',
        address: ADDRESS_ZERO,
      },
      MCD_JOIN_CRVV1ETHSTETH_A: {
        name: 'MCD_JOIN_CRVV1ETHSTETH_A',
        address: ADDRESS_ZERO,
      },
    },
    pips: {
      PIP_ETH: {
        name: 'PIP_ETH',
        address: ADDRESS_ZERO,
      },
      PIP_BAT: {
        name: 'PIP_BAT',
        address: ADDRESS_ZERO,
      },
      PIP_USDC: {
        name: 'PIP_USDC',
        address: ADDRESS_ZERO,
      },
      PIP_WBTC: {
        name: 'PIP_WBTC',
        address: ADDRESS_ZERO,
      },
      PIP_TUSD: {
        name: 'PIP_TUSD',
        address: ADDRESS_ZERO,
      },
      PIP_ZRX: {
        name: 'PIP_ZRX',
        address: ADDRESS_ZERO,
      },
      PIP_KNC: {
        name: 'PIP_KNC',
        address: ADDRESS_ZERO,
      },
      PIP_MANA: {
        name: 'PIP_MANA',
        address: ADDRESS_ZERO,
      },
      PIP_USDT: {
        name: 'PIP_USDT',
        address: ADDRESS_ZERO,
      },
      PIP_PAXUSD: {
        name: 'PIP_PAXUSD',
        address: ADDRESS_ZERO,
      },
      PIP_PAX: {
        name: 'PIP_PAX',
        address: ADDRESS_ZERO,
      },
      PIP_COMP: {
        name: 'PIP_COMP',
        address: ADDRESS_ZERO,
      },
      PIP_LRC: {
        name: 'PIP_LRC',
        address: ADDRESS_ZERO,
      },
      PIP_LINK: {
        name: 'PIP_LINK',
        address: ADDRESS_ZERO,
      },
      PIP_BAL: {
        name: 'PIP_BAL',
        address: ADDRESS_ZERO,
      },
      PIP_YFI: {
        name: 'PIP_YFI',
        address: ADDRESS_ZERO,
      },
      PIP_GUSD: {
        name: 'PIP_GUSD',
        address: ADDRESS_ZERO,
      },
      PIP_UNI: {
        name: 'PIP_UNI',
        address: ADDRESS_ZERO,
      },
      PIP_RENBTC: {
        name: 'PIP_RENBTC',
        address: ADDRESS_ZERO,
      },
      PIP_AAVE: {
        name: 'PIP_AAVE',
        address: ADDRESS_ZERO,
      },
      PIP_MATIC: {
        name: 'PIP_MATIC',
        address: ADDRESS_ZERO,
      },
      PIP_WSTETH: {
        name: 'PIP_WSTETH',
        address: ADDRESS_ZERO,
      },
      PIP_ADAI: {
        name: 'PIP_ADAI',
        address: ADDRESS_ZERO,
      },
      PIP_UNIV2DAIETH: {
        name: 'PIP_UNIV2DAIETH',
        address: ADDRESS_ZERO,
      },
      PIP_UNIV2WBTCETH: {
        name: 'PIP_UNIV2WBTCETH',
        address: ADDRESS_ZERO,
      },
      PIP_UNIV2USDCETH: {
        name: 'PIP_UNIV2USDCETH',
        address: ADDRESS_ZERO,
      },
      PIP_UNIV2DAIUSDC: {
        name: 'PIP_UNIV2DAIUSDC',
        address: ADDRESS_ZERO,
      },
      PIP_UNIV2ETHUSDT: {
        name: 'PIP_UNIV2ETHUSDT',
        address: ADDRESS_ZERO,
      },
      PIP_UNIV2LINKETH: {
        name: 'PIP_UNIV2LINKETH',
        address: ADDRESS_ZERO,
      },
      PIP_UNIV2UNIETH: {
        name: 'PIP_UNIV2UNIETH',
        address: ADDRESS_ZERO,
      },
      PIP_UNIV2WBTCDAI: {
        name: 'PIP_UNIV2WBTCDAI',
        address: ADDRESS_ZERO,
      },
      PIP_UNIV2AAVEETH: {
        name: 'PIP_UNIV2AAVEETH',
        address: ADDRESS_ZERO,
      },
      PIP_UNIV2DAIUSDT: {
        name: 'PIP_UNIV2DAIUSDT',
        address: ADDRESS_ZERO,
      },
      PIP_GUNIV3DAIUSDC1: {
        name: 'PIP_GUNIV3DAIUSDC1',
        address: ADDRESS_ZERO,
      },
      PIP_GUNIV3DAIUSDC2: {
        name: 'PIP_GUNIV3DAIUSDC2',
        address: ADDRESS_ZERO,
      },
      PIP_CRVV1ETHSTETH: {
        name: 'PIP_CRVV1ETHSTETH',
        address: ADDRESS_ZERO,
      },
      PIP_RWA001: {
        name: 'PIP_RWA001',
        address: ADDRESS_ZERO,
      },
      PIP_RWA002: {
        name: 'PIP_RWA002',
        address: ADDRESS_ZERO,
      },
      PIP_RWA003: {
        name: 'PIP_RWA003',
        address: ADDRESS_ZERO,
      },
      PIP_RWA004: {
        name: 'PIP_RWA004',
        address: ADDRESS_ZERO,
      },
      PIP_RWA005: {
        name: 'PIP_RWA005',
        address: ADDRESS_ZERO,
      },
      PIP_RWA006: {
        name: 'PIP_RWA006',
        address: ADDRESS_ZERO,
      },
      PIP_RETH: {
        name: 'PIP_RETH',
        address: ADDRESS_ZERO,
      },
      PIP_GNO: {
        name: 'PIP_GNO',
        address: ADDRESS_ZERO,
      },
      PIP_WETH: {
        name: 'PIP_WETH',
        address: ADDRESS_ZERO,
      },
    },
  },
  automation: {
    AutomationBot: {
      name: 'AutomationBot',
      address: ADDRESS_ZERO,
    },
    AutomationBotV2: {
      name: 'AutomationBotV2',
      address: ADDRESS_ZERO,
    },
    AutomationBotAggregator: {
      name: 'AutomationBotAggregator',
      address: ADDRESS_ZERO,
    },
  },
  ajna: {
    AjnaPoolInfo: {
      name: 'AjnaPoolInfo',
      address: ADDRESS_ZERO,
    },
    AjnaProxyActions: {
      name: 'AjnaProxyActions',
      address: ADDRESS_ZERO,
    },
    AjnaPoolPairs_WBTCUSDC: {
      name: 'AjnaPoolPairs_WBTCUSDC',
      address: ADDRESS_ZERO,
    },
    AjnaPoolPairs_ETHUSDC: {
      name: 'AjnaPoolPairs_ETHUSDC',
      address: ADDRESS_ZERO,
    },
    AjnaRewardsManager: {
      name: 'AjnaRewardsManager',
      address: ADDRESS_ZERO,
    },
    AjnaRewardsClaimer: {
      name: 'AjnaRewardsClaimer',
      address: ADDRESS_ZERO,
    },
  },
}<|MERGE_RESOLUTION|>--- conflicted
+++ resolved
@@ -329,11 +329,7 @@
     DAI: {
       name: 'DAI',
       address: '0xDA10009cBd5D07dd0CeCc66161FC93D7c9000da1',
-<<<<<<< HEAD
-      serviceRegistryName: 'DAI',
-=======
       serviceRegistryName: CONTRACT_NAMES.common.DAI,
->>>>>>> 87168561
     },
     ETH: { name: 'ETH', address: '0x4200000000000000000000000000000000000006' },
     GNO: { name: 'GNO', address: ADDRESS_ZERO },
@@ -378,39 +374,23 @@
     USDC: {
       name: 'USDC',
       address: '0x7F5c764cBc14f9669B88837ca1490cCa17c31607',
-<<<<<<< HEAD
-      serviceRegistryName: 'USDC',
-=======
       serviceRegistryName: CONTRACT_NAMES.common.USDC,
->>>>>>> 87168561
     },
     USDT: { name: 'USDT', address: ADDRESS_ZERO },
     WBTC: {
       name: 'WBTC',
       address: '0x68f180fcce6836688e9084f035309e29bf0a2095',
-<<<<<<< HEAD
-      serviceRegistryName: 'WBTC',
-=======
       serviceRegistryName: CONTRACT_NAMES.common.WBTC,
->>>>>>> 87168561
     },
     WETH: {
       name: 'WETH',
       address: '0x4200000000000000000000000000000000000006',
-<<<<<<< HEAD
-      serviceRegistryName: 'WETH',
-=======
       serviceRegistryName: CONTRACT_NAMES.common.WETH,
->>>>>>> 87168561
     },
     WSTETH: {
       name: 'WSTETH',
       address: '0x1F32b1c2345538c0c6f582fCB022739c4A194Ebb',
-<<<<<<< HEAD
-      serviceRegistryName: 'WSTETH',
-=======
       serviceRegistryName: CONTRACT_NAMES.common.WSTETH,
->>>>>>> 87168561
     },
     YFI: { name: 'YFI', address: ADDRESS_ZERO },
     ZRX: { name: 'ZRX', address: ADDRESS_ZERO },
