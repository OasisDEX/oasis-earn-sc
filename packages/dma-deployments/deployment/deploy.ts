--- conflicted
+++ resolved
@@ -4,6 +4,19 @@
 // When running the script with `npx hardhat run <script>` you'll find the Hardhat
 // Runtime Environment's members available in the global scope.
 import {
+  aaveCloseV2OperationDefinition,
+  aaveCloseV3OperationDefinition,
+  aaveOpenV2OperationDefinition,
+  aaveOpenV3OperationDefinition,
+} from '@dma-deployments/operation-definitions'
+import {
+  ContractProps,
+  DeployedSystem,
+  System,
+  SystemTemplate,
+} from '@dma-deployments/types/deployed-system'
+import {
+  DeployedSystemContracts,
   DeploymentConfig,
   SystemConfig,
   SystemConfigItem,
@@ -35,24 +48,6 @@
 import prompts from 'prompts'
 import { inspect } from 'util'
 
-import {
-<<<<<<< HEAD
-  DeployedSystemContracts,
-  DeploymentConfig,
-  SystemConfig,
-  SystemConfigItem,
-} from '../types/deployment-config'
-import { EtherscanGasPrice } from '@oasisdex/dma-common/utils/common'
-import { Network } from '../types/network'
-import { ContractProps, DeployedSystem, System, SystemTemplate } from '../types/deployed-system'
-=======
-  aaveCloseV3OperationDefinition,
-  aaveOpenV2OperationDefinition,
-  aaveOpenV3OperationDefinition,
-} from '../operation-definitions'
-import { aaveCloseV2OperationDefinition } from '../operation-definitions/aave/v2/close'
->>>>>>> ec37fb46
-
 const restrictedNetworks = [Network.MAINNET, Network.OPTIMISM, Network.GOERLI]
 
 const rpcUrls: any = {
