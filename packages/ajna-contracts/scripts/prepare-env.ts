--- conflicted
+++ resolved
@@ -148,19 +148,9 @@
     (acc, [, pool]) => ({ ...acc, [pool.address]: pool }),
     {} as Record<string, ERC20Pool>
   );
-<<<<<<< HEAD
-
-  await Promise.all([
-    // Have some issues with setting balance on mainnet USDC contract
-    ...(mainnetTokens ? [] : signers.map(signer => utils.sendLotsOfMoney(signer.address, usdc, mainnetTokens))),
-    ...signers.map(signer => utils.sendLotsOfMoney(signer.address, wbtc, mainnetTokens)),
-    ...signers.map(signer => utils.sendLotsOfMoney(signer.address, weth, mainnetTokens)),
-  ]);
-=======
 
   await fundAccounts()
 
->>>>>>> ce218b33
 
   const dmpProxies = await Promise.all(signers.map(signer => createDPMProxy(dmpFactory, signer)));
   const users: User[] = signers.map((signer, index) => ({
@@ -504,10 +494,7 @@
     printBuckets,
     printAddresses,
     getPoolData,
-<<<<<<< HEAD
-=======
     fundAccounts,
->>>>>>> ce218b33
     pools,
     positionManagerContract,
     rewardsManagerContract,
