import "@nomiclabs/hardhat-ethers";

import erc20abi from "@abis/external/tokens/IERC20.json";
import { EventFragment } from "@ethersproject/abi";
import { FactoryOptions } from "@nomiclabs/hardhat-ethers/types";
import { BigNumber, constants, Contract, ContractReceipt, Signer } from "ethers";
import { writeFileSync } from "fs";
import { ethers } from "hardhat";
import { HardhatRuntimeEnvironment, Network } from "hardhat/types/runtime";
import { join } from "path";

import { Token, WETH } from "../../typechain-types";

export type BasicSimulationData = {
  data: string;
  from: string;
  to: string;
};

export type TraceData = BasicSimulationData & {
  address: string;
  nonce: number;
};

export type TraceItem = TraceData & {
  operationName: string;
};

export let trace: TraceItem[] = [];

export class HardhatUtils {
  public async getMainSignerTransactionCount(): Promise<number> {
    const signer: Signer = this.hre.ethers.provider.getSigner(0);
    const transactionCount = await signer.getTransactionCount();
    return transactionCount;
  }
  constructor(public readonly hre: HardhatRuntimeEnvironment, public readonly forked?: Network) {}
  public getEvents(receipt: ContractReceipt, eventAbi: EventFragment) {
    const iface = new this.hre.ethers.utils.Interface([eventAbi]);
    const filteredEvents = receipt.logs?.filter(({ topics }) => topics[0] === iface.getEventTopic(eventAbi.name));
    return (
      filteredEvents?.map(x => ({
        ...iface.parseLog(x),
        topics: x.topics,
        data: x.data,
        address: x.address,
      })) || []
    );
  }
<<<<<<< HEAD
  public async sendLotsOfMoney(target: string, token: Token | WETH, mainnet = false) {
    if (mainnet) {
      await this.setTokenBalance(target, token.address, BigNumber.from("1000000000000000000").mul(1000));
    } else {
      await token.mint(target, BigNumber.from("1000000000000000000").mul(1000));
    }
=======

  public clearTrace() {
    trace = [];
  }

  public traceTransaction(operationName: string, result: TraceData) {
    trace.push({
      operationName,
      address: result.address,
      data: result.data,
      from: result.from,
      to: result.to,
      nonce: result.nonce,
    });
  }

  public getTraceSize() {
    return trace.length;
  }

  public async saveTrace(fullFileName: string) {
    writeFileSync(join(__dirname, fullFileName), this.printTrace(), {
      flag: "w",
    });
>>>>>>> 318b1814
  }

  public printTrace() {
    return JSON.stringify(trace, null, 2);
  }

  public async sendLotsOfMoney(target: string, token: Token | WETH, mainnet = false) {
    if (mainnet) {
      await this.setTokenBalance(target, token.address, BigNumber.from("1000000000000000000").mul(1000));
    } else {
      await token.mint(target, BigNumber.from("1000000000000000000").mul(1000));
    }
  }

  public async deployContract<T extends Contract>(
    contractName: string,
    args: any[],
    signerOrOptions?: Signer | FactoryOptions | undefined
  ): Promise<T> {
    const factory = await ethers.getContractFactory(contractName, signerOrOptions);
    const contract = (await factory.deploy(...args)) as unknown as T;
    await contract.deployed();
    const receipt = await contract.deployTransaction.wait();
    this.traceTransaction(contractName, {
      address: contract.address,
      data: contract.deployTransaction.data,
      from: receipt.from,
      to: receipt.to,
      nonce: contract.deployTransaction.nonce,
    });
    return contract;
  }

  public async getContract<T extends Contract>(contractName: string, contractAddress: string): Promise<T> {
    const contract = (await ethers.getContractAt(contractName, contractAddress)) as T;
    return contract;
  }

  public async impersonate(user: string): Promise<Signer> {
    if (this.hre.network.name !== "tenderly") {
      await this.impersonateAccount(user);
      const newSigner = await this.hre.ethers.getSigner(user);
      return newSigner;
    } else {
      return this.hre.ethers.getSigner(user);
    }
  }

  private async impersonateAccount(account: string) {
    await this.hre.network.provider.request({
      method: "hardhat_impersonateAccount",
      params: [account],
    });
  }
  public async findBalancesSlot(tokenAddress: string): Promise<number> {
    const encode = (types: any[], values: any[]) => this.hre.ethers.utils.defaultAbiCoder.encode(types, values);
    const account = constants.AddressZero;
    const probeA = encode(["uint"], [BigNumber.from("100")]);
    const probeB = encode(["uint"], [BigNumber.from("200")]);
    // const token = await this.hre.ethers.getContractAt("ERC20", tokenAddress);
    const token = new this.hre.ethers.Contract(tokenAddress, erc20abi);
    for (let i = 0; i < 100; i++) {
      let probedSlot = this.hre.ethers.utils.keccak256(encode(["address", "uint"], [account, i]));
      // remove padding for JSON RPC
      while (probedSlot.startsWith("0x0")) probedSlot = "0x" + probedSlot.slice(3);
      const prev = await this.hre.network.provider.send("eth_getStorageAt", [tokenAddress, probedSlot]);
      // make sure the probe will change the slot value
      const probe = prev === probeA ? probeB : probeA;

      await this.hre.network.provider.send("hardhat_setStorageAt", [tokenAddress, probedSlot, probe]);

      const balance = await token.balanceOf(account);
      // reset to previous value
      await this.hre.network.provider.send("hardhat_setStorageAt", [tokenAddress, probedSlot, prev]);
      if (balance.eq(this.hre.ethers.BigNumber.from(probe))) return i;
    }
    throw "Balances slot not found!";
  }
  /**
   * Set token balance to the provided value.
   * @param {string} account  - address of the wallet holding the tokens
   * @param {string}tokenAddress - address of the token contract
   * @param {BigNumber} balance - token balance to set
   * @return {Promise<boolean>} if the operation succedded
   */
  public async setTokenBalance(account: string, tokenAddress: string, balance: BigNumber): Promise<boolean> {
    const isStorageManipulationSuccessful = await this.setTokenBalanceByStorageManipulation(
      account,
      tokenAddress,
      balance
    );
    if (!isStorageManipulationSuccessful) {
      const isBridgeImpersonationSuccessful = await this.setTokenBalanceByBridgeImpersonation(
        account,
        tokenAddress,
        balance
      );
      return isBridgeImpersonationSuccessful;
    }
    return isStorageManipulationSuccessful;
  }

  private async setTokenBalanceByBridgeImpersonation(account: string, tokenAddress: string, balance: BigNumber) {
    const bridgeAddress = "0x8eb8a3b98659cce290402893d0123abb75e3ab28";
    const signer =
      this.hre.network.name === "tenderly"
        ? await this.hre.ethers.getSigner(bridgeAddress)
        : await this.impersonate(bridgeAddress);
    const token = await this.hre.ethers.getContractAt("ERC20", tokenAddress, signer);
    const balanceOfSource = BigNumber.from((await token.balanceOf(bridgeAddress)).toString());
    console.log("balanceOfSource", balanceOfSource.toString());
    console.log("balance", balance.toString());
    if (balanceOfSource.lt(balance)) {
      balance = balanceOfSource.div(10);
      console.warn(
        "Absurd amount of money requested, even Avalanche Bridge is too poor to handle it sending only ",
        balance.toString()
      );
    }
    try {
      await token.transfer(account, balance.toString());
      const balanceAfter = await token.balanceOf(account);
      return balance < balanceAfter;
    } catch (ex) {
      console.log(ex);
      return false;
    }
  }

  private async setTokenBalanceByStorageManipulation(
    account: string,
    tokenAddress: string,
    balance: BigNumber
  ): Promise<boolean> {
    try {
      const slot = await this.findBalancesSlot(tokenAddress);
      let index = this.hre.ethers.utils.solidityKeccak256(["uint256", "uint256"], [account, slot]);
      if (index.startsWith("0x0")) index = "0x" + index.slice(3);

      await this.hre.ethers.provider.send("hardhat_setStorageAt", [
        tokenAddress,
        index,
        this.hre.ethers.utils.hexZeroPad(balance.toHexString(), 32),
      ]);
      // const token = await this.hre.ethers.getContractAt("ERC20", tokenAddress);
      const token = new this.hre.ethers.Contract(tokenAddress, erc20abi);
      const balanceAfter = await token.balanceOf(account);
      return balance == balanceAfter;
    } catch (ex) {
      return false;
    }
  }
}<|MERGE_RESOLUTION|>--- conflicted
+++ resolved
@@ -47,14 +47,6 @@
       })) || []
     );
   }
-<<<<<<< HEAD
-  public async sendLotsOfMoney(target: string, token: Token | WETH, mainnet = false) {
-    if (mainnet) {
-      await this.setTokenBalance(target, token.address, BigNumber.from("1000000000000000000").mul(1000));
-    } else {
-      await token.mint(target, BigNumber.from("1000000000000000000").mul(1000));
-    }
-=======
 
   public clearTrace() {
     trace = [];
@@ -79,7 +71,6 @@
     writeFileSync(join(__dirname, fullFileName), this.printTrace(), {
       flag: "w",
     });
->>>>>>> 318b1814
   }
 
   public printTrace() {
