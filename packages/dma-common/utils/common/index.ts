<<<<<<< HEAD
export {
  coalesceNetwork,
  getAddressesFor,
  isMainnetByNetwork,
  isOptimismByNetwork,
} from './addresses'
export { buildBytecode, buildCreate2Address, saltToHex } from './create2'
export { etherscanAPIUrl } from './etherscan'
export { logDebug } from './log-debug'
export { amountFromWei, amountToWei } from './precision'
export {
  bignumberToTopic,
  forgeUnoswapCalldata,
  generateRandomAddress,
  generateTpOrSlExecutionData,
  getEvents,
  getServiceNameHash,
  isLocalNetwork,
  toRatio,
} from './utils'
=======
export * from './addresses'
export * from './create2'
export * from './etherscan'
export * from './log-debug'
export * from './negative-to-zero'
export * from './normalize-value'
export * from './one-inch'
export * from './precision'
export * from './utils'
>>>>>>> 1ab0926e
<|MERGE_RESOLUTION|>--- conflicted
+++ resolved
@@ -1,4 +1,3 @@
-<<<<<<< HEAD
 export {
   coalesceNetwork,
   getAddressesFor,
@@ -8,6 +7,8 @@
 export { buildBytecode, buildCreate2Address, saltToHex } from './create2'
 export { etherscanAPIUrl } from './etherscan'
 export { logDebug } from './log-debug'
+export * from './negative-to-zero'
+export * from './normalize-value'
 export { amountFromWei, amountToWei } from './precision'
 export {
   bignumberToTopic,
@@ -18,15 +19,4 @@
   getServiceNameHash,
   isLocalNetwork,
   toRatio,
-} from './utils'
-=======
-export * from './addresses'
-export * from './create2'
-export * from './etherscan'
-export * from './log-debug'
-export * from './negative-to-zero'
-export * from './normalize-value'
-export * from './one-inch'
-export * from './precision'
-export * from './utils'
->>>>>>> 1ab0926e
+} from './utils'