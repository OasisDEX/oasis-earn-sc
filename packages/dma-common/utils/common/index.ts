--- conflicted
+++ resolved
@@ -1,11 +1,3 @@
-<<<<<<< HEAD
-export * from './addresses'
-export * from './balances'
-export * from './create2'
-export * from './etherscan'
-export * from './formaters'
-export * from './log-debug'
-=======
 export {
   coalesceNetwork,
   getAddressesFor,
@@ -13,9 +5,9 @@
   isOptimismByNetwork,
 } from './addresses'
 export { buildBytecode, buildCreate2Address, saltToHex } from './create2'
+export * from './formaters'
 export { etherscanAPIUrl } from './etherscan'
 export { logDebug } from './log-debug'
->>>>>>> 4f30de4f
 export * from './negative-to-zero'
 export * from './normalize-value'
 export { amountFromWei, amountToWei } from './precision'
