import { ADDRESS_ZERO, ADDRESSES } from '@deploy-configurations/addresses'
import { Network } from '@deploy-configurations/types/network'
import { constants } from 'ethers'

type NetworkAddressesForNetwork<T extends Network> = T extends Network.MAINNET
  ? MainnetAddresses
  : T extends Network.OPTIMISM
  ? OptMainnetAddresses
  : never
export function addressesByNetwork<T extends Network>(network: T): NetworkAddressesForNetwork<T> {
  switch (network) {
    case Network.MAINNET:
      return testAddresses[Network.MAINNET] as NetworkAddressesForNetwork<T>
    case Network.OPTIMISM:
      return testAddresses[Network.OPTIMISM] as NetworkAddressesForNetwork<T>
    default:
      throw new Error(`Network ${network} not supported`)
  }
}

// These addresses are used to map the addresses in the library
// Into a form expected by our tests
// TODO: Use addresses from our deploy system should be the source of truth for Addresses
if (!ADDRESSES[Network.MAINNET].aave.v2) throw new Error('Missing aave v2 addresses for mainnet')
const testAddresses = {
  [Network.MAINNET]: {
    DAI: ADDRESSES[Network.MAINNET].common.DAI,
    ETH: ADDRESSES[Network.MAINNET].common.ETH,
    WETH: ADDRESSES[Network.MAINNET].common.WETH,
    STETH: ADDRESSES[Network.MAINNET].common.STETH,
    WSTETH: ADDRESSES[Network.MAINNET].common.WSTETH,
    WBTC: ADDRESSES[Network.MAINNET].common.WBTC,
    USDC: ADDRESSES[Network.MAINNET].common.USDC,
    feeRecipient: ADDRESSES[Network.MAINNET].common.FeeRecipient,
    chainlinkEthUsdPriceFeed: ADDRESSES[Network.MAINNET].common.ChainlinkPriceOracle_ETHUSD,
    priceOracle: ADDRESSES[Network.MAINNET].aave.v2.PriceOracle,
    lendingPool: ADDRESSES[Network.MAINNET].aave.v2.LendingPool,
    protocolDataProvider: ADDRESSES[Network.MAINNET].aave.v2.ProtocolDataProvider,
    aaveOracle: ADDRESSES[Network.MAINNET].aave.v3.AaveOracle,
    pool: ADDRESSES[Network.MAINNET].aave.v3.Pool,
    poolDataProvider: ADDRESSES[Network.MAINNET].aave.v3.AavePoolDataProvider,
    CBETH: ADDRESSES[Network.MAINNET].common.CBETH,
    RETH: ADDRESSES[Network.MAINNET].common.RETH,
  },
  [Network.OPTIMISM]: {
    DAI: ADDRESSES[Network.OPTIMISM].common.DAI,
    ETH: ADDRESSES[Network.OPTIMISM].common.ETH,
    WETH: ADDRESSES[Network.OPTIMISM].common.WETH,
    STETH: constants.AddressZero,
    WSTETH: ADDRESSES[Network.OPTIMISM].common.WSTETH,
    WBTC: ADDRESSES[Network.OPTIMISM].common.WBTC,
    USDC: ADDRESSES[Network.OPTIMISM].common.USDC,
    feeRecipient: ADDRESSES[Network.OPTIMISM].common.FeeRecipient,
    chainlinkEthUsdPriceFeed: ADDRESSES[Network.OPTIMISM].common.ChainlinkPriceOracle_ETHUSD,
    aaveOracle: ADDRESSES[Network.OPTIMISM].aave.v3.AaveOracle,
    pool: ADDRESSES[Network.OPTIMISM].aave.v3.Pool,
    poolDataProvider: ADDRESSES[Network.OPTIMISM].aave.v3.AavePoolDataProvider,
    priceOracle: ADDRESS_ZERO,
    lendingPool: ADDRESS_ZERO,
    protocolDataProvider: ADDRESS_ZERO,
<<<<<<< HEAD
=======
    CBETH: ADDRESSES[Network.OPTIMISM].common.CBETH,
    RETH: ADDRESSES[Network.OPTIMISM].common.RETH,
>>>>>>> 27c5dd4d
  },
}

export type MainnetAddresses = (typeof testAddresses)[Network.MAINNET]
export type OptMainnetAddresses = (typeof testAddresses)[Network.OPTIMISM]
export type NetworkAddressesForTests = MainnetAddresses | OptMainnetAddresses<|MERGE_RESOLUTION|>--- conflicted
+++ resolved
@@ -58,11 +58,8 @@
     priceOracle: ADDRESS_ZERO,
     lendingPool: ADDRESS_ZERO,
     protocolDataProvider: ADDRESS_ZERO,
-<<<<<<< HEAD
-=======
     CBETH: ADDRESSES[Network.OPTIMISM].common.CBETH,
     RETH: ADDRESSES[Network.OPTIMISM].common.RETH,
->>>>>>> 27c5dd4d
   },
 }
 
