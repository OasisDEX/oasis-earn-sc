--- conflicted
+++ resolved
@@ -1,11 +1,6 @@
 {
   "name": "@oasisdex/dma-library",
-<<<<<<< HEAD
-  "version": "0.5.35-rc.1",
-  "packageManager": "yarn@1.22.1",
-=======
   "version": "0.5.39",
->>>>>>> 8d176987
   "typings": "lib/index.d.ts",
   "types": "lib/index.d.ts",
   "main": "lib/index.js",
