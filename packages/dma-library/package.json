--- conflicted
+++ resolved
@@ -1,10 +1,6 @@
 {
   "name": "@oasisdex/dma-library",
-<<<<<<< HEAD
-  "version": "0.3.24-ajna-multiply-alpha.0",
-=======
   "version": "0.3.24",
->>>>>>> c4aadd14
   "typings": "lib/index.d.ts",
   "types": "lib/index.d.ts",
   "main": "lib/index.js",
@@ -34,6 +30,5 @@
     "implicitDependencies": [
       "@oasisdex/domain"
     ]
-  },
-  "gitHead": "095a4a34d5b6e2d5f5adcca9721813f9657feda2"
+  }
 }