{
  "name": "@oasisdex/dma-library",
<<<<<<< HEAD
  "version": "0.6.14-rc-migration.1",
=======
  "version": "0.6.20",
>>>>>>> d0cf5f1a
  "typings": "lib/index.d.ts",
  "types": "lib/index.d.ts",
  "main": "lib/index.js",
  "targets": {
    "main": {
      "optimize": true
    }
  },
  "files": [
    "lib/*"
  ],
  "scripts": {
    "build": "npx parcel build ./src/index.ts --dist-dir ./lib --no-source-maps",
    "clean": "rm -rf lib && rm -f tsconfig.lint.tsbuildinfo",
    "lint": "yarn eslint . --ext .ts --max-warnings=0 && yarn tsc --build ./tsconfig.lint.json",
    "lint:fix": "yarn eslint . --fix --ext .ts",
    "test": "yarn mocha -r ts-node/register -r tsconfig-paths/register 'test/**/*.ts'",
    "linked": "yarn link",
    "unlinked": "yarn unlink",
    "prepublish": "rm -rf ../../.parcel-cache && yarn build"
  },
  "license": "Apache-2.0",
  "dependencies": {
    "bignumber.js": "9.0.1",
    "ethers": "^5.7.2"
  },
  "nx": {
    "implicitDependencies": [
      "@oasisdex/domain"
    ]
  },
  "devDependencies": {
    "@types/mocha": "^10.0.1",
    "@types/node": "^20.4.1",
    "chai": "^4.3.7",
    "mocha": "^10.2.0",
    "ts-node": "^10.9.1",
    "tsconfig-paths": "^4.2.0",
    "typescript": "^5.1.6"
  }
}<|MERGE_RESOLUTION|>--- conflicted
+++ resolved
@@ -1,10 +1,6 @@
 {
   "name": "@oasisdex/dma-library",
-<<<<<<< HEAD
-  "version": "0.6.14-rc-migration.1",
-=======
   "version": "0.6.20",
->>>>>>> d0cf5f1a
   "typings": "lib/index.d.ts",
   "types": "lib/index.d.ts",
   "main": "lib/index.js",
