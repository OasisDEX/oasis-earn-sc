{
  "name": "@oasisdex/dma-library",
<<<<<<< HEAD
  "version": "0.5.33-morpho",
=======
  "version": "0.5.34",
>>>>>>> c4d15ac3
  "typings": "lib/index.d.ts",
  "types": "lib/index.d.ts",
  "main": "lib/index.js",
  "targets": {
    "main": {
      "optimize": true
    }
  },
  "files": [
    "lib/*"
  ],
  "scripts": {
    "build": "npx parcel build ./src/index.ts --dist-dir ./lib --no-source-maps",
    "clean": "rm -rf lib && rm -f tsconfig.lint.tsbuildinfo",
    "lint": "yarn eslint . --ext .ts --max-warnings=0 && yarn tsc --build ./tsconfig.lint.json",
    "lint:fix": "yarn eslint . --fix --ext .ts",
    "test": "yarn mocha -r ts-node/register -r tsconfig-paths/register 'test/**/*.ts'",
    "linked": "yarn link",
    "unlinked": "yarn unlink",
    "prepublish": "rm -rf ../../.parcel-cache && yarn build"
  },
  "license": "Apache-2.0",
  "dependencies": {
    "bignumber.js": "9.0.1",
    "ethers": "5.6.2"
  },
  "nx": {
    "implicitDependencies": [
      "@oasisdex/domain"
    ]
  },
  "devDependencies": {
    "@types/mocha": "^10.0.1",
    "@types/node": "^20.4.1",
    "chai": "^4.3.7",
    "mocha": "^10.2.0",
    "ts-node": "^10.9.1",
    "tsconfig-paths": "^4.2.0",
    "typescript": "^5.1.6"
  }
}<|MERGE_RESOLUTION|>--- conflicted
+++ resolved
@@ -1,10 +1,6 @@
 {
   "name": "@oasisdex/dma-library",
-<<<<<<< HEAD
-  "version": "0.5.33-morpho",
-=======
-  "version": "0.5.34",
->>>>>>> c4d15ac3
+  "version": "0.5.35",
   "typings": "lib/index.d.ts",
   "types": "lib/index.d.ts",
   "main": "lib/index.js",
