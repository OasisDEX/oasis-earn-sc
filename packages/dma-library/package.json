{
  "name": "@oasisdex/dma-library",
<<<<<<< HEAD
  "version": "0.3.46-rc-arbitrum.1",
=======
  "version": "0.4.7",
>>>>>>> 2409a7f7
  "typings": "lib/index.d.ts",
  "types": "lib/index.d.ts",
  "main": "lib/index.js",
  "targets": {
    "main": {
      "optimize": true
    }
  },
  "files": [
    "lib"
  ],
  "scripts": {
    "build": "npx parcel build ./src/index.ts --dist-dir ./lib --no-source-maps",
    "clean": "rm -rf lib && rm -f tsconfig.lint.tsbuildinfo",
    "lint": "yarn eslint . --ext .ts --max-warnings=0 && yarn tsc --build ./tsconfig.lint.json",
    "lint:fix": "yarn eslint . --fix --ext .ts",
    "test": "yarn mocha -r ts-node/register -r tsconfig-paths/register 'test/**/*.ts'",
    "linked": "yarn link",
    "unlinked": "yarn unlink",
    "prepublish": "yarn build"
  },
  "license": "Apache-2.0",
  "dependencies": {
    "bignumber.js": "9.0.1",
    "ethers": "5.6.2"
  },
  "nx": {
    "implicitDependencies": [
      "@oasisdex/domain"
    ]
  },
  "devDependencies": {
    "@types/mocha": "^10.0.1",
    "@types/node": "^20.4.1",
    "chai": "^4.3.7",
    "mocha": "^10.2.0",
    "ts-node": "^10.9.1",
    "tsconfig-paths": "^4.2.0",
    "typescript": "^5.1.6"
  }
}<|MERGE_RESOLUTION|>--- conflicted
+++ resolved
@@ -1,10 +1,6 @@
 {
   "name": "@oasisdex/dma-library",
-<<<<<<< HEAD
-  "version": "0.3.46-rc-arbitrum.1",
-=======
   "version": "0.4.7",
->>>>>>> 2409a7f7
   "typings": "lib/index.d.ts",
   "types": "lib/index.d.ts",
   "main": "lib/index.js",
