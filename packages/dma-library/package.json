--- conflicted
+++ resolved
@@ -1,10 +1,6 @@
 {
   "name": "@oasisdex/dma-library",
-<<<<<<< HEAD
-  "version": "0.5.40-rc.3",
-=======
   "version": "0.6.8",
->>>>>>> cb9dbba2
   "typings": "lib/index.d.ts",
   "types": "lib/index.d.ts",
   "main": "lib/index.js",
