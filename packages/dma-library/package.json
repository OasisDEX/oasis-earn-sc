--- conflicted
+++ resolved
@@ -1,10 +1,6 @@
 {
   "name": "@oasisdex/dma-library",
-<<<<<<< HEAD
-  "version": "0.6.13-rc.0",
-=======
   "version": "0.6.14",
->>>>>>> 2b8422dc
   "typings": "lib/index.d.ts",
   "types": "lib/index.d.ts",
   "main": "lib/index.js",
