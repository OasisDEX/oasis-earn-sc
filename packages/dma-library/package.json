--- conflicted
+++ resolved
@@ -1,10 +1,6 @@
 {
   "name": "@oasisdex/dma-library",
-<<<<<<< HEAD
-  "version": "0.5.21-dma-v2-workers",
-=======
   "version": "0.5.21-dma-v2-workers.4",
->>>>>>> 3c02e84f
   "typings": "lib/index.d.ts",
   "types": "lib/index.d.ts",
   "main": "lib/index.js",
