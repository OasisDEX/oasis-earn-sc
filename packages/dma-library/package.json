{
  "name": "@oasisdex/dma-library",
<<<<<<< HEAD
  "version": "0.6.26-rc-migration.1",
=======
  "version": "0.6.28",
>>>>>>> 82b88cb6
  "typings": "lib/index.d.ts",
  "types": "lib/index.d.ts",
  "main": "lib/index.js",
  "targets": {
    "main": {
      "optimize": true
    }
  },
  "files": [
    "lib/*"
  ],
  "scripts": {
    "build": "npx parcel build ./src/index.ts --dist-dir ./lib --no-optimize",
    "clean": "rm -rf lib && rm -f tsconfig.lint.tsbuildinfo",
    "lint": "yarn eslint . --ext .ts --max-warnings=0 && yarn tsc --build ./tsconfig.lint.json",
    "lint:fix": "yarn eslint . --fix --ext .ts",
    "test": "yarn mocha -r ts-node/register -r tsconfig-paths/register 'test/**/*.ts'",
    "linked": "yarn link",
    "unlinked": "yarn unlink",
    "prepublish": "rm -rf ../../.parcel-cache && yarn build"
  },
  "license": "Apache-2.0",
  "dependencies": {
    "bignumber.js": "9.0.1",
    "ethers": "^5.7.2"
  },
  "nx": {
    "implicitDependencies": [
      "@oasisdex/domain"
    ]
  },
  "devDependencies": {
    "@types/mocha": "^10.0.1",
    "@types/node": "^20.4.1",
    "chai": "^4.3.7",
    "mocha": "^10.2.0",
    "ts-node": "^10.9.1",
    "tsconfig-paths": "^4.2.0",
    "typescript": "^5.1.6"
  }
}<|MERGE_RESOLUTION|>--- conflicted
+++ resolved
@@ -1,10 +1,6 @@
 {
   "name": "@oasisdex/dma-library",
-<<<<<<< HEAD
-  "version": "0.6.26-rc-migration.1",
-=======
   "version": "0.6.28",
->>>>>>> 82b88cb6
   "typings": "lib/index.d.ts",
   "types": "lib/index.d.ts",
   "main": "lib/index.js",
