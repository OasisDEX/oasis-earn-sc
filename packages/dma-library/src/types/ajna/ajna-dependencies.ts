--- conflicted
+++ resolved
@@ -73,34 +73,10 @@
 export type AjnaOpenMultiplyPayload = Omit<AjnaMultiplyPayload, 'position'>
 export type AjnaCloseMultiplyPayload = Omit<
   AjnaMultiplyPayload,
-<<<<<<< HEAD
-  'riskRatio' | 'collateralAmount$'
-=======
   'riskRatio' | 'collateralAmount'
->>>>>>> 61b78be5
 > & {
   shouldCloseToCollateral: boolean
 }
-
-// export interface AjnaOpenMultiplyPayload extends AjnaCommonPayload {
-//   user: Address
-//   quoteTokenSymbol: string
-//   collateralTokenSymbol: string
-//   // In wei units or equivalent EG 1 USDC -> 1e6 or 1 ETH -> 1e18
-//   collateralAmount: BigNumber
-//   slippage: BigNumber
-//   riskRatio: IRiskRatio
-// }
-//
-// export interface AjnaCloseMultiplyPayload extends AjnaMultiplyPayload {
-//   position: AjnaPosition
-//   shouldCloseToCollateral: boolean
-// }
-
-// export interface AjnaAdjustMultiplyPayload extends AjnaMultiplyPayload {
-//   position: AjnaPosition
-//   riskRatio: IRiskRatio
-// }
 
 export interface AjnaEarnPayload extends AjnaCommonPayload {
   isStakingNft: boolean
