import { Address } from '@deploy-configurations/types/address'
import { ONE, ZERO } from '@dma-common/constants'
import { negativeToZero, normalizeValue } from '@dma-common/utils/common'
import {
  calculateMaxGenerate,
  getAjnaBorrowOriginationFee,
  simulatePool,
} from '@dma-library/protocols/ajna'
import { AjnaWarning } from '@dma-library/types/common'
import { IRiskRatio, RiskRatio } from '@domain'
import { BigNumber } from 'bignumber.js'

import { AjnaPool } from './ajna-pool'

export interface IAjnaPosition {
  pool: AjnaPool
  owner: Address
  collateralAmount: BigNumber
  debtAmount: BigNumber

  marketPrice: BigNumber
  liquidationPrice: BigNumber
  liquidationToMarketPrice: BigNumber
  thresholdPrice: BigNumber

  collateralAvailable: BigNumber
  riskRatio: IRiskRatio
  maxRiskRatio: IRiskRatio
  minRiskRatio: IRiskRatio
  buyingPower: BigNumber
  warnings: AjnaWarning[]

  borrowRate: BigNumber
  netValue: BigNumber
  buyingPower: BigNumber

  debtAvailable(collateralAmount: BigNumber): BigNumber

  originationFee(amount: BigNumber): BigNumber

  deposit(amount: BigNumber): IAjnaPosition

  withdraw(amount: BigNumber): IAjnaPosition

  borrow(amount: BigNumber): IAjnaPosition

  payback(amount: BigNumber): IAjnaPosition
}

export class AjnaPosition implements IAjnaPosition {
  warnings: AjnaWarning[] = []

  constructor(
    public pool: AjnaPool,
    public owner: Address,
    public collateralAmount: BigNumber,
    public debtAmount: BigNumber,
    public collateralPrice: BigNumber,
    public quotePrice: BigNumber,
  ) {}

  get liquidationPrice() {
    const liquidationPrice = this.pool.mostOptimisticMatchingPrice
      .times(
        this.debtAmount
          .times(this.pool.pendingInflator)
          .div(this.pool.lowestUtilizedPrice.times(this.collateralAmount)),
      )
      .times(ONE.plus(this.pool.interestRate))

    return normalizeValue(liquidationPrice)
  }

  get marketPrice() {
    return this.collateralPrice.div(this.quotePrice)
  }

  get liquidationToMarketPrice() {
    return this.liquidationPrice.div(this.marketPrice)
  }

  get thresholdPrice() {
    const thresholdPrice = this.debtAmount.div(this.collateralAmount)

    return normalizeValue(thresholdPrice)
  }

  get collateralAvailable() {
    const collateralAvailable = this.collateralAmount.minus(
      this.debtAmount.div(this.pool.lowestUtilizedPrice),
    )

    return negativeToZero(normalizeValue(collateralAvailable))
  }

  get riskRatio() {
    const loanToValue = this.thresholdPrice.div(this.marketPrice)

    return new RiskRatio(normalizeValue(loanToValue), RiskRatio.TYPE.LTV)
  }

  get maxRiskRatio() {
    const loanToValue = this.pool.lowestUtilizedPrice.div(this.marketPrice)
    return new RiskRatio(normalizeValue(loanToValue), RiskRatio.TYPE.LTV)
  }

  get minRiskRatio() {
    const loanToValue = this.pool.poolMinDebtAmount.div(
      this.collateralAmount.times(this.collateralPrice),
    )

    return new RiskRatio(normalizeValue(loanToValue), RiskRatio.TYPE.LTV)
  }

<<<<<<< HEAD
  get borrowRate(): BigNumber {
    // TODO: implement
    return ZERO
  }

  get netValue(): BigNumber {
    // TODO: implement
    return ZERO
  }

  get buyingPower(): BigNumber {
    // TODO: implement
    return ZERO
=======
  get buyingPower() {
    return this.collateralAmount
      .times(this.collateralPrice)
      .times(this.maxRiskRatio.loanToValue)
      .minus(this.debtAmount.times(this.quotePrice))
>>>>>>> b359dd38
  }

  debtAvailable(collateralAmount?: BigNumber) {
    return calculateMaxGenerate(
      this.pool,
      this.debtAmount,
      collateralAmount || this.collateralAmount,
    )
  }

  originationFee(quoteAmount: BigNumber) {
    return getAjnaBorrowOriginationFee({
      interestRate: this.pool.interestRate,
      quoteAmount,
    })
  }

  deposit(collateralAmount: BigNumber) {
    const newCollateralAmount = negativeToZero(this.collateralAmount.plus(collateralAmount))
    return new AjnaPosition(
      simulatePool(this.pool, ZERO, this.debtAmount, newCollateralAmount),
      this.owner,
      newCollateralAmount,
      this.debtAmount,
      this.collateralPrice,
      this.quotePrice,
    )
  }

  withdraw(collateralAmount: BigNumber) {
    const newCollateralAmount = negativeToZero(this.collateralAmount.minus(collateralAmount))
    return new AjnaPosition(
      simulatePool(this.pool, ZERO, this.debtAmount, newCollateralAmount),
      this.owner,
      newCollateralAmount,
      this.debtAmount,
      this.collateralPrice,
      this.quotePrice,
    )
  }

  borrow(quoteAmount: BigNumber): AjnaPosition {
    const newDebt = negativeToZero(this.debtAmount.plus(quoteAmount))
    return new AjnaPosition(
      simulatePool(this.pool, quoteAmount, newDebt, this.collateralAmount),
      this.owner,
      this.collateralAmount,
      newDebt,
      this.collateralPrice,
      this.quotePrice,
    )
  }

  payback(quoteAmount: BigNumber): AjnaPosition {
    const newDebt = negativeToZero(this.debtAmount.minus(quoteAmount))
    return new AjnaPosition(
      simulatePool(this.pool, quoteAmount.negated(), newDebt, this.collateralAmount),
      this.owner,
      this.collateralAmount,
      newDebt,
      this.collateralPrice,
      this.quotePrice,
    )
  }
}<|MERGE_RESOLUTION|>--- conflicted
+++ resolved
@@ -104,15 +104,6 @@
     return new RiskRatio(normalizeValue(loanToValue), RiskRatio.TYPE.LTV)
   }
 
-  get minRiskRatio() {
-    const loanToValue = this.pool.poolMinDebtAmount.div(
-      this.collateralAmount.times(this.collateralPrice),
-    )
-
-    return new RiskRatio(normalizeValue(loanToValue), RiskRatio.TYPE.LTV)
-  }
-
-<<<<<<< HEAD
   get borrowRate(): BigNumber {
     // TODO: implement
     return ZERO
@@ -126,13 +117,21 @@
   get buyingPower(): BigNumber {
     // TODO: implement
     return ZERO
-=======
+  }
+
+  get minRiskRatio() {
+    const loanToValue = this.pool.poolMinDebtAmount.div(
+      this.collateralAmount.times(this.collateralPrice),
+    )
+
+    return new RiskRatio(normalizeValue(loanToValue), RiskRatio.TYPE.LTV)
+  }
+
   get buyingPower() {
     return this.collateralAmount
       .times(this.collateralPrice)
       .times(this.maxRiskRatio.loanToValue)
       .minus(this.debtAmount.times(this.quotePrice))
->>>>>>> b359dd38
   }
 
   debtAvailable(collateralAmount?: BigNumber) {
