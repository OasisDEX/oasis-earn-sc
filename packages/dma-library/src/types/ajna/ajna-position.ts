import { Address } from '@deploy-configurations/types/address'
import { ONE, ZERO } from '@dma-common/constants'
import { negativeToZero, normalizeValue } from '@dma-common/utils/common'
<<<<<<< HEAD
import { calculateMaxGenerate, simulatePool } from '@dma-library/protocols/ajna'
=======
import { Address } from '@dma-deployments/types/address'
import {
  calculateMaxGenerate,
  getAjnaBorrowOriginationFee,
  simulatePool,
} from '@dma-library/protocols/ajna'
>>>>>>> 8a5c9467
import { AjnaWarning } from '@dma-library/types/common'
import { IRiskRatio, RiskRatio } from '@domain'
import { BigNumber } from 'bignumber.js'

import { AjnaPool } from './ajna-pool'

export interface IAjnaPosition {
  pool: AjnaPool
  owner: Address
  collateralAmount: BigNumber
  debtAmount: BigNumber

  marketPrice: BigNumber
  liquidationPrice: BigNumber
  liquidationToMarketPrice: BigNumber
  thresholdPrice: BigNumber

  collateralAvailable: BigNumber
  riskRatio: IRiskRatio
  maxRiskRatio: IRiskRatio
  warnings: AjnaWarning[]

  debtAvailable(collateralAmount: BigNumber): BigNumber
  originationFee(amount: BigNumber): BigNumber
  deposit(amount: BigNumber): IAjnaPosition
  withdraw(amount: BigNumber): IAjnaPosition
  borrow(amount: BigNumber): IAjnaPosition
  payback(amount: BigNumber): IAjnaPosition
}

export class AjnaPosition implements IAjnaPosition {
  warnings: AjnaWarning[] = []

  constructor(
    public pool: AjnaPool,
    public owner: Address,
    public collateralAmount: BigNumber,
    public debtAmount: BigNumber,
    public collateralPrice: BigNumber,
    public quotePrice: BigNumber,
  ) {}

  get liquidationPrice() {
    const liquidationPrice = this.pool.mostOptimisticMatchingPrice
      .times(this.debtAmount.div(this.pool.lowestUtilizedPrice.times(this.collateralAmount)))
      .times(ONE.plus(this.pool.interestRate))

    return normalizeValue(liquidationPrice)
  }

  get marketPrice() {
    return this.collateralPrice.div(this.quotePrice)
  }

  get liquidationToMarketPrice() {
    return this.liquidationPrice.div(this.marketPrice)
  }

  get thresholdPrice() {
    const thresholdPrice = this.debtAmount.div(this.collateralAmount)

    return normalizeValue(thresholdPrice)
  }

  get collateralAvailable() {
    const collateralAvailable = this.collateralAmount.minus(
      this.debtAmount.div(this.pool.lowestUtilizedPrice),
    )

    return negativeToZero(normalizeValue(collateralAvailable))
  }

  get riskRatio() {
    const loanToValue = this.thresholdPrice.div(this.marketPrice)

    return new RiskRatio(normalizeValue(loanToValue), RiskRatio.TYPE.LTV)
  }

  get maxRiskRatio() {
    const loanToValue = this.pool.lowestUtilizedPrice.div(this.marketPrice)

    return new RiskRatio(normalizeValue(loanToValue), RiskRatio.TYPE.LTV)
  }

  debtAvailable(collateralAmount?: BigNumber) {
    return calculateMaxGenerate(
      this.pool,
      this.debtAmount,
      collateralAmount || this.collateralAmount,
    )
  }

  originationFee(quoteAmount: BigNumber) {
    return getAjnaBorrowOriginationFee({
      interestRate: this.pool.interestRate,
      quoteAmount,
    })
  }

  deposit(collateralAmount: BigNumber) {
    const newCollateralAmount = negativeToZero(this.collateralAmount.plus(collateralAmount))
    return new AjnaPosition(
      simulatePool(this.pool, ZERO, this.debtAmount, newCollateralAmount),
      this.owner,
      newCollateralAmount,
      this.debtAmount,
      this.collateralPrice,
      this.quotePrice,
    )
  }

  withdraw(collateralAmount: BigNumber) {
    const newCollateralAmount = negativeToZero(this.collateralAmount.minus(collateralAmount))
    return new AjnaPosition(
      simulatePool(this.pool, ZERO, this.debtAmount, newCollateralAmount),
      this.owner,
      newCollateralAmount,
      this.debtAmount,
      this.collateralPrice,
      this.quotePrice,
    )
  }

  borrow(quoteAmount: BigNumber): AjnaPosition {
    const newDebt = negativeToZero(this.debtAmount.plus(quoteAmount))
    return new AjnaPosition(
      simulatePool(this.pool, quoteAmount, newDebt, this.collateralAmount),
      this.owner,
      this.collateralAmount,
      newDebt,
      this.collateralPrice,
      this.quotePrice,
    )
  }

  payback(quoteAmount: BigNumber): AjnaPosition {
    const newDebt = negativeToZero(this.debtAmount.minus(quoteAmount))
    return new AjnaPosition(
      simulatePool(this.pool, quoteAmount.negated(), newDebt, this.collateralAmount),
      this.owner,
      this.collateralAmount,
      newDebt,
      this.collateralPrice,
      this.quotePrice,
    )
  }
}<|MERGE_RESOLUTION|>--- conflicted
+++ resolved
@@ -1,16 +1,7 @@
 import { Address } from '@deploy-configurations/types/address'
 import { ONE, ZERO } from '@dma-common/constants'
 import { negativeToZero, normalizeValue } from '@dma-common/utils/common'
-<<<<<<< HEAD
-import { calculateMaxGenerate, simulatePool } from '@dma-library/protocols/ajna'
-=======
-import { Address } from '@dma-deployments/types/address'
-import {
-  calculateMaxGenerate,
-  getAjnaBorrowOriginationFee,
-  simulatePool,
-} from '@dma-library/protocols/ajna'
->>>>>>> 8a5c9467
+import { calculateMaxGenerate, getAjnaBorrowOriginationFee, simulatePool } from '@dma-library/protocols/ajna'
 import { AjnaWarning } from '@dma-library/types/common'
 import { IRiskRatio, RiskRatio } from '@domain'
 import { BigNumber } from 'bignumber.js'
