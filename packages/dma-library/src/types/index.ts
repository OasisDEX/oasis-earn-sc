import type { AAVETokens } from './aave'
import { AavePosition } from './aave'
import { ActionCall } from './action-call'
import { calldataTypes } from './actions'
<<<<<<< HEAD
import type { AjnaError } from './ajna'
=======
import type { AjnaError, AjnaStrategy } from './ajna'
>>>>>>> 318b1814
import {
  AjnaBorrowPayload,
  AjnaCommonDependencies,
  AjnaCommonPayload,
  AjnaEarnPosition,
  AjnaMultiplyPayload,
  AjnaOpenEarnDependencies,
  AjnaOpenEarnPayload,
  AjnaOpenMultiplyPayload,
  AjnaPosition,
} from './ajna'
import type { Strategy } from './common'
import { FlashloanProvider } from './common'
import type {
  IOperation,
  WithAaveV2StrategyAddresses,
  WithAaveV3StrategyAddresses,
  WithAjnaBucketPrice,
  WithAjnaStrategyAddresses,
  WithBorrowing,
  WithCollateral,
  WithCollateralAndWithdrawal,
  WithDebt,
  WithDebtAndBorrow,
  WithDeposit,
  WithEMode,
  WithFlashloan,
  WithNetwork,
  WithOptionalDeposit,
  WithOptionalFlashloan,
  WithPosition,
  WithPositionAndLockedCollateral,
  WithProxy,
  WithSwap,
  WithWithdrawal,
} from './operations'
import type { PositionType } from './position-type'
import type { Protocol } from './protocol'
import type {
  ISimplePositionTransition,
  ISimpleSimulatedTransition,
  ISimulatedTransition,
  PositionTransition,
} from './strategies'
import type {
  IBasePositionTransitionArgs,
  IOnlyDepositBorrowOpenPositionTransitionDependencies,
  IOpenPositionTransitionDependencies,
  IPositionTransitionArgs,
  IPositionTransitionDependencies,
  IViewPositionDependencies,
  IViewPositionParams,
  WithBorrowDebt,
  WithCollateralTokenAddress,
  WithDebtChange,
  WithDebtTokenAddress,
  WithDepositCollateral,
  WithFlashloanToken,
  WithPaybackDebt,
  WithPositionType,
  WithWithdrawCollateral,
} from './strategy-params'
import type { SwapData } from './swap-data'

<<<<<<< HEAD
export type { CommonDMADependencies } from './common'
export { FlashloanProvider }
export type { AjnaError, Strategy }
=======
export { FlashloanProvider }
export type { AjnaError, AjnaStrategy, Strategy }
>>>>>>> 318b1814
export { AjnaEarnPosition, AjnaPosition }

export type {
  AjnaBorrowPayload,
  AjnaCommonDependencies,
  AjnaCommonPayload,
  AjnaMultiplyPayload,
  AjnaOpenEarnDependencies,
  AjnaOpenEarnPayload,
  AjnaOpenMultiplyPayload,
}

export type { AAVETokens }
export { AavePosition }

export { ActionCall }
export { calldataTypes }

export type {
  IOperation,
  WithAaveV2StrategyAddresses,
  WithAaveV3StrategyAddresses,
  WithAjnaBucketPrice,
  WithAjnaStrategyAddresses,
  WithBorrowing,
  WithCollateral,
  WithCollateralAndWithdrawal,
  WithDebt,
  WithDebtAndBorrow,
  WithDeposit,
  WithEMode,
  WithFlashloan,
  WithNetwork,
  WithOptionalDeposit,
  WithOptionalFlashloan,
  WithPosition,
  WithPositionAndLockedCollateral,
  WithProxy,
  WithSwap,
  WithWithdrawal,
}

export type {
  ISimplePositionTransition,
  ISimpleSimulatedTransition,
  ISimulatedTransition,
  PositionTransition,
}
export type { PositionType }
export type { Protocol }
export type {
  IBasePositionTransitionArgs,
  IOnlyDepositBorrowOpenPositionTransitionDependencies,
  IOpenPositionTransitionDependencies,
  IPositionTransitionArgs,
  IPositionTransitionDependencies,
  IViewPositionDependencies,
  IViewPositionParams,
  WithBorrowDebt,
  WithCollateralTokenAddress,
  WithDebtChange,
  WithDebtTokenAddress,
  WithDepositCollateral,
  WithFlashloanToken,
  WithPaybackDebt,
  WithPositionType,
  WithWithdrawCollateral,
}
export type { SwapData }<|MERGE_RESOLUTION|>--- conflicted
+++ resolved
@@ -2,11 +2,7 @@
 import { AavePosition } from './aave'
 import { ActionCall } from './action-call'
 import { calldataTypes } from './actions'
-<<<<<<< HEAD
-import type { AjnaError } from './ajna'
-=======
 import type { AjnaError, AjnaStrategy } from './ajna'
->>>>>>> 318b1814
 import {
   AjnaBorrowPayload,
   AjnaCommonDependencies,
@@ -71,14 +67,9 @@
 } from './strategy-params'
 import type { SwapData } from './swap-data'
 
-<<<<<<< HEAD
 export type { CommonDMADependencies } from './common'
 export { FlashloanProvider }
-export type { AjnaError, Strategy }
-=======
-export { FlashloanProvider }
 export type { AjnaError, AjnaStrategy, Strategy }
->>>>>>> 318b1814
 export { AjnaEarnPosition, AjnaPosition }
 
 export type {
