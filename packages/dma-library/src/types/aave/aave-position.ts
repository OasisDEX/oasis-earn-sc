<<<<<<< HEAD
import { Address } from '@dma-deployments/types/address'
import { Optional } from '@dma-library/types/common'
import { IPositionCategory, Position, PositionBalance } from '@domain'
=======
import { Optional } from '@dma-common/types/optional'
import { Address } from '@oasisdex/dma-deployments/types/address'
import { IPositionCategory, Position, PositionBalance } from '@oasisdex/domain/src'
>>>>>>> 1ab0926e
import BigNumber from 'bignumber.js'

import { AAVETokens } from './tokens'

interface IAavePositionBalance {
  amount: BigNumber
  precision: number
  symbol: AAVETokens
  address: Address
}

export class AavePositionBalance extends PositionBalance {
  public symbol: AAVETokens
  public address: Address
  constructor(args: Optional<IAavePositionBalance, 'precision'>) {
    super(args)
    this.symbol = args.symbol
    this.address = args.address
  }
}

export class AavePosition extends Position {
  public debt: AavePositionBalance
  public collateral: AavePositionBalance

  constructor(
    debt: Optional<IAavePositionBalance, 'precision'>,
    collateral: Optional<IAavePositionBalance, 'precision'>,
    oraclePrice: BigNumber,
    category: IPositionCategory,
  ) {
    super(debt, collateral, oraclePrice, category)
    this.debt = new AavePositionBalance(debt)
    this.collateral = new AavePositionBalance(collateral)
  }
}<|MERGE_RESOLUTION|>--- conflicted
+++ resolved
@@ -1,12 +1,6 @@
-<<<<<<< HEAD
+import { Optional } from '@dma-common/types/optional'
 import { Address } from '@dma-deployments/types/address'
-import { Optional } from '@dma-library/types/common'
 import { IPositionCategory, Position, PositionBalance } from '@domain'
-=======
-import { Optional } from '@dma-common/types/optional'
-import { Address } from '@oasisdex/dma-deployments/types/address'
-import { IPositionCategory, Position, PositionBalance } from '@oasisdex/domain/src'
->>>>>>> 1ab0926e
 import BigNumber from 'bignumber.js'
 
 import { AAVETokens } from './tokens'
