import { Address } from '@deploy-configurations/types/address'
import { Network } from '@deploy-configurations/types/network'
import { OperationNames } from '@dma-common/constants'
import { AaveLikeStrategyAddresses } from '@dma-library/operations/aave-like'
import { MorphoBlueStrategyAddresses } from '@dma-library/operations/morphoblue/addresses'
import { BigNumber } from 'bignumber.js'

<<<<<<< HEAD
import { AjnaStrategyAddresses } from '../operations/ajna'
import { AaveLikePosition } from './aave-like'
=======
import { SummerStrategyAddresses } from '../operations/ajna'
>>>>>>> d0cf5f1a
import { ActionCall } from './action-call'
import { FlashloanProvider } from './common'
import { MorphoBlueMarket } from './morphoblue'
import { PositionType } from './position-type'

export interface IOperation {
  calls: ActionCall[]
  operationName: OperationNames
}

export type WithCollateral = {
  collateral: {
    address: Address
    isEth: boolean
  }
}

export type WithCollateralAndWithdrawal = {
  collateral: WithCollateral['collateral'] & WithWithdrawal
}

export type WithDebt = {
  debt: {
    address: Address
    isEth: boolean
  }
}

export type WithDebtAndBorrow = {
  debt: WithDebt['debt'] & WithBorrowing
}

export type WithBorrowing = {
  borrow: {
    /* Amount to borrow in base unit */
    amount: BigNumber
  }
}

export type WithWithdrawal = {
  withdrawal: {
    /* Amount to withdraw in base unit */
    amount: BigNumber
  }
}

export type WithOptionalDeposit = Partial<{
  deposit: {
    address: Address
    /* Amount to deposit in base unit */
    amount: BigNumber
  }
}>

export type WithSwapParameters = {
  swap: {
    fee: number
    data: string | number
    collectFeeFrom: 'sourceToken' | 'targetToken'
    receiveAtLeast: BigNumber
  }
}

export type WithSwapAmount = {
  swap: {
    /* Amount to swap in base unit */
    amount: BigNumber
  }
}

export type WithSwap = WithSwapParameters & WithSwapAmount

export type WithFlashloanProvider = {
  flashloan: {
    provider: FlashloanProvider
  }
}

export type WithFlashloan = WithFlashloanProvider & {
  flashloan: {
    token: {
      amount: BigNumber
      address: Address
    }
    /** @deprecated Please use `token` instead **/
    amount: BigNumber
  }
}

export type WithOptionalFlashloan = Partial<WithFlashloan>

export type WithProxy = {
  proxy: {
    address: string
    owner: string
    isDPMProxy: boolean
  }
}

export type WithPosition = {
  position: {
    type: PositionType
  }
}

export type WithUserCollateral = {
  user: WithCollateral & {
    collateral: {
      amount: BigNumber
    }
  }
}

export type WithUserDebt = {
  user: WithDebt & {
    amount: BigNumber
  }
}

export type WithLockedCollateral = {
  collateral: {
    amount: BigNumber
  }
}

export type WithBorrowedDebt = {
  debt: {
    amount: BigNumber
  }
}

export type WithAaveLikePosition = {
  position: AaveLikePosition
}

export type WithPositionAndLockedCollateral = WithPosition & {
  position: WithPosition['position'] & WithLockedCollateral
}

export type WithAaveLikeStrategyAddresses = {
  addresses: AaveLikeStrategyAddresses
}

export type WithSummerStrategyAddresses = {
  addresses: SummerStrategyAddresses
}

export type WithEMode = {
  /*
   * Categories are voted on by the community and categorised as an integer
   * 0 is the default category with no special treatment
   * */
  emode: {
    categoryId: number
  }
}

export type WithAjnaBucketPrice = {
  price: BigNumber
}

export type WithNetwork = {
  network: Network
}

export type WithPaybackAll = {
  isPaybackAll: boolean
}

export type WithWithdrawAll = {
  isWithdrawAll: boolean
}

/**
 * Morpho Blue
 */

export type WithMorphoBlueMarket = {
  morphoBlueMarket: MorphoBlueMarket
}

export type WithMorphpBlueStrategyAddresses = {
  addresses: MorphoBlueStrategyAddresses
}

/**
 * Refinance
 */
export type WithPositionProduct = {
  position: WithPosition['position'] & WithDebt & WithCollateral
}

export type WithPositionAmounts = {
  position: WithBorrowedDebt & WithLockedCollateral
}

export type WithPositionStatus = WithPositionProduct & WithPositionAmounts

export type WithStorageIndex = {
  lastStorageIndex: number
}

export type WithNewPosition = {
  newPosition: WithPosition['position'] &
    WithDebt &
    WithBorrowedDebt &
    WithCollateral &
    WithLockedCollateral
}

export type WithOptionalActionCalls = {
  calls?: ActionCall[]
}

export type WithCloseToOpenSwap = {
  swapCloseToOpen: WithSwap['swap']
}

export type WithAfterOpenSwap = {
  swapAfterOpen: WithSwap['swap']
}

export type WithAToken = {
  aToken: {
    address: Address
    amount: BigNumber
  }
}

export type WithVDToken = {
  vdToken: {
    address: Address
  }
}<|MERGE_RESOLUTION|>--- conflicted
+++ resolved
@@ -5,12 +5,8 @@
 import { MorphoBlueStrategyAddresses } from '@dma-library/operations/morphoblue/addresses'
 import { BigNumber } from 'bignumber.js'
 
-<<<<<<< HEAD
-import { AjnaStrategyAddresses } from '../operations/ajna'
+import { SummerStrategyAddresses } from '../operations/ajna'
 import { AaveLikePosition } from './aave-like'
-=======
-import { SummerStrategyAddresses } from '../operations/ajna'
->>>>>>> d0cf5f1a
 import { ActionCall } from './action-call'
 import { FlashloanProvider } from './common'
 import { MorphoBlueMarket } from './morphoblue'
