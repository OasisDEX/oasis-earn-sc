import irmAbi from '@abis/external/protocols/morphoblue/irm.json'
import morphoAbi from '@abis/external/protocols/morphoblue/morpho.json'
import oracleAbi from '@abis/external/protocols/morphoblue/oracle.json'
<<<<<<< HEAD
=======
import { getMarketRate } from '@dma-library/strategies/morphoblue/validation'
>>>>>>> 489d6670
import { MorphoBluePosition } from '@dma-library/types'
import { BigNumber } from 'bignumber.js'
import { ethers } from 'ethers'

// import { Morpho__factory, Oracle__factory, Irm__factory } from '../../../../dma-contracts/typechain'
import { ONE, TEN } from '../../../../dma-common/constants/numbers'
import type { Irm } from '../../../../dma-contracts/typechain/abis/external/protocols/morphoblue/Irm'
import type { Morpho } from '../../../../dma-contracts/typechain/abis/external/protocols/morphoblue/Morpho'
import type { Oracle } from '../../../../dma-contracts/typechain/abis/external/protocols/morphoblue/Oracle'

interface Args {
  proxyAddress: string
  collateralPriceUSD: BigNumber
  quotePriceUSD: BigNumber
  collateralPrecision: number
  quotePrecision: number
  marketId: string
}

export interface GetMorphoCumulativesData {
  (): Promise<{
    borrowCumulativeDepositUSD: BigNumber
    borrowCumulativeFeesUSD: BigNumber
    borrowCumulativeWithdrawUSD: BigNumber
  }>
}

interface Dependencies {
  provider: ethers.providers.Provider
  morphoAddress: string
  getCumulatives: GetMorphoCumulativesData
}

const VIRTUAL_SHARES = TEN.pow(6)
const VIRTUAL_ASSETS = ONE

function mulDivDown(x: BigNumber, y: BigNumber, d: BigNumber): BigNumber {
  return x.times(y).div(d)
}

function toAssetsDown(
  shares: BigNumber,
  totalAssets: BigNumber,
  totalShares: BigNumber,
): BigNumber {
  return mulDivDown(shares, totalAssets.plus(VIRTUAL_ASSETS), totalShares.plus(VIRTUAL_SHARES))
}

export async function getMorphoPosition(
  {
    proxyAddress,
    collateralPriceUSD,
    quotePriceUSD,
    marketId,
    collateralPrecision,
    quotePrecision,
  }: Args,
  { getCumulatives, morphoAddress, provider }: Dependencies,
): Promise<MorphoBluePosition> {
  const morpho = new ethers.Contract(morphoAddress, morphoAbi, provider) as any as Morpho

  const marketParams = await morpho.idToMarketParams(marketId)
  const market = await morpho.market(marketId)
  const positionParams = await morpho.position(marketId, proxyAddress)

  const totals = {
    totalSupplyAssets: new BigNumber(market.totalSupplyAssets.toString()).div(TEN.pow(18)),
    totalSupplyShares: new BigNumber(market.totalSupplyShares.toString()).div(TEN.pow(24)),
    totalBorrowAssets: new BigNumber(market.totalBorrowAssets.toString()).div(TEN.pow(18)),
    totalBorrowShares: new BigNumber(market.totalBorrowShares.toString()).div(TEN.pow(24)),
  }

  const oracle = new ethers.Contract(marketParams.oracle, oracleAbi, provider) as any as Oracle
  const irm = new ethers.Contract(marketParams.irm, irmAbi, provider) as any as Irm

  const price = await oracle.price()
  const rate = await irm.borrowRateView(marketParams, market)

<<<<<<< HEAD
=======
  const apy = getMarketRate(rate.toString())

>>>>>>> 489d6670
  const debtAmount = toAssetsDown(
    new BigNumber(positionParams.borrowShares.toString()),
    new BigNumber(market.totalBorrowAssets.toString()),
    new BigNumber(market.totalBorrowShares.toString()),
  )
    .integerValue()
    .div(TEN.pow(quotePrecision))
  const collateralAmount = new BigNumber(positionParams.collateral.toString()).div(
    TEN.pow(collateralPrecision),
  )

  const { borrowCumulativeWithdrawUSD, borrowCumulativeFeesUSD, borrowCumulativeDepositUSD } =
    await getCumulatives()

  const netValue = collateralAmount.times(collateralPriceUSD).minus(debtAmount.times(quotePriceUSD))

  const pnl = {
    withFees: borrowCumulativeWithdrawUSD
      .plus(netValue)
      .minus(borrowCumulativeFeesUSD)
      .minus(borrowCumulativeDepositUSD)
      .div(borrowCumulativeDepositUSD),
    withoutFees: borrowCumulativeWithdrawUSD
      .plus(netValue)
      .minus(borrowCumulativeDepositUSD)
      .div(borrowCumulativeDepositUSD),
  }

  return new MorphoBluePosition(
    proxyAddress,
    collateralAmount,
    debtAmount,
    collateralPriceUSD,
    quotePriceUSD,
    {
      id: marketId,
      loanToken: marketParams.loanToken,
      collateralToken: marketParams.collateralToken,
      oracle: marketParams.oracle,
      irm: marketParams.irm,
      lltv: new BigNumber(marketParams.lltv.toString()).div(TEN.pow(18)),
    },
    {
      ...totals,
      lastUpdate: new BigNumber(market.lastUpdate.toString()),
      fee: new BigNumber(market.fee.toString()),
    },
    new BigNumber(price.toString()).div(TEN.pow(36 + quotePrecision - collateralPrecision)),
<<<<<<< HEAD
    new BigNumber(rate.toString()).div(TEN.pow(36)),
=======
    apy,
>>>>>>> 489d6670
    pnl,
  )
}<|MERGE_RESOLUTION|>--- conflicted
+++ resolved
@@ -1,10 +1,7 @@
 import irmAbi from '@abis/external/protocols/morphoblue/irm.json'
 import morphoAbi from '@abis/external/protocols/morphoblue/morpho.json'
 import oracleAbi from '@abis/external/protocols/morphoblue/oracle.json'
-<<<<<<< HEAD
-=======
 import { getMarketRate } from '@dma-library/strategies/morphoblue/validation'
->>>>>>> 489d6670
 import { MorphoBluePosition } from '@dma-library/types'
 import { BigNumber } from 'bignumber.js'
 import { ethers } from 'ethers'
@@ -83,11 +80,8 @@
   const price = await oracle.price()
   const rate = await irm.borrowRateView(marketParams, market)
 
-<<<<<<< HEAD
-=======
   const apy = getMarketRate(rate.toString())
 
->>>>>>> 489d6670
   const debtAmount = toAssetsDown(
     new BigNumber(positionParams.borrowShares.toString()),
     new BigNumber(market.totalBorrowAssets.toString()),
@@ -136,11 +130,7 @@
       fee: new BigNumber(market.fee.toString()),
     },
     new BigNumber(price.toString()).div(TEN.pow(36 + quotePrecision - collateralPrecision)),
-<<<<<<< HEAD
-    new BigNumber(rate.toString()).div(TEN.pow(36)),
-=======
     apy,
->>>>>>> 489d6670
     pnl,
   )
 }