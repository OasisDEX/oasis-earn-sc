--- conflicted
+++ resolved
@@ -1,8 +1,3 @@
-<<<<<<< HEAD
-export * as ajna from './ajna'
-export * as common from './common'
-export * as maker from './maker'
-=======
 import {
   aaveBorrow,
   aaveDeposit,
@@ -26,7 +21,7 @@
   wrapEth,
 } from './common'
 import { openVault } from './maker'
->>>>>>> 9e9bd616
+export * as ajna from './ajna'
 
 const aave = {
   v2: {
