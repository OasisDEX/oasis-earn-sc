import poolAbi from '@abis/external/protocols/ajna/ajnaPoolERC20.json'
import { Address } from '@deploy-configurations/types/address'
import { ONE, ZERO } from '@dma-common/constants'
import { negativeToZero, normalizeValue } from '@dma-common/utils/common'
import { getAjnaEarnValidations } from '@dma-library/strategies/ajna/earn/validations'
import { getPoolLiquidity } from '@dma-library/strategies/ajna/validation/notEnoughLiquidity'
import { SwapData } from '@dma-library/types'
import {
  AjnaCommonDependencies,
  AjnaCommonDMADependencies,
  AjnaEarnActions,
  AjnaEarnPayload,
  AjnaEarnPosition,
  AjnaError,
  AjnaNotice,
  AjnaPool,
  AjnaStrategy,
  AjnaSuccess,
  AjnaWarning,
} from '@dma-library/types/ajna'
import BigNumber from 'bignumber.js'
import { ethers } from 'ethers'

export interface AjnaEarnArgs {
  poolAddress: Address
  dpmProxyAddress: Address
  collateralAmount: BigNumber
  quoteAmount: BigNumber
  quoteTokenPrecision: number
  price: BigNumber
  position: AjnaEarnPosition
  collateralPrice: BigNumber
  quotePrice: BigNumber
  isStakingNft?: boolean
}

export const prepareAjnaDMAPayload = <T extends { pool: AjnaPool }>({
  dependencies,
  targetPosition,
  errors,
  warnings,
  data,
  txValue,
  swaps,
}: {
  dependencies: AjnaCommonDMADependencies
  targetPosition: T
  errors: AjnaError[]
  warnings: AjnaWarning[]
  notices: AjnaNotice[]
  successes: AjnaSuccess[]
  data: string
  txValue: string
<<<<<<< HEAD
  swaps: (SwapData & { collectFeeFrom: 'sourceToken' | 'targetToken'; preSwapFee$: BigNumber })[]
=======
  swaps: (SwapData & { collectFeeFrom: 'sourceToken' | 'targetToken'; tokenFee: BigNumber })[]
>>>>>>> 557b359c
}): AjnaStrategy<T> => {
  return {
    simulation: {
      swaps: swaps.map(swap => ({
        fromTokenAddress: swap.fromTokenAddress,
        toTokenAddress: swap.toTokenAddress,
        fromTokenAmount: swap.fromTokenAmount,
        toTokenAmount: swap.toTokenAmount,
        minToTokenAmount: swap.minToTokenAmount,
        exchangeCalldata: swap.exchangeCalldata,
        collectFeeFrom: swap.collectFeeFrom,
<<<<<<< HEAD
        fee: swap.preSwapFee$,
=======
        fee: swap.tokenFee,
>>>>>>> 557b359c
      })),
      errors,
      warnings,
      notices: [],
      successes: [],
      targetPosition,
      position: targetPosition,
    },
    tx: {
      to: dependencies.operationExecutor,
      data,
      value: txValue,
    },
  }
}

export const prepareAjnaPayload = <T extends { pool: AjnaPool }>({
  dependencies,
  targetPosition,
  errors,
  warnings,
  notices,
  successes,
  data,
  txValue,
}: {
  dependencies: AjnaCommonDependencies
  targetPosition: T
  errors: AjnaError[]
  warnings: AjnaWarning[]
  notices: AjnaNotice[]
  successes: AjnaSuccess[]
  data: string
  txValue: string
}): AjnaStrategy<T> => {
  return {
    simulation: {
      swaps: [],
      errors,
      warnings,
      notices,
      successes,
      targetPosition,
      position: targetPosition,
    },
    tx: {
      to: dependencies.ajnaProxyActions,
      data,
      value: txValue,
    },
  }
}

export const getAjnaEarnActionOutput = async ({
  targetPosition,
  data,
  dependencies,
  args,
  action,
  txValue,
}: {
  targetPosition: AjnaEarnPosition
  data: string
  dependencies: AjnaCommonDependencies
  args: AjnaEarnPayload
  action: AjnaEarnActions
  txValue: string
}) => {
  const pool = new ethers.Contract(args.poolAddress, poolAbi, dependencies.provider)
  const [poolDebt] = await pool.debtInfo()

  const afterLupIndex =
    action === 'withdraw-earn'
      ? await pool.depositIndex(
          new BigNumber(poolDebt.toString()).plus(args.quoteAmount.shiftedBy(18)).toString(),
        )
      : undefined

  const { errors, warnings, notices, successes } = getAjnaEarnValidations({
    price: args.price,
    quoteAmount: args.quoteAmount,
    quoteTokenPrecision: args.quoteTokenPrecision,
    position: args.position,
    simulation: targetPosition,
    afterLupIndex,
    action,
  })

  return prepareAjnaPayload({
    dependencies,
    targetPosition,
    errors,
    warnings,
    notices,
    successes,
    data,
    txValue,
  })
}

export const resolveAjnaEthAction = (isUsingEth: boolean, amount: BigNumber) =>
  isUsingEth ? ethers.utils.parseEther(amount.toString()).toString() : '0'

export const calculateAjnaApyPerDays = (amount: BigNumber, apy: BigNumber, days: number) =>
  // converted to numbers because BigNumber doesn't handle power with decimals
  amount
    .times(new BigNumber(Math.E ** apy.times(days).div(365).toNumber()))
    .minus(amount)
    .div(amount)

// The origination fee is calculated as the greatest of the current annualized
// borrower interest rate divided by 52 (one week of interest) or 5 bps multiplied by the loan’s new
// debt.
export const getAjnaBorrowOriginationFee = ({
  interestRate,
  quoteAmount,
}: {
  interestRate: BigNumber
  quoteAmount: BigNumber
}) => {
  const weeklyInterestRate = interestRate.div(52)
  const fiveBasisPoints = new BigNumber(0.0005)

  return BigNumber.max(weeklyInterestRate, fiveBasisPoints).times(quoteAmount)
}

function getSimulationPoolOutput(
  positionCollateral: BigNumber,
  positionDebt: BigNumber,
  debtChange: BigNumber,
  pool: AjnaPool,
  newLup: BigNumber,
  newLupIndex: BigNumber,
) {
  const thresholdPrice = !positionCollateral.eq(0)
    ? positionDebt.dividedBy(positionCollateral)
    : ZERO

  const newHtp = thresholdPrice.gt(pool.htp) ? thresholdPrice : pool.htp

  return {
    ...pool,
    lup: newLup,
    lowestUtilizedPrice: newLup,
    lowestUtilizedPriceIndex: newLupIndex,
    htp: newHtp,
    highestThresholdPrice: newHtp,
    // TODO this is old index, we need to map newHtp to index
    highestThresholdPriceIndex: pool.highestThresholdPriceIndex,

    debt: pool.debt.plus(debtChange),
  }
}

function getMaxGenerate(
  pool: AjnaPool,
  positionDebt: BigNumber,
  positionCollateral: BigNumber,
  maxDebt: BigNumber = ZERO,
): BigNumber {
  const { lowestUtilizedPrice, highestThresholdPrice } = pool

  if (lowestUtilizedPrice.lt(highestThresholdPrice)) {
    return maxDebt
  }

  const initialMaxDebt = positionCollateral.times(pool.lowestUtilizedPrice).minus(positionDebt)

  const bucketsAboveLup = pool.buckets
    .filter(bucket => bucket.index.lte(pool.lowestUtilizedPriceIndex))
    .sort((a, b) => a.index.minus(b.index).toNumber())

  const liquidityAvailableInLupBucket = bucketsAboveLup
    .reduce((acc, curr) => acc.plus(curr.quoteTokens), ZERO)
    .minus(pool.debt)

  if (initialMaxDebt.lte(liquidityAvailableInLupBucket)) {
    return initialMaxDebt.plus(maxDebt)
  }

  const sortedBuckets = pool.buckets
    .filter(bucket => bucket.index.lte(pool.highestThresholdPriceIndex))
    .sort((a, b) => a.index.minus(b.index).toNumber())

  const lupBucketArrayIndex = sortedBuckets.findIndex(bucket =>
    bucket.index.isEqualTo(pool.lowestUtilizedPriceIndex),
  )

  const bucketBelowLup = sortedBuckets[lupBucketArrayIndex + 1]

  if (!bucketBelowLup) {
    return maxDebt.plus(liquidityAvailableInLupBucket)
  }

  const newPool = getSimulationPoolOutput(
    positionCollateral,
    positionDebt,
    liquidityAvailableInLupBucket,
    pool,
    bucketBelowLup.price,
    bucketBelowLup.index,
  )

  return getMaxGenerate(
    newPool,
    positionDebt.plus(liquidityAvailableInLupBucket),
    positionCollateral,
    liquidityAvailableInLupBucket.plus(maxDebt),
  )
}

export function calculateMaxGenerate(
  pool: AjnaPool,
  positionDebt: BigNumber,
  collateralAmount: BigNumber,
) {
  const maxDebtWithoutFee = getMaxGenerate(pool, positionDebt, collateralAmount)

  const originationFee = getAjnaBorrowOriginationFee({
    interestRate: pool.interestRate,
    quoteAmount: maxDebtWithoutFee,
  })

  const poolLiquidity = getPoolLiquidity(pool)
  const poolLiquidityWithFee = poolLiquidity.minus(originationFee)
  const maxDebtWithFee = maxDebtWithoutFee.minus(originationFee)

  if (poolLiquidityWithFee.lt(maxDebtWithFee)) {
    return negativeToZero(poolLiquidityWithFee)
  }

  return negativeToZero(maxDebtWithFee)
}

export function calculateNewLup(pool: AjnaPool, debtChange: BigNumber): [BigNumber, BigNumber] {
  const sortedBuckets = pool.buckets
    .filter(bucket => bucket.index.lte(pool.highestThresholdPriceIndex))
    .sort((a, b) => a.index.minus(b.index).toNumber())
  const availablePoolLiquidity = getPoolLiquidity(pool)

  let remainingDebt = pool.debt.plus(debtChange)
  let newLup = sortedBuckets[0] ? sortedBuckets[0].price : pool.lowestUtilizedPrice
  let newLupIndex = sortedBuckets[0] ? sortedBuckets[0].index : pool.lowestUtilizedPriceIndex

  if (remainingDebt.gt(availablePoolLiquidity)) {
    newLup = sortedBuckets[sortedBuckets.length - 1].price
    newLupIndex = sortedBuckets[sortedBuckets.length - 1].index
    remainingDebt = ZERO

    return [newLup, newLupIndex]
  }

  sortedBuckets.forEach(bucket => {
    if (remainingDebt.gt(bucket.quoteTokens)) {
      remainingDebt = remainingDebt.minus(bucket.quoteTokens)
    } else {
      if (remainingDebt.gt(0)) {
        newLup = bucket.price
        newLupIndex = bucket.index
        remainingDebt = ZERO
      }
    }
  })
  return [newLup, newLupIndex]
}

export function simulatePool(
  pool: AjnaPool,
  debtChange: BigNumber,
  positionDebt: BigNumber,
  positionCollateral: BigNumber,
): AjnaPool {
  const [newLup, newLupIndex] = calculateNewLup(pool, debtChange)

  return getSimulationPoolOutput(
    positionCollateral,
    positionDebt,
    debtChange,
    pool,
    newLup,
    newLupIndex,
  )
}

export const getAjnaLiquidationPrice = ({
  pool,
  debtAmount,
  collateralAmount,
}: {
  pool: AjnaPool
  debtAmount: BigNumber
  collateralAmount: BigNumber
}) =>
  normalizeValue(
    pool.mostOptimisticMatchingPrice
      .times(
        debtAmount
          .times(pool.pendingInflator)
          .div(pool.lowestUtilizedPrice.times(collateralAmount)),
      )
      .times(ONE.plus(pool.interestRate)),
  )<|MERGE_RESOLUTION|>--- conflicted
+++ resolved
@@ -51,11 +51,7 @@
   successes: AjnaSuccess[]
   data: string
   txValue: string
-<<<<<<< HEAD
-  swaps: (SwapData & { collectFeeFrom: 'sourceToken' | 'targetToken'; preSwapFee$: BigNumber })[]
-=======
-  swaps: (SwapData & { collectFeeFrom: 'sourceToken' | 'targetToken'; tokenFee: BigNumber })[]
->>>>>>> 557b359c
+  swaps: (SwapData & { collectFeeFrom: 'sourceToken' | 'targetToken'; tokenFee$: BigNumber })[]
 }): AjnaStrategy<T> => {
   return {
     simulation: {
@@ -67,11 +63,7 @@
         minToTokenAmount: swap.minToTokenAmount,
         exchangeCalldata: swap.exchangeCalldata,
         collectFeeFrom: swap.collectFeeFrom,
-<<<<<<< HEAD
-        fee: swap.preSwapFee$,
-=======
-        fee: swap.tokenFee,
->>>>>>> 557b359c
+        fee: swap.tokenFee$,
       })),
       errors,
       warnings,
