--- conflicted
+++ resolved
@@ -1,22 +1,22 @@
 import poolAbi from '@abis/external/protocols/ajna/ajnaPoolERC20.json'
+import { Address } from '@deploy-configurations/types/address'
 import { ONE, ZERO } from '@dma-common/constants'
 import { negativeToZero, normalizeValue } from '@dma-common/utils/common'
 import { getAjnaEarnValidations } from '@dma-library/strategies/ajna/earn/validations'
 import { getPoolLiquidity } from '@dma-library/strategies/ajna/validation/notEnoughLiquidity'
 import {
-<<<<<<< HEAD
-  AjnaDependencies,
-  AjnaDMADependencies,
-=======
   AjnaCommonDependencies,
->>>>>>> 41167208
+  AjnaCommonDMADependencies,
   AjnaEarnActions,
+  AjnaEarnPayload,
   AjnaEarnPosition,
   AjnaError,
-<<<<<<< HEAD
+  AjnaNotice,
+  AjnaPool,
   AjnaStrategy,
+  AjnaSuccess,
   AjnaWarning,
-} from '@dma-library/types/common'
+} from '@dma-library/types/ajna'
 import BigNumber from 'bignumber.js'
 import { ethers } from 'ethers'
 
@@ -41,10 +41,12 @@
   data,
   txValue,
 }: {
-  dependencies: AjnaDMADependencies
+  dependencies: AjnaCommonDMADependencies
   targetPosition: T
   errors: AjnaError[]
   warnings: AjnaWarning[]
+  notices: AjnaNotice[]
+  success: AjnaSuccess[]
   data: string
   txValue: string
 }): AjnaStrategy<T> => {
@@ -53,6 +55,8 @@
       swaps: [],
       errors,
       warnings,
+      notices: [],
+      successes: [],
       targetPosition,
       position: targetPosition,
     },
@@ -64,18 +68,6 @@
   }
 }
 
-=======
-  AjnaNotice,
-  AjnaSuccess,
-  AjnaWarning,
-  Strategy,
-} from '@dma-library/types/ajna'
-import { AjnaEarnPayload } from '@dma-library/types/ajna/ajna-dependencies'
-import { AjnaPool } from '@dma-library/types/ajna/ajna-pool'
-import BigNumber from 'bignumber.js'
-import { ethers } from 'ethers'
-
->>>>>>> 41167208
 export const prepareAjnaPayload = <T extends { pool: AjnaPool }>({
   dependencies,
   targetPosition,
