/* Selection of token symbols and addresses that we're happy to accept as a fee */
import { ADDRESSES } from '@deploy-configurations/addresses'
import { Network } from '@deploy-configurations/types/network'

export const acceptedTokens = [
  {
    symbol: 'USDC',
    address: [
<<<<<<< HEAD
      ADDRESSES.mainnet.common.USDC,
      ADDRESSES[Network.OPTIMISM].common.USDC,
      ADDRESSES[Network.ARBITRUM].common.USDC,
=======
      ADDRESSES.mainnet.common.USDC.toLowerCase(),
      ADDRESSES[Network.OPTIMISM].common.USDC.toLowerCase(),
>>>>>>> 5e0784f9
    ],
  },
  {
    symbol: 'DAI',
    address: [
<<<<<<< HEAD
      ADDRESSES.mainnet.common.DAI,
      ADDRESSES[Network.OPTIMISM].common.DAI,
      ADDRESSES[Network.ARBITRUM].common.DAI,
=======
      ADDRESSES.mainnet.common.DAI.toLowerCase(),
      ADDRESSES[Network.OPTIMISM].common.DAI.toLowerCase(),
>>>>>>> 5e0784f9
    ],
  },
  {
    symbol: 'WETH',
    address: [
<<<<<<< HEAD
      ADDRESSES.mainnet.common.WETH,
      ADDRESSES[Network.OPTIMISM].common.WETH,
      ADDRESSES[Network.ARBITRUM].common.WETH,
=======
      ADDRESSES.mainnet.common.WETH.toLowerCase(),
      ADDRESSES[Network.OPTIMISM].common.WETH.toLowerCase(),
>>>>>>> 5e0784f9
    ],
  },
  {
    symbol: 'ETH',
    address: [
<<<<<<< HEAD
      ADDRESSES.mainnet.common.ETH,
      ADDRESSES[Network.OPTIMISM].common.ETH,
      ADDRESSES[Network.ARBITRUM].common.ETH,
=======
      ADDRESSES.mainnet.common.ETH.toLowerCase(),
      ADDRESSES[Network.OPTIMISM].common.ETH.toLowerCase(),
>>>>>>> 5e0784f9
    ],
  },
  {
    symbol: 'STETH',
    address: [ADDRESSES.mainnet.common.STETH.toLowerCase()],
  },
  {
    symbol: 'WBTC',
    address: [
<<<<<<< HEAD
      ADDRESSES.mainnet.common.WBTC,
      ADDRESSES[Network.OPTIMISM].common.WBTC,
      ADDRESSES[Network.ARBITRUM].common.WBTC,
=======
      ADDRESSES.mainnet.common.WBTC.toLowerCase(),
      ADDRESSES[Network.OPTIMISM].common.WBTC.toLowerCase(),
>>>>>>> 5e0784f9
    ],
  },
]<|MERGE_RESOLUTION|>--- conflicted
+++ resolved
@@ -6,53 +6,34 @@
   {
     symbol: 'USDC',
     address: [
-<<<<<<< HEAD
-      ADDRESSES.mainnet.common.USDC,
-      ADDRESSES[Network.OPTIMISM].common.USDC,
-      ADDRESSES[Network.ARBITRUM].common.USDC,
-=======
       ADDRESSES.mainnet.common.USDC.toLowerCase(),
       ADDRESSES[Network.OPTIMISM].common.USDC.toLowerCase(),
->>>>>>> 5e0784f9
+      ADDRESSES[Network.ARBITRUM].common.USDC.toLowerCase(),
     ],
   },
   {
     symbol: 'DAI',
     address: [
-<<<<<<< HEAD
-      ADDRESSES.mainnet.common.DAI,
-      ADDRESSES[Network.OPTIMISM].common.DAI,
-      ADDRESSES[Network.ARBITRUM].common.DAI,
-=======
       ADDRESSES.mainnet.common.DAI.toLowerCase(),
       ADDRESSES[Network.OPTIMISM].common.DAI.toLowerCase(),
->>>>>>> 5e0784f9
+      ADDRESSES[Network.ARBITRUM].common.DAI.toLowerCase(),
     ],
   },
   {
     symbol: 'WETH',
     address: [
-<<<<<<< HEAD
-      ADDRESSES.mainnet.common.WETH,
-      ADDRESSES[Network.OPTIMISM].common.WETH,
-      ADDRESSES[Network.ARBITRUM].common.WETH,
-=======
       ADDRESSES.mainnet.common.WETH.toLowerCase(),
       ADDRESSES[Network.OPTIMISM].common.WETH.toLowerCase(),
->>>>>>> 5e0784f9
+      ADDRESSES[Network.ARBITRUM].common.WETH.toLowerCase(),
     ],
   },
   {
     symbol: 'ETH',
     address: [
-<<<<<<< HEAD
-      ADDRESSES.mainnet.common.ETH,
-      ADDRESSES[Network.OPTIMISM].common.ETH,
-      ADDRESSES[Network.ARBITRUM].common.ETH,
-=======
       ADDRESSES.mainnet.common.ETH.toLowerCase(),
       ADDRESSES[Network.OPTIMISM].common.ETH.toLowerCase(),
->>>>>>> 5e0784f9
+      ADDRESSES[Network.ARBITRUM].common.ETH.toLowerCase(),
+
     ],
   },
   {
@@ -62,14 +43,9 @@
   {
     symbol: 'WBTC',
     address: [
-<<<<<<< HEAD
-      ADDRESSES.mainnet.common.WBTC,
-      ADDRESSES[Network.OPTIMISM].common.WBTC,
-      ADDRESSES[Network.ARBITRUM].common.WBTC,
-=======
       ADDRESSES.mainnet.common.WBTC.toLowerCase(),
       ADDRESSES[Network.OPTIMISM].common.WBTC.toLowerCase(),
->>>>>>> 5e0784f9
+      ADDRESSES[Network.ARBITRUM].common.WBTC.toLowerCase(),
     ],
   },
 ]