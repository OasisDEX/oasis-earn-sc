--- conflicted
+++ resolved
@@ -14,15 +14,8 @@
 import { calculateFee } from '@dma-common/utils/swap'
 import { AAVEStrategyAddresses, AAVEV3StrategyAddresses } from '@dma-library/index'
 import { operations } from '@dma-library/operations'
-<<<<<<< HEAD
+import { OpenOperationArgs } from '@dma-library/operations/aave/v3/open'
 import { isAaveV2Addresses, isAaveV3Addresses } from '@dma-library/protocols/aave/config'
-=======
-import { OpenOperationArgs } from '@dma-library/operations/aave/v3/open'
-import {
-  aaveV2UniqueContractName,
-  aaveV3UniqueContractName,
-} from '@dma-library/protocols/aave/config'
->>>>>>> 27c5dd4d
 import { AaveProtocolData } from '@dma-library/protocols/aave/get-aave-protocol-data'
 import {
   getAaveTokenAddress,
@@ -155,6 +148,7 @@
   quoteSwapData: SwapData,
   args: AaveOpenArgs & WithFee,
   dependencies: AaveOpenDependencies,
+  debug?: boolean,
 ) {
   const { collateralTokenAddress, debtTokenAddress } = getAaveTokenAddresses(
     { debtToken: args.debtToken, collateralToken: args.collateralToken },
@@ -286,42 +280,18 @@
     slippage: args.slippage,
     flashloan: {
       maxLoanToValueFL: maxLoanToValueForFL,
-      tokenSymbol: 'DAI',
+      tokenSymbol: flashloanTokenAddress === dependencies.addresses.DAI ? 'DAI' : 'USDC',
     },
     depositedByUser: {
       debtInWei: depositDebtAmountInWei,
       collateralInWei: depositCollateralAmountInWei,
     },
     collectSwapFeeFrom: collectFeeFrom,
+    debug,
   })
 
   return {
-<<<<<<< HEAD
     simulatedPositionTransition: simulation,
-=======
-    simulatedPositionTransition: currentPosition.adjustToTargetRiskRatio(multiple, {
-      fees: {
-        flashLoan: flashloanFee,
-        oazo: args.fee,
-      },
-      prices: {
-        market: quoteMarketPrice,
-        oracle: oracle,
-        oracleFLtoDebtToken: oracleFLtoDebtToken,
-      },
-      slippage: args.slippage,
-      flashloan: {
-        maxLoanToValueFL: maxLoanToValueForFL,
-        tokenSymbol: flashloanTokenAddress === dependencies.addresses.DAI ? 'DAI' : 'USDC',
-      },
-      depositedByUser: {
-        debtInWei: depositDebtAmountInWei,
-        collateralInWei: depositCollateralAmountInWei,
-      },
-      collectSwapFeeFrom: collectFeeFrom,
-      debug,
-    }),
->>>>>>> 27c5dd4d
     reserveEModeCategory,
     flashloanTokenAddress,
   }
