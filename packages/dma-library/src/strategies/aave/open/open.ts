import { Address } from '@deploy-configurations/types/address'
import { Network } from '@deploy-configurations/types/network'
import { getForkedNetwork } from '@deploy-configurations/utils/network'
import {
  DEFAULT_FEE,
  FEE_BASE,
  FEE_ESTIMATE_INFLATOR,
  NO_FEE,
  ONE,
  ZERO,
} from '@dma-common/constants'
import { Unbox } from '@dma-common/types/common'
import { amountFromWei, amountToWei } from '@dma-common/utils/common'
import { calculateFee } from '@dma-common/utils/swap'
import { AAVEStrategyAddresses, AAVEV3StrategyAddresses } from '@dma-library/index'
import { operations } from '@dma-library/operations'
<<<<<<< HEAD
=======
import { OpenOperationArgs } from '@dma-library/operations/aave/v3/open'
>>>>>>> 318b1814
import { isAaveV2Addresses, isAaveV3Addresses } from '@dma-library/protocols/aave/config'
import { AaveProtocolData } from '@dma-library/protocols/aave/get-aave-protocol-data'
import {
  getAaveTokenAddress,
  getAaveTokenAddresses,
} from '@dma-library/strategies/aave/get-aave-token-addresses'
import { AaveVersion } from '@dma-library/strategies/aave/get-current-position'
import { IOperation, PositionTransition, PositionType, SwapData } from '@dma-library/types'
import { AAVETokens } from '@dma-library/types/aave'
import { WithV2Addresses, WithV3Addresses } from '@dma-library/types/aave/addresses'
import { WithFee } from '@dma-library/types/aave/fee'
import { WithV2Protocol, WithV3Protocol } from '@dma-library/types/aave/protocol'
import { resolveFlashloanProvider } from '@dma-library/utils/flashloan/resolve-provider'
import { acceptedFeeToken } from '@dma-library/utils/swap/accepted-fee-token'
import { feeResolver } from '@dma-library/utils/swap/fee-resolver'
import { getSwapDataHelper } from '@dma-library/utils/swap/get-swap-data'
import { IBaseSimulatedTransition, IRiskRatio, Position } from '@domain'
import BigNumber from 'bignumber.js'
import { providers } from 'ethers'

export interface AaveOpenArgs {
  depositedByUser?: {
    collateralToken?: { amountInBaseUnit: BigNumber }
    debtToken?: { amountInBaseUnit: BigNumber }
  }
  multiple: IRiskRatio
  slippage: BigNumber
  positionType: PositionType
  collateralToken: { symbol: AAVETokens; precision?: number }
  debtToken: { symbol: AAVETokens; precision?: number }
}

export interface AaveOpenSharedDependencies {
  proxy: Address
  user: Address
  isDPMProxy: boolean
  /* Services below 👇*/
  provider: providers.Provider
  network: Network
  getSwapData: (
    fromToken: string,
    toToken: string,
    amount: BigNumber,
    slippage: BigNumber,
  ) => Promise<SwapData>
}
export type AaveV2OpenDependencies = AaveOpenSharedDependencies & WithV2Addresses & WithV2Protocol
export type AaveV3OpenDependencies = AaveOpenSharedDependencies & WithV3Addresses & WithV3Protocol
export type AaveOpenDependencies = AaveV2OpenDependencies | AaveV3OpenDependencies

export async function open(
  args: AaveOpenArgs,
  dependencies: AaveOpenDependencies,
): Promise<PositionTransition> {
  const fee = feeResolver(args.collateralToken.symbol, args.debtToken.symbol, {
    isIncreasingRisk: true,
    isEarnPosition: args.positionType === 'Earn',
  })
  const estimatedSwapAmount = amountToWei(new BigNumber(1), args.debtToken.precision)
  const { swapData: quoteSwapData } = await getSwapDataHelper<
    typeof dependencies.addresses,
    AAVETokens
  >({
    args: {
      fromToken: args.debtToken,
      toToken: args.collateralToken,
      slippage: args.slippage,
      fee,
      swapAmountBeforeFees: estimatedSwapAmount,
    },
    addresses: dependencies.addresses,
    services: {
      getSwapData: dependencies.getSwapData,
      getTokenAddress: getAaveTokenAddress,
    },
  })

  const { simulatedPositionTransition, reserveEModeCategory, flashloanTokenAddress } =
    await simulatePositionTransition(
      quoteSwapData,
      {
        ...args,
        fee,
      },
      dependencies,
      // true,
    )

  const { swapData, collectFeeFrom } = await getSwapDataHelper<
    typeof dependencies.addresses,
    AAVETokens
  >({
    args: {
      fromToken: args.debtToken,
      toToken: args.collateralToken,
      slippage: args.slippage,
      fee,
      swapAmountBeforeFees: simulatedPositionTransition.swap.fromTokenAmount,
    },
    addresses: dependencies.addresses,
    services: {
      getSwapData: dependencies.getSwapData,
      getTokenAddress: getAaveTokenAddress,
    },
  })

  const operation = await buildOperation(
    swapData,
    simulatedPositionTransition,
    collectFeeFrom,
    reserveEModeCategory,
    { ...args, flashloanToken: flashloanTokenAddress },
    dependencies,
  )

  if (operation === undefined) throw new Error('No operation built. Check your arguments.')

  return await generateTransition({
    swapData,
    operation,
    args,
    collectFeeFrom,
    fee,
    dependencies,
    simulatedPositionTransition,
    quoteSwapData,
  })
}

async function simulatePositionTransition(
  quoteSwapData: SwapData,
  args: AaveOpenArgs & WithFee,
  dependencies: AaveOpenDependencies,
) {
  const { collateralTokenAddress, debtTokenAddress } = getAaveTokenAddresses(
    { debtToken: args.debtToken, collateralToken: args.collateralToken },
    dependencies.addresses,
  )

  const flashloanTokenAddress =
    dependencies.network === Network.MAINNET
      ? dependencies.addresses.DAI
      : dependencies.addresses.USDC

  /**
   * We've add current Position into all strategy dependencies
   * It turned out that after opening and then closing a position there might be artifacts
   * Left in a position that make it difficult to re-open it
   */
  let currentPosition: Position | undefined
  let protocolData: Unbox<AaveProtocolData> | undefined
  if (
    dependencies.protocol.version === AaveVersion.v2 &&
    isAaveV2Addresses(dependencies.addresses)
  ) {
    currentPosition = await dependencies.protocol.getCurrentPosition(
      {
        collateralToken: args.collateralToken,
        debtToken: args.debtToken,
        proxy: dependencies.proxy,
      },
      {
        addresses: dependencies.addresses,
        provider: dependencies.provider,
        protocolVersion: dependencies.protocol.version,
      },
    )
    protocolData = await dependencies.protocol.getProtocolData({
      flashloanTokenAddress,
      collateralTokenAddress,
      debtTokenAddress,
      addresses: dependencies.addresses,
      provider: dependencies.provider,
      protocolVersion: dependencies.protocol.version,
    })
  }
  if (
    dependencies.protocol.version === AaveVersion.v3 &&
    isAaveV3Addresses(dependencies.addresses)
  ) {
    currentPosition = await dependencies.protocol.getCurrentPosition(
      {
        collateralToken: args.collateralToken,
        debtToken: args.debtToken,
        proxy: dependencies.proxy,
      },
      {
        addresses: dependencies.addresses,
        provider: dependencies.provider,
        protocolVersion: dependencies.protocol.version,
      },
    )

    protocolData = await dependencies.protocol.getProtocolData({
      flashloanTokenAddress,
      collateralTokenAddress,
      debtTokenAddress,
      addresses: dependencies.addresses,
      provider: dependencies.provider,
      protocolVersion: dependencies.protocol.version,
    })
  }

  if (!protocolData) throw new Error('No protocol data found')
  if (!currentPosition) throw new Error('No current position found')

  const {
    aaveFlashloanAssetPriceInEth,
    aaveDebtTokenPriceInEth,
    aaveCollateralTokenPriceInEth,
    reserveDataForFlashloan,
    reserveEModeCategory,
  } = protocolData

  const maxLoanToValueForFL = new BigNumber(reserveDataForFlashloan.ltv.toString()).div(FEE_BASE)

  const multiple = args.multiple

  const depositDebtAmountInWei = args.depositedByUser?.debtToken?.amountInBaseUnit || ZERO
  const depositCollateralAmountInWei =
    args.depositedByUser?.collateralToken?.amountInBaseUnit || ZERO

  // Needs to be correct precision.
  const fromTokenAmountNormalised = amountFromWei(
    quoteSwapData.fromTokenAmount,
    args.debtToken.precision,
  )
  const toTokenAmountNormalised = amountFromWei(
    quoteSwapData.toTokenAmount,
    args.collateralToken.precision,
  )
  const quoteMarketPrice = fromTokenAmountNormalised.div(toTokenAmountNormalised)
  const flashloanFee = new BigNumber(0)

  // ETH/DAI
  const ethPerFlashloanAmount = aaveFlashloanAssetPriceInEth

  // EG USDC/ETH
  const ethPerDebtToken = aaveDebtTokenPriceInEth

  // EG USDC/ETH divided by ETH/DAI = USDC/ETH times by DAI/ETH = USDC/DAI
  const oracleFLtoDebtToken = ethPerDebtToken.div(ethPerFlashloanAmount)

  // EG STETH/ETH divided by USDC/ETH = STETH/USDC
  const oracle = aaveCollateralTokenPriceInEth.div(aaveDebtTokenPriceInEth)

  const collectFeeFrom = acceptedFeeToken({
    fromToken: args.debtToken.symbol,
    toToken: args.collateralToken.symbol,
  })

  const simulation = currentPosition.adjustToTargetRiskRatio(multiple, {
    fees: {
      flashLoan: flashloanFee,
      oazo: args.fee,
    },
    prices: {
      market: quoteMarketPrice,
      oracle: oracle,
      oracleFLtoDebtToken: oracleFLtoDebtToken,
    },
    slippage: args.slippage,
    flashloan: {
      maxLoanToValueFL: maxLoanToValueForFL,
<<<<<<< HEAD
      tokenSymbol: 'DAI',
=======
      tokenSymbol: flashloanTokenAddress === dependencies.addresses.DAI ? 'DAI' : 'USDC',
>>>>>>> 318b1814
    },
    depositedByUser: {
      debtInWei: depositDebtAmountInWei,
      collateralInWei: depositCollateralAmountInWei,
    },
    collectSwapFeeFrom: collectFeeFrom,
<<<<<<< HEAD
=======
    debug,
>>>>>>> 318b1814
  })

  return {
    simulatedPositionTransition: simulation,
    reserveEModeCategory,
    flashloanTokenAddress,
  }
}

async function buildOperation(
  swapData: SwapData,
  simulatedPositionTransition: IBaseSimulatedTransition,
  collectFeeFrom: 'sourceToken' | 'targetToken',
  reserveEModeCategory: number | undefined,
  args: AaveOpenArgs & { flashloanToken: string },
  dependencies: AaveOpenDependencies,
) {
  const protocolVersion = dependencies.protocol.version
  const { collateralTokenAddress, debtTokenAddress } = getAaveTokenAddresses(
    { debtToken: args.debtToken, collateralToken: args.collateralToken },
    dependencies.addresses,
  )

  const depositCollateralAmountInWei =
    args.depositedByUser?.collateralToken?.amountInBaseUnit || ZERO
  const depositDebtAmountInWei = args.depositedByUser?.debtToken?.amountInBaseUnit || ZERO
  const swapAmountBeforeFees = simulatedPositionTransition.swap.fromTokenAmount
  const borrowAmountInWei = simulatedPositionTransition.delta.debt.minus(depositDebtAmountInWei)

  const isIncreasingRisk = true
  const fee = feeResolver(args.collateralToken.symbol, args.debtToken.symbol, {
    isIncreasingRisk,
    isEarnPosition: args.positionType === 'Earn',
  })

  if (protocolVersion === AaveVersion.v3) {
    const flashloanProvider = resolveFlashloanProvider(
      await getForkedNetwork(dependencies.provider),
    )
    const hasCollateralDeposit = args.depositedByUser?.collateralToken?.amountInBaseUnit?.gt(ZERO)
    const depositAddress = hasCollateralDeposit ? collateralTokenAddress : debtTokenAddress
    const depositAmount = hasCollateralDeposit
      ? args.depositedByUser?.collateralToken?.amountInBaseUnit
      : args.depositedByUser?.debtToken?.amountInBaseUnit
    const borrowAmount = simulatedPositionTransition.delta.debt.minus(depositDebtAmountInWei)

    const openArgs: OpenOperationArgs = {
      collateral: {
        address: collateralTokenAddress,
        isEth: args.collateralToken.symbol === 'ETH',
      },
      debt: {
        address: debtTokenAddress,
        isEth: args.debtToken.symbol === 'ETH',
        borrow: {
          amount: borrowAmount,
        },
      },
      deposit: {
        address: depositAddress,
        amount: depositAmount || ZERO,
      },
      swap: {
        fee: fee.toNumber(),
        data: swapData.exchangeCalldata,
        amount: swapAmountBeforeFees,
        collectFeeFrom,
        receiveAtLeast: swapData.minToTokenAmount,
      },
      flashloan: {
        token: {
          amount:
            args.flashloanToken === dependencies.addresses.DAI
              ? simulatedPositionTransition.delta.flashloanAmount.abs()
              : simulatedPositionTransition.delta.flashloanAmount.abs().div(10 ** 12),
          address: args.flashloanToken,
        },
        amount: simulatedPositionTransition.delta.flashloanAmount.abs(),
        provider: flashloanProvider,
      },
      position: {
        type: args.positionType,
      },
      emode: {
        categoryId: reserveEModeCategory || 0,
      },
      proxy: {
        address: dependencies.proxy,
        isDPMProxy: dependencies.isDPMProxy,
        owner: dependencies.user,
      },
      addresses: dependencies.addresses as AAVEV3StrategyAddresses,
      network: dependencies.network,
    }

    return await operations.aave.v3.open(openArgs)
  }
  if (protocolVersion === AaveVersion.v2) {
    const openArgs = {
      deposit: {
        collateralToken: {
          amountInBaseUnit: depositCollateralAmountInWei,
          isEth: args.collateralToken.symbol === 'ETH',
        },
        debtToken: {
          amountInBaseUnit: depositDebtAmountInWei,
          isEth: args.debtToken.symbol === 'ETH',
        },
      },
      swapArgs: {
        fee: args.positionType === 'Earn' ? NO_FEE : DEFAULT_FEE,
        swapData: swapData.exchangeCalldata,
        swapAmountInBaseUnit: swapAmountBeforeFees,
        collectFeeFrom,
        receiveAtLeast: swapData.minToTokenAmount,
      },
      positionType: args.positionType,
      addresses: dependencies.addresses as AAVEStrategyAddresses,
      flashloanAmount: simulatedPositionTransition.delta.flashloanAmount,
      borrowAmountInBaseUnit: borrowAmountInWei,
      collateralTokenAddress,
      debtTokenAddress,
      useFlashloan: simulatedPositionTransition.flags.requiresFlashloan,
      proxy: dependencies.proxy,
      user: dependencies.user,
      isDPMProxy: dependencies.isDPMProxy,
      network: dependencies.network,
    }
    return await operations.aave.v2.open(openArgs)
  }
}

type GenerateTransitionArgs = {
  swapData: SwapData
  operation: IOperation
  collectFeeFrom: 'sourceToken' | 'targetToken'
  fee: BigNumber
  simulatedPositionTransition: IBaseSimulatedTransition
  args: AaveOpenArgs
  dependencies: AaveOpenDependencies
  quoteSwapData: SwapData
}

async function generateTransition({
  swapData,
  operation,
  collectFeeFrom,
  fee,
  simulatedPositionTransition,
  args,
}: GenerateTransitionArgs) {
  const fromTokenAmountNormalised = amountFromWei(
    swapData.fromTokenAmount,
    args.debtToken.precision,
  )
  const toTokenAmountNormalisedWithMaxSlippage = amountFromWei(
    swapData.minToTokenAmount,
    args.collateralToken.precision,
  )
  const expectedMarketPriceWithSlippage = fromTokenAmountNormalised.div(
    toTokenAmountNormalisedWithMaxSlippage,
  )

  const finalPosition = simulatedPositionTransition.position

  // When collecting fees from the target token (collateral here), we want to calculate the fee
  // Based on the toTokenAmount NOT minToTokenAmount so that we over estimate the fee where possible
  // And do not mislead the user
  const shouldCollectFeeFromSourceToken = collectFeeFrom === 'sourceToken'

  const preSwapFee = shouldCollectFeeFromSourceToken
    ? calculateFee(simulatedPositionTransition.delta.debt, fee.toNumber())
    : ZERO
  const postSwapFee = shouldCollectFeeFromSourceToken
    ? ZERO
    : calculateFee(swapData.toTokenAmount, fee.toNumber())

  return {
    transaction: {
      calls: operation.calls,
      operationName: operation.operationName,
    },
    simulation: {
      delta: simulatedPositionTransition.delta,
      flags: simulatedPositionTransition.flags,
      swap: {
        ...simulatedPositionTransition.swap,
        ...swapData,
        collectFeeFrom,
        tokenFee: preSwapFee.plus(
          postSwapFee.times(ONE.plus(FEE_ESTIMATE_INFLATOR)).integerValue(BigNumber.ROUND_DOWN),
        ),
      },
      position: finalPosition,
      minConfigurableRiskRatio: finalPosition.minConfigurableRiskRatio(
        expectedMarketPriceWithSlippage,
      ),
    },
  }
}<|MERGE_RESOLUTION|>--- conflicted
+++ resolved
@@ -14,10 +14,7 @@
 import { calculateFee } from '@dma-common/utils/swap'
 import { AAVEStrategyAddresses, AAVEV3StrategyAddresses } from '@dma-library/index'
 import { operations } from '@dma-library/operations'
-<<<<<<< HEAD
-=======
 import { OpenOperationArgs } from '@dma-library/operations/aave/v3/open'
->>>>>>> 318b1814
 import { isAaveV2Addresses, isAaveV3Addresses } from '@dma-library/protocols/aave/config'
 import { AaveProtocolData } from '@dma-library/protocols/aave/get-aave-protocol-data'
 import {
@@ -151,6 +148,7 @@
   quoteSwapData: SwapData,
   args: AaveOpenArgs & WithFee,
   dependencies: AaveOpenDependencies,
+  debug?: boolean,
 ) {
   const { collateralTokenAddress, debtTokenAddress } = getAaveTokenAddresses(
     { debtToken: args.debtToken, collateralToken: args.collateralToken },
@@ -282,21 +280,14 @@
     slippage: args.slippage,
     flashloan: {
       maxLoanToValueFL: maxLoanToValueForFL,
-<<<<<<< HEAD
-      tokenSymbol: 'DAI',
-=======
       tokenSymbol: flashloanTokenAddress === dependencies.addresses.DAI ? 'DAI' : 'USDC',
->>>>>>> 318b1814
     },
     depositedByUser: {
       debtInWei: depositDebtAmountInWei,
       collateralInWei: depositCollateralAmountInWei,
     },
     collectSwapFeeFrom: collectFeeFrom,
-<<<<<<< HEAD
-=======
     debug,
->>>>>>> 318b1814
   })
 
   return {
