<<<<<<< HEAD
import { Address } from '@deploy-configurations/types/address'
import { Network } from '@deploy-configurations/types/network'
import { getForkedNetwork } from '@deploy-configurations/utils/network'
import {
  FEE_ESTIMATE_INFLATOR,
  ONE,
  TYPICAL_PRECISION,
  UNUSED_FLASHLOAN_AMOUNT,
  ZERO,
} from '@dma-common/constants'
import { amountFromWei, amountToWei } from '@dma-common/utils/common'
import { calculateFee } from '@dma-common/utils/swap'
import { operations } from '@dma-library/operations'
import { AAVEStrategyAddresses } from '@dma-library/operations/aave/v2'
import { AAVEV3StrategyAddresses } from '@dma-library/operations/aave/v3'
import { AaveProtocolData } from '@dma-library/protocols/aave/get-aave-protocol-data'
import {
  getAaveTokenAddress,
  getAaveTokenAddresses,
} from '@dma-library/strategies/aave/get-aave-token-addresses'
import { AaveVersion } from '@dma-library/strategies/aave/get-current-position'
import {
  IOperation,
  IPositionTransitionArgs,
  PositionTransition,
  PositionType,
  SwapData,
} from '@dma-library/types'
import { AAVETokens } from '@dma-library/types/aave'
import { WithV2Addresses, WithV3Addresses } from '@dma-library/types/aave/addresses'
import { WithFee } from '@dma-library/types/aave/fee'
import { WithV2Protocol, WithV3Protocol } from '@dma-library/types/aave/protocol'
import { FlashloanProvider } from '@dma-library/types/common'
import { resolveFlashloanProvider } from '@dma-library/utils/flashloan/resolve-provider'
=======
import { adjustRiskDown } from '@dma-library/strategies/aave/adjust/adjust-risk-down'
import { adjustRiskUp } from '@dma-library/strategies/aave/adjust/adjust-risk-up'
import { getFlashloanToken } from '@dma-library/strategies/aave/common'
import { PositionTransition } from '@dma-library/types'
>>>>>>> 27c5dd4d
import { isRiskIncreasing } from '@dma-library/utils/swap'

<<<<<<< HEAD
export type AaveAdjustArgs = IPositionTransitionArgs<AAVETokens> & { positionType: PositionType }
type AaveAdjustSharedDependencies = {
  provider: providers.Provider
  currentPosition: IPosition
  getSwapData: (
    fromToken: string,
    toToken: string,
    amount: BigNumber,
    slippage: BigNumber,
  ) => Promise<SwapData>
  proxy: Address
  user: Address
  isDPMProxy: boolean
  network: Network
  debug?: boolean
}
export type AaveV2AdjustDependencies = AaveAdjustSharedDependencies &
  WithV2Addresses &
  WithV2Protocol
export type AaveV3AdjustDependencies = AaveAdjustSharedDependencies &
  WithV3Addresses &
  WithV3Protocol
export type AaveAdjustDependencies = AaveV2AdjustDependencies | AaveV3AdjustDependencies
=======
import { AaveAdjustArgs, AaveAdjustDependencies, ExtendedAaveAdjustArgs } from './types'
>>>>>>> 27c5dd4d

export async function adjust(
  args: AaveAdjustArgs,
  dependencies: AaveAdjustDependencies,
): Promise<PositionTransition> {
  const expandedArgs: ExtendedAaveAdjustArgs = {
    ...args,
    flashloanToken: getFlashloanToken(dependencies).flashloanToken,
  }
  if (isRiskIncreasing(dependencies.currentPosition.riskRatio, args.multiple)) {
    return adjustRiskUp(expandedArgs, dependencies)
  } else {
<<<<<<< HEAD
    return adjustRiskDown(args, dependencies)
  }
}

async function adjustRiskUp(
  args: AaveAdjustArgs,
  dependencies: AaveAdjustDependencies,
): Promise<PositionTransition> {
  const isAdjustUp = true
  const fee = feeResolver(args.collateralToken.symbol, args.debtToken.symbol, {
    isIncreasingRisk: isAdjustUp,
    isEarnPosition: args.positionType === 'Earn',
  })

  // Get quote swap
  const estimatedSwapAmount = amountToWei(new BigNumber(1), args.debtToken.precision)
  const { swapData: quoteSwapData } = await getSwapDataHelper<
    typeof dependencies.addresses,
    AAVETokens
  >({
    args: {
      fromToken: args.debtToken,
      toToken: args.collateralToken,
      slippage: args.slippage,
      fee,
      swapAmountBeforeFees: estimatedSwapAmount,
    },
    addresses: dependencies.addresses,
    services: {
      getSwapData: dependencies.getSwapData,
      getTokenAddress: getAaveTokenAddress,
    },
  })

  // SimulateAdjustUp
  const { simulatedPositionTransition: simulatedAdjustUp } = await simulatePositionTransition(
    isAdjustUp,
    quoteSwapData,
    { ...args, fee },
    dependencies,
    true,
    dependencies.debug,
  )

  // Get accurate swap
  const { swapData, collectFeeFrom } = await getSwapDataHelper<
    typeof dependencies.addresses,
    AAVETokens
  >({
    args: {
      fromToken: args.debtToken,
      toToken: args.collateralToken,
      slippage: args.slippage,
      fee,
      swapAmountBeforeFees: simulatedAdjustUp.swap.fromTokenAmount,
    },
    addresses: dependencies.addresses,
    services: {
      getSwapData: dependencies.getSwapData,
      getTokenAddress: getAaveTokenAddress,
    },
  })

  // buildOperation
  const operation = await buildOperation({
    adjustRiskUp: isAdjustUp,
    swapData,
    simulatedPositionTransition: simulatedAdjustUp,
    collectFeeFrom,
    args,
    dependencies,
    network: dependencies.network,
  })

  if (operation === undefined) throw new Error('No operation built. Check your arguments.')

  // generateTransition
  return await generateTransition({
    isIncreasingRisk: isAdjustUp,
    swapData,
    operation,
    collectFeeFrom,
    fee,
    simulatedPositionTransition: simulatedAdjustUp,
    args,
    dependencies,
  })
}

async function adjustRiskDown(
  args: AaveAdjustArgs,
  dependencies: AaveAdjustDependencies,
): Promise<PositionTransition> {
  const isAdjustDown = true
  const isAdjustUp = !isAdjustDown
  const fee = feeResolver(args.collateralToken.symbol, args.debtToken.symbol, {
    isIncreasingRisk: isAdjustUp,
    isEarnPosition: args.positionType === 'Earn',
  })

  // Get quote swap
  const estimatedSwapAmount = amountToWei(new BigNumber(1), args.collateralToken.precision)
  const { swapData: quoteSwapData } = await getSwapDataHelper<
    typeof dependencies.addresses,
    AAVETokens
  >({
    args: {
      fromToken: args.collateralToken,
      toToken: args.debtToken,
      slippage: args.slippage,
      fee,
      swapAmountBeforeFees: estimatedSwapAmount,
    },
    addresses: dependencies.addresses,
    services: {
      getSwapData: dependencies.getSwapData,
      getTokenAddress: getAaveTokenAddress,
    },
  })

  // SimulateAdjustDown
  const { simulatedPositionTransition: simulatedAdjustDown } = await simulatePositionTransition(
    isAdjustUp,
    quoteSwapData,
    { ...args, fee },
    dependencies,
    false,
  )

  // Get accurate swap
  const { swapData, collectFeeFrom } = await getSwapDataHelper<
    typeof dependencies.addresses,
    AAVETokens
  >({
    args: {
      fromToken: args.collateralToken,
      toToken: args.debtToken,
      slippage: args.slippage,
      fee,
      swapAmountBeforeFees: simulatedAdjustDown.swap.fromTokenAmount,
    },
    addresses: dependencies.addresses,
    services: {
      getSwapData: dependencies.getSwapData,
      getTokenAddress: getAaveTokenAddress,
    },
  })

  // buildOperation
  const operation = await buildOperation({
    adjustRiskUp: isAdjustUp,
    swapData,
    simulatedPositionTransition: simulatedAdjustDown,
    collectFeeFrom,
    args,
    dependencies,
    network: dependencies.network,
  })

  if (operation === undefined) throw new Error('No operation built. Check your arguments.')

  // generateTransition
  return await generateTransition({
    isIncreasingRisk: isAdjustUp,
    swapData,
    operation,
    collectFeeFrom,
    fee,
    simulatedPositionTransition: simulatedAdjustDown,
    args,
    dependencies,
  })
}

async function simulatePositionTransition(
  isRiskIncreasing: boolean,
  quoteSwapData: SwapData,
  args: AaveAdjustArgs & WithFee,
  dependencies: AaveAdjustDependencies,
  fromTokenIsDebt: boolean,
  debug?: boolean,
) {
  const { collateralTokenAddress, debtTokenAddress } = getAaveTokenAddresses(
    { debtToken: args.debtToken, collateralToken: args.collateralToken },
    dependencies.addresses,
  )

  const currentPosition = await getCurrentPosition(args, dependencies)
  const protocolData = await getProtocolData(
    collateralTokenAddress,
    debtTokenAddress,
    args,
    dependencies,
  )

  if (!currentPosition || !protocolData) {
    throw new Error('Could not get current position or protocol data')
  }

  const {
    aaveFlashloanDaiPriceInEth,
    aaveDebtTokenPriceInEth,
    aaveCollateralTokenPriceInEth,
    reserveDataForFlashloan,
  } = protocolData

  const BASE = new BigNumber(10000)
  const maxLoanToValueForFL = new BigNumber(reserveDataForFlashloan.ltv.toString()).div(BASE)

  const multiple = args.multiple

  const depositDebtAmountInBaseUnits = args.depositedByUser?.debtInWei || ZERO
  const depositCollateralAmountInBaseUnits = args.depositedByUser?.collateralInWei || ZERO

  const fromToken = fromTokenIsDebt ? args.debtToken : args.collateralToken
  const toToken = fromTokenIsDebt ? args.collateralToken : args.debtToken
  // Needs to be correct precision. First convert to base 18. Then divide
  const fromTokenPrecision = fromToken.precision
  const toTokenPrecision = toToken.precision

  const normalisedFromTokenAmount = amountToWei(
    amountFromWei(quoteSwapData.fromTokenAmount, fromTokenPrecision),
    TYPICAL_PRECISION,
  )
  const normalisedToTokenAmount = amountToWei(
    amountFromWei(quoteSwapData.toTokenAmount, toTokenPrecision),
    TYPICAL_PRECISION,
  )

  const quoteMarketPriceWhenAdjustingUp = normalisedFromTokenAmount.div(normalisedToTokenAmount)
  const quoteMarketPriceWhenAdjustingDown = normalisedToTokenAmount.div(normalisedFromTokenAmount)
  const quoteMarketPrice = isRiskIncreasing
    ? quoteMarketPriceWhenAdjustingUp
    : quoteMarketPriceWhenAdjustingDown

  const flashloanFee = new BigNumber(0)

  const ethPerDAI = aaveFlashloanDaiPriceInEth
  const ethPerDebtToken = aaveDebtTokenPriceInEth
  const oracleFLtoDebtToken = ethPerDebtToken.div(ethPerDAI)
  const oracle = aaveCollateralTokenPriceInEth.div(aaveDebtTokenPriceInEth)

  const collectFeeFrom = acceptedFeeToken({
    fromToken: fromToken.symbol,
    toToken: toToken.symbol,
  })

  return {
    simulatedPositionTransition: currentPosition.adjustToTargetRiskRatio(multiple, {
      fees: {
        flashLoan: flashloanFee,
        oazo: args.fee,
      },
      prices: {
        market: quoteMarketPrice,
        oracle: oracle,
        oracleFLtoDebtToken: oracleFLtoDebtToken,
      },
      slippage: args.slippage,
      flashloan: {
        maxLoanToValueFL: maxLoanToValueForFL,
        tokenSymbol: 'DAI',
      },
      depositedByUser: {
        debtInWei: depositDebtAmountInBaseUnits,
        collateralInWei: depositCollateralAmountInBaseUnits,
      },
      collectSwapFeeFrom: collectFeeFrom,
      debug,
    }),
  }
}

function getCurrentPosition(
  args: AaveAdjustArgs,
  dependencies: AaveAdjustDependencies,
): Promise<IPosition | undefined> {
  if (isV2(dependencies)) {
    return dependencies.protocol.getCurrentPosition(
      {
        collateralToken: args.collateralToken,
        debtToken: args.debtToken,
        proxy: dependencies.proxy,
      },
      {
        addresses: dependencies.addresses,
        provider: dependencies.provider,
        protocolVersion: AaveVersion.v2,
      },
    )
  }
  if (isV3(dependencies)) {
    return dependencies.protocol.getCurrentPosition(
      {
        collateralToken: args.collateralToken,
        debtToken: args.debtToken,
        proxy: dependencies.proxy,
      },
      {
        addresses: dependencies.addresses,
        provider: dependencies.provider,
        protocolVersion: dependencies.protocol.version,
      },
    )
  }

  throw new Error('No position found')
}

async function getProtocolData(
  collateralTokenAddress: string,
  debtTokenAddress: string,
  args: AaveAdjustArgs,
  dependencies: AaveAdjustDependencies,
): AaveProtocolData {
  if (isV2(dependencies)) {
    return dependencies.protocol.getProtocolData({
      collateralTokenAddress,
      debtTokenAddress,
      addresses: dependencies.addresses,
      provider: dependencies.provider,
      protocolVersion: dependencies.protocol.version,
    })
  }
  if (isV3(dependencies)) {
    return await dependencies.protocol.getProtocolData({
      collateralTokenAddress,
      debtTokenAddress,
      addresses: dependencies.addresses,
      provider: dependencies.provider,
      protocolVersion: dependencies.protocol.version,
    })
  }

  throw new Error('No protocol data could be found')
}

export function isV2(
  dependencies: AaveAdjustDependencies,
): dependencies is AaveV2AdjustDependencies & {
  protocolVersion: AaveVersion.v2
} {
  return dependencies.protocol.version === AaveVersion.v2
}

export function isV3(
  dependencies: AaveAdjustDependencies,
): dependencies is AaveV3AdjustDependencies & {
  protocolVersion: AaveVersion.v3
} {
  return dependencies.protocol.version === AaveVersion.v3
}

type BuildOperationArgs = {
  adjustRiskUp: boolean
  swapData: SwapData
  simulatedPositionTransition: IBaseSimulatedTransition
  collectFeeFrom: 'sourceToken' | 'targetToken'
  reserveEModeCategory?: number | undefined
  args: AaveAdjustArgs
  dependencies: AaveAdjustDependencies
  network: Network
}
type BuildOperationV2Args = BuildOperationArgs & {
  addresses: AAVEStrategyAddresses
}
type BuildOperationV3Args = BuildOperationArgs & {
  addresses: AAVEV3StrategyAddresses
}

async function buildOperation({
  adjustRiskUp,
  swapData,
  simulatedPositionTransition,
  collectFeeFrom,
  args,
  dependencies,
}: BuildOperationArgs): Promise<IOperation | undefined> {
  if (isV2(dependencies)) {
    return buildOperationV2({
      adjustRiskUp,
      swapData,
      simulatedPositionTransition,
      collectFeeFrom,
      args,
      dependencies,
      addresses: dependencies.addresses,
      network: dependencies.network,
    })
  }

  if (isV3(dependencies)) {
    return buildOperationV3({
      adjustRiskUp,
      swapData,
      simulatedPositionTransition,
      collectFeeFrom,
      args,
      dependencies,
      addresses: dependencies.addresses,
      network: dependencies.network,
    })
  }

  throw new Error('No operation could be built')
}

async function buildOperationV2({
  adjustRiskUp,
  swapData,
  simulatedPositionTransition,
  collectFeeFrom,
  args,
  dependencies,
  addresses,
  network,
}: BuildOperationV2Args) {
  const { collateralTokenAddress, debtTokenAddress } = getAaveTokenAddresses(
    { debtToken: args.debtToken, collateralToken: args.collateralToken },
    dependencies.addresses,
  )

  const depositCollateralAmountInWei = args.depositedByUser?.collateralInWei || ZERO
  const depositDebtAmountInWei = args.depositedByUser?.debtInWei || ZERO
  const swapAmountBeforeFees = simulatedPositionTransition.swap.fromTokenAmount

  const adjustRiskDown = !adjustRiskUp
  const fee = feeResolver(args.collateralToken.symbol, args.debtToken.symbol, {
    isIncreasingRisk: adjustRiskUp,
    isEarnPosition: args.positionType === 'Earn',
  })

  const hasCollateralDeposit = args.depositedByUser?.collateralInWei?.gt(ZERO)
  const depositAddress = hasCollateralDeposit ? collateralTokenAddress : debtTokenAddress
  const depositAmount = hasCollateralDeposit
    ? args.depositedByUser?.collateralInWei
    : args.depositedByUser?.debtInWei
  const adjustRiskArgs = {
    collateral: {
      address: collateralTokenAddress,
      amount: depositCollateralAmountInWei,
      isEth: args.collateralToken.symbol === 'ETH',
    },
    debt: {
      address: debtTokenAddress,
      amount: depositDebtAmountInWei,
      isEth: args.debtToken.symbol === 'ETH',
    },
    deposit: {
      address: depositAddress,
      amount: depositAmount || ZERO,
    },
    swap: {
      fee: fee.toNumber(),
      data: swapData.exchangeCalldata,
      amount: swapAmountBeforeFees,
      collectFeeFrom,
      receiveAtLeast: swapData.minToTokenAmount,
    },
    proxy: {
      address: dependencies.proxy,
      isDPMProxy: dependencies.isDPMProxy,
      owner: dependencies.user,
    },
    addresses,
  }

  if (adjustRiskUp) {
    const borrowAmount = simulatedPositionTransition.delta.debt.minus(depositDebtAmountInWei)
    const flAmt = simulatedPositionTransition.delta.flashloanAmount
    const flashloanAmount = flAmt.eq(ZERO) ? UNUSED_FLASHLOAN_AMOUNT : flAmt

    const adjustRiskUpArgs = {
      ...adjustRiskArgs,
      debt: {
        ...adjustRiskArgs.debt,
        borrow: {
          amount: borrowAmount,
        },
      },
      flashloan: {
        amount: flashloanAmount,
        // Aave V2 not on L2
        provider: FlashloanProvider.DssFlash,
      },
      network,
    }
    return await operations.aave.v2.adjustRiskUp(adjustRiskUpArgs)
  }

  if (adjustRiskDown) {
    /*
     * The Maths can produce negative amounts for flashloan on decrease
     * because it's calculated using Debt Delta which will be negative
     */
    const flAmtAbs = (simulatedPositionTransition.delta?.flashloanAmount || ZERO).abs()
    const flashloanAmount = flAmtAbs.eq(ZERO) ? UNUSED_FLASHLOAN_AMOUNT : flAmtAbs
    const withdrawCollateralAmount = simulatedPositionTransition.delta.collateral.abs()
    const adjustRiskDownArgs = {
      ...adjustRiskArgs,
      collateral: {
        ...adjustRiskArgs.collateral,
        withdrawal: {
          amount: withdrawCollateralAmount,
        },
      },
      flashloan: {
        amount: flashloanAmount,
        // Aave V2 not on L2
        provider: FlashloanProvider.DssFlash,
      },
      network,
    }
    return await operations.aave.v2.adjustRiskDown(adjustRiskDownArgs)
  }

  throw new Error('No operation could be built')
}

async function buildOperationV3({
  adjustRiskUp,
  swapData,
  simulatedPositionTransition,
  collectFeeFrom,
  args,
  dependencies,
  addresses,
  network,
}: BuildOperationV3Args) {
  const { collateralTokenAddress, debtTokenAddress } = getAaveTokenAddresses(
    { debtToken: args.debtToken, collateralToken: args.collateralToken },
    addresses,
  )

  const depositCollateralAmountInWei = args.depositedByUser?.collateralInWei || ZERO
  const depositDebtAmountInWei = args.depositedByUser?.debtInWei || ZERO
  const swapAmountBeforeFees = simulatedPositionTransition.swap.fromTokenAmount

  const hasCollateralDeposit = args.depositedByUser?.collateralInWei?.gt(ZERO)
  const depositAddress = hasCollateralDeposit ? collateralTokenAddress : debtTokenAddress
  const depositAmount = hasCollateralDeposit
    ? args.depositedByUser?.collateralInWei
    : args.depositedByUser?.debtInWei
  const adjustRiskDown = !adjustRiskUp
  const fee = feeResolver(args.collateralToken.symbol, args.debtToken.symbol, {
    isIncreasingRisk: adjustRiskUp,
    isEarnPosition: args.positionType === 'Earn',
  })
  const flashloanProvider = resolveFlashloanProvider(await getForkedNetwork(dependencies.provider))

  const adjustRiskArgs = {
    collateral: {
      address: collateralTokenAddress,
      amount: depositCollateralAmountInWei,
      isEth: args.collateralToken.symbol === 'ETH',
    },
    debt: {
      address: debtTokenAddress,
      amount: depositDebtAmountInWei,
      isEth: args.debtToken.symbol === 'ETH',
    },
    deposit: {
      address: depositAddress,
      amount: depositAmount || ZERO,
    },
    swap: {
      fee: fee.toNumber(),
      data: swapData.exchangeCalldata,
      amount: swapAmountBeforeFees,
      collectFeeFrom,
      receiveAtLeast: swapData.minToTokenAmount,
    },
    flashloan: {
      amount: simulatedPositionTransition.delta.flashloanAmount.abs(),
      provider: flashloanProvider,
    },
    proxy: {
      address: dependencies.proxy,
      isDPMProxy: dependencies.isDPMProxy,
      owner: dependencies.user,
    },
    addresses,
  }
  if (adjustRiskUp) {
    const borrowAmount = simulatedPositionTransition.delta.debt.minus(depositDebtAmountInWei)
    const adjustRiskUpArgs = {
      ...adjustRiskArgs,
      debt: {
        ...adjustRiskArgs.debt,
        borrow: {
          amount: borrowAmount,
        },
      },
      network,
    }
    return await operations.aave.v3.adjustRiskUp(adjustRiskUpArgs)
  }

  if (adjustRiskDown) {
    const withdrawCollateralAmount = simulatedPositionTransition.delta.collateral.abs()
    const adjustRiskDownArgs = {
      ...adjustRiskArgs,
      collateral: {
        ...adjustRiskArgs.collateral,
        withdrawal: {
          amount: withdrawCollateralAmount,
        },
      },
      network,
    }
    return await operations.aave.v3.adjustRiskDown(adjustRiskDownArgs)
  }

  throw new Error('No operation could be built')
}

type GenerateTransitionArgs = {
  isIncreasingRisk: boolean
  swapData: SwapData
  operation: IOperation
  collectFeeFrom: 'sourceToken' | 'targetToken'
  fee: BigNumber
  simulatedPositionTransition: IBaseSimulatedTransition
  args: AaveAdjustArgs
  dependencies: AaveAdjustDependencies
}

async function generateTransition({
  isIncreasingRisk,
  swapData,
  operation,
  collectFeeFrom,
  fee,
  simulatedPositionTransition,
  args,
}: GenerateTransitionArgs) {
  const fromTokenPrecision = isIncreasingRisk
    ? args.debtToken.precision
    : args.collateralToken.precision
  const toTokenPrecision = isIncreasingRisk
    ? args.collateralToken.precision
    : args.debtToken.precision

  const fromTokenAmountNormalised = amountFromWei(swapData.fromTokenAmount, fromTokenPrecision)
  const toTokenAmountNormalisedWithMaxSlippage = amountFromWei(
    swapData.minToTokenAmount,
    toTokenPrecision,
  )

  const expectedMarketPriceWithSlippage = fromTokenAmountNormalised.div(
    toTokenAmountNormalisedWithMaxSlippage,
  )

  const finalPosition = simulatedPositionTransition.position

  // When collecting fees from the target token (collateral here), we want to calculate the fee
  // Based on the toTokenAmount NOT minToTokenAmount so that we overestimate the fee where possible
  // And do not mislead the user
  const shouldCollectFeeFromSourceToken = collectFeeFrom === 'sourceToken'
  const sourceTokenAmount = isIncreasingRisk
    ? simulatedPositionTransition.delta.debt
    : simulatedPositionTransition.delta.collateral

  const preSwapFee = shouldCollectFeeFromSourceToken
    ? calculateFee(sourceTokenAmount, fee.toNumber())
    : ZERO
  const postSwapFee = shouldCollectFeeFromSourceToken
    ? ZERO
    : calculateFee(swapData.toTokenAmount, fee.toNumber())

  return {
    transaction: {
      calls: operation.calls,
      operationName: operation.operationName,
    },
    simulation: {
      delta: simulatedPositionTransition.delta,
      flags: simulatedPositionTransition.flags,
      swap: {
        ...simulatedPositionTransition.swap,
        ...swapData,
        collectFeeFrom,
        tokenFee: preSwapFee.plus(
          postSwapFee.times(ONE.plus(FEE_ESTIMATE_INFLATOR)).integerValue(BigNumber.ROUND_DOWN),
        ),
      },
      position: finalPosition,
      minConfigurableRiskRatio: finalPosition.minConfigurableRiskRatio(
        expectedMarketPriceWithSlippage,
      ),
    },
=======
    return adjustRiskDown(expandedArgs, dependencies)
>>>>>>> 27c5dd4d
  }
}<|MERGE_RESOLUTION|>--- conflicted
+++ resolved
@@ -1,73 +1,10 @@
-<<<<<<< HEAD
-import { Address } from '@deploy-configurations/types/address'
-import { Network } from '@deploy-configurations/types/network'
-import { getForkedNetwork } from '@deploy-configurations/utils/network'
-import {
-  FEE_ESTIMATE_INFLATOR,
-  ONE,
-  TYPICAL_PRECISION,
-  UNUSED_FLASHLOAN_AMOUNT,
-  ZERO,
-} from '@dma-common/constants'
-import { amountFromWei, amountToWei } from '@dma-common/utils/common'
-import { calculateFee } from '@dma-common/utils/swap'
-import { operations } from '@dma-library/operations'
-import { AAVEStrategyAddresses } from '@dma-library/operations/aave/v2'
-import { AAVEV3StrategyAddresses } from '@dma-library/operations/aave/v3'
-import { AaveProtocolData } from '@dma-library/protocols/aave/get-aave-protocol-data'
-import {
-  getAaveTokenAddress,
-  getAaveTokenAddresses,
-} from '@dma-library/strategies/aave/get-aave-token-addresses'
-import { AaveVersion } from '@dma-library/strategies/aave/get-current-position'
-import {
-  IOperation,
-  IPositionTransitionArgs,
-  PositionTransition,
-  PositionType,
-  SwapData,
-} from '@dma-library/types'
-import { AAVETokens } from '@dma-library/types/aave'
-import { WithV2Addresses, WithV3Addresses } from '@dma-library/types/aave/addresses'
-import { WithFee } from '@dma-library/types/aave/fee'
-import { WithV2Protocol, WithV3Protocol } from '@dma-library/types/aave/protocol'
-import { FlashloanProvider } from '@dma-library/types/common'
-import { resolveFlashloanProvider } from '@dma-library/utils/flashloan/resolve-provider'
-=======
 import { adjustRiskDown } from '@dma-library/strategies/aave/adjust/adjust-risk-down'
 import { adjustRiskUp } from '@dma-library/strategies/aave/adjust/adjust-risk-up'
 import { getFlashloanToken } from '@dma-library/strategies/aave/common'
 import { PositionTransition } from '@dma-library/types'
->>>>>>> 27c5dd4d
 import { isRiskIncreasing } from '@dma-library/utils/swap'
 
-<<<<<<< HEAD
-export type AaveAdjustArgs = IPositionTransitionArgs<AAVETokens> & { positionType: PositionType }
-type AaveAdjustSharedDependencies = {
-  provider: providers.Provider
-  currentPosition: IPosition
-  getSwapData: (
-    fromToken: string,
-    toToken: string,
-    amount: BigNumber,
-    slippage: BigNumber,
-  ) => Promise<SwapData>
-  proxy: Address
-  user: Address
-  isDPMProxy: boolean
-  network: Network
-  debug?: boolean
-}
-export type AaveV2AdjustDependencies = AaveAdjustSharedDependencies &
-  WithV2Addresses &
-  WithV2Protocol
-export type AaveV3AdjustDependencies = AaveAdjustSharedDependencies &
-  WithV3Addresses &
-  WithV3Protocol
-export type AaveAdjustDependencies = AaveV2AdjustDependencies | AaveV3AdjustDependencies
-=======
 import { AaveAdjustArgs, AaveAdjustDependencies, ExtendedAaveAdjustArgs } from './types'
->>>>>>> 27c5dd4d
 
 export async function adjust(
   args: AaveAdjustArgs,
@@ -80,700 +17,6 @@
   if (isRiskIncreasing(dependencies.currentPosition.riskRatio, args.multiple)) {
     return adjustRiskUp(expandedArgs, dependencies)
   } else {
-<<<<<<< HEAD
-    return adjustRiskDown(args, dependencies)
-  }
-}
-
-async function adjustRiskUp(
-  args: AaveAdjustArgs,
-  dependencies: AaveAdjustDependencies,
-): Promise<PositionTransition> {
-  const isAdjustUp = true
-  const fee = feeResolver(args.collateralToken.symbol, args.debtToken.symbol, {
-    isIncreasingRisk: isAdjustUp,
-    isEarnPosition: args.positionType === 'Earn',
-  })
-
-  // Get quote swap
-  const estimatedSwapAmount = amountToWei(new BigNumber(1), args.debtToken.precision)
-  const { swapData: quoteSwapData } = await getSwapDataHelper<
-    typeof dependencies.addresses,
-    AAVETokens
-  >({
-    args: {
-      fromToken: args.debtToken,
-      toToken: args.collateralToken,
-      slippage: args.slippage,
-      fee,
-      swapAmountBeforeFees: estimatedSwapAmount,
-    },
-    addresses: dependencies.addresses,
-    services: {
-      getSwapData: dependencies.getSwapData,
-      getTokenAddress: getAaveTokenAddress,
-    },
-  })
-
-  // SimulateAdjustUp
-  const { simulatedPositionTransition: simulatedAdjustUp } = await simulatePositionTransition(
-    isAdjustUp,
-    quoteSwapData,
-    { ...args, fee },
-    dependencies,
-    true,
-    dependencies.debug,
-  )
-
-  // Get accurate swap
-  const { swapData, collectFeeFrom } = await getSwapDataHelper<
-    typeof dependencies.addresses,
-    AAVETokens
-  >({
-    args: {
-      fromToken: args.debtToken,
-      toToken: args.collateralToken,
-      slippage: args.slippage,
-      fee,
-      swapAmountBeforeFees: simulatedAdjustUp.swap.fromTokenAmount,
-    },
-    addresses: dependencies.addresses,
-    services: {
-      getSwapData: dependencies.getSwapData,
-      getTokenAddress: getAaveTokenAddress,
-    },
-  })
-
-  // buildOperation
-  const operation = await buildOperation({
-    adjustRiskUp: isAdjustUp,
-    swapData,
-    simulatedPositionTransition: simulatedAdjustUp,
-    collectFeeFrom,
-    args,
-    dependencies,
-    network: dependencies.network,
-  })
-
-  if (operation === undefined) throw new Error('No operation built. Check your arguments.')
-
-  // generateTransition
-  return await generateTransition({
-    isIncreasingRisk: isAdjustUp,
-    swapData,
-    operation,
-    collectFeeFrom,
-    fee,
-    simulatedPositionTransition: simulatedAdjustUp,
-    args,
-    dependencies,
-  })
-}
-
-async function adjustRiskDown(
-  args: AaveAdjustArgs,
-  dependencies: AaveAdjustDependencies,
-): Promise<PositionTransition> {
-  const isAdjustDown = true
-  const isAdjustUp = !isAdjustDown
-  const fee = feeResolver(args.collateralToken.symbol, args.debtToken.symbol, {
-    isIncreasingRisk: isAdjustUp,
-    isEarnPosition: args.positionType === 'Earn',
-  })
-
-  // Get quote swap
-  const estimatedSwapAmount = amountToWei(new BigNumber(1), args.collateralToken.precision)
-  const { swapData: quoteSwapData } = await getSwapDataHelper<
-    typeof dependencies.addresses,
-    AAVETokens
-  >({
-    args: {
-      fromToken: args.collateralToken,
-      toToken: args.debtToken,
-      slippage: args.slippage,
-      fee,
-      swapAmountBeforeFees: estimatedSwapAmount,
-    },
-    addresses: dependencies.addresses,
-    services: {
-      getSwapData: dependencies.getSwapData,
-      getTokenAddress: getAaveTokenAddress,
-    },
-  })
-
-  // SimulateAdjustDown
-  const { simulatedPositionTransition: simulatedAdjustDown } = await simulatePositionTransition(
-    isAdjustUp,
-    quoteSwapData,
-    { ...args, fee },
-    dependencies,
-    false,
-  )
-
-  // Get accurate swap
-  const { swapData, collectFeeFrom } = await getSwapDataHelper<
-    typeof dependencies.addresses,
-    AAVETokens
-  >({
-    args: {
-      fromToken: args.collateralToken,
-      toToken: args.debtToken,
-      slippage: args.slippage,
-      fee,
-      swapAmountBeforeFees: simulatedAdjustDown.swap.fromTokenAmount,
-    },
-    addresses: dependencies.addresses,
-    services: {
-      getSwapData: dependencies.getSwapData,
-      getTokenAddress: getAaveTokenAddress,
-    },
-  })
-
-  // buildOperation
-  const operation = await buildOperation({
-    adjustRiskUp: isAdjustUp,
-    swapData,
-    simulatedPositionTransition: simulatedAdjustDown,
-    collectFeeFrom,
-    args,
-    dependencies,
-    network: dependencies.network,
-  })
-
-  if (operation === undefined) throw new Error('No operation built. Check your arguments.')
-
-  // generateTransition
-  return await generateTransition({
-    isIncreasingRisk: isAdjustUp,
-    swapData,
-    operation,
-    collectFeeFrom,
-    fee,
-    simulatedPositionTransition: simulatedAdjustDown,
-    args,
-    dependencies,
-  })
-}
-
-async function simulatePositionTransition(
-  isRiskIncreasing: boolean,
-  quoteSwapData: SwapData,
-  args: AaveAdjustArgs & WithFee,
-  dependencies: AaveAdjustDependencies,
-  fromTokenIsDebt: boolean,
-  debug?: boolean,
-) {
-  const { collateralTokenAddress, debtTokenAddress } = getAaveTokenAddresses(
-    { debtToken: args.debtToken, collateralToken: args.collateralToken },
-    dependencies.addresses,
-  )
-
-  const currentPosition = await getCurrentPosition(args, dependencies)
-  const protocolData = await getProtocolData(
-    collateralTokenAddress,
-    debtTokenAddress,
-    args,
-    dependencies,
-  )
-
-  if (!currentPosition || !protocolData) {
-    throw new Error('Could not get current position or protocol data')
-  }
-
-  const {
-    aaveFlashloanDaiPriceInEth,
-    aaveDebtTokenPriceInEth,
-    aaveCollateralTokenPriceInEth,
-    reserveDataForFlashloan,
-  } = protocolData
-
-  const BASE = new BigNumber(10000)
-  const maxLoanToValueForFL = new BigNumber(reserveDataForFlashloan.ltv.toString()).div(BASE)
-
-  const multiple = args.multiple
-
-  const depositDebtAmountInBaseUnits = args.depositedByUser?.debtInWei || ZERO
-  const depositCollateralAmountInBaseUnits = args.depositedByUser?.collateralInWei || ZERO
-
-  const fromToken = fromTokenIsDebt ? args.debtToken : args.collateralToken
-  const toToken = fromTokenIsDebt ? args.collateralToken : args.debtToken
-  // Needs to be correct precision. First convert to base 18. Then divide
-  const fromTokenPrecision = fromToken.precision
-  const toTokenPrecision = toToken.precision
-
-  const normalisedFromTokenAmount = amountToWei(
-    amountFromWei(quoteSwapData.fromTokenAmount, fromTokenPrecision),
-    TYPICAL_PRECISION,
-  )
-  const normalisedToTokenAmount = amountToWei(
-    amountFromWei(quoteSwapData.toTokenAmount, toTokenPrecision),
-    TYPICAL_PRECISION,
-  )
-
-  const quoteMarketPriceWhenAdjustingUp = normalisedFromTokenAmount.div(normalisedToTokenAmount)
-  const quoteMarketPriceWhenAdjustingDown = normalisedToTokenAmount.div(normalisedFromTokenAmount)
-  const quoteMarketPrice = isRiskIncreasing
-    ? quoteMarketPriceWhenAdjustingUp
-    : quoteMarketPriceWhenAdjustingDown
-
-  const flashloanFee = new BigNumber(0)
-
-  const ethPerDAI = aaveFlashloanDaiPriceInEth
-  const ethPerDebtToken = aaveDebtTokenPriceInEth
-  const oracleFLtoDebtToken = ethPerDebtToken.div(ethPerDAI)
-  const oracle = aaveCollateralTokenPriceInEth.div(aaveDebtTokenPriceInEth)
-
-  const collectFeeFrom = acceptedFeeToken({
-    fromToken: fromToken.symbol,
-    toToken: toToken.symbol,
-  })
-
-  return {
-    simulatedPositionTransition: currentPosition.adjustToTargetRiskRatio(multiple, {
-      fees: {
-        flashLoan: flashloanFee,
-        oazo: args.fee,
-      },
-      prices: {
-        market: quoteMarketPrice,
-        oracle: oracle,
-        oracleFLtoDebtToken: oracleFLtoDebtToken,
-      },
-      slippage: args.slippage,
-      flashloan: {
-        maxLoanToValueFL: maxLoanToValueForFL,
-        tokenSymbol: 'DAI',
-      },
-      depositedByUser: {
-        debtInWei: depositDebtAmountInBaseUnits,
-        collateralInWei: depositCollateralAmountInBaseUnits,
-      },
-      collectSwapFeeFrom: collectFeeFrom,
-      debug,
-    }),
-  }
-}
-
-function getCurrentPosition(
-  args: AaveAdjustArgs,
-  dependencies: AaveAdjustDependencies,
-): Promise<IPosition | undefined> {
-  if (isV2(dependencies)) {
-    return dependencies.protocol.getCurrentPosition(
-      {
-        collateralToken: args.collateralToken,
-        debtToken: args.debtToken,
-        proxy: dependencies.proxy,
-      },
-      {
-        addresses: dependencies.addresses,
-        provider: dependencies.provider,
-        protocolVersion: AaveVersion.v2,
-      },
-    )
-  }
-  if (isV3(dependencies)) {
-    return dependencies.protocol.getCurrentPosition(
-      {
-        collateralToken: args.collateralToken,
-        debtToken: args.debtToken,
-        proxy: dependencies.proxy,
-      },
-      {
-        addresses: dependencies.addresses,
-        provider: dependencies.provider,
-        protocolVersion: dependencies.protocol.version,
-      },
-    )
-  }
-
-  throw new Error('No position found')
-}
-
-async function getProtocolData(
-  collateralTokenAddress: string,
-  debtTokenAddress: string,
-  args: AaveAdjustArgs,
-  dependencies: AaveAdjustDependencies,
-): AaveProtocolData {
-  if (isV2(dependencies)) {
-    return dependencies.protocol.getProtocolData({
-      collateralTokenAddress,
-      debtTokenAddress,
-      addresses: dependencies.addresses,
-      provider: dependencies.provider,
-      protocolVersion: dependencies.protocol.version,
-    })
-  }
-  if (isV3(dependencies)) {
-    return await dependencies.protocol.getProtocolData({
-      collateralTokenAddress,
-      debtTokenAddress,
-      addresses: dependencies.addresses,
-      provider: dependencies.provider,
-      protocolVersion: dependencies.protocol.version,
-    })
-  }
-
-  throw new Error('No protocol data could be found')
-}
-
-export function isV2(
-  dependencies: AaveAdjustDependencies,
-): dependencies is AaveV2AdjustDependencies & {
-  protocolVersion: AaveVersion.v2
-} {
-  return dependencies.protocol.version === AaveVersion.v2
-}
-
-export function isV3(
-  dependencies: AaveAdjustDependencies,
-): dependencies is AaveV3AdjustDependencies & {
-  protocolVersion: AaveVersion.v3
-} {
-  return dependencies.protocol.version === AaveVersion.v3
-}
-
-type BuildOperationArgs = {
-  adjustRiskUp: boolean
-  swapData: SwapData
-  simulatedPositionTransition: IBaseSimulatedTransition
-  collectFeeFrom: 'sourceToken' | 'targetToken'
-  reserveEModeCategory?: number | undefined
-  args: AaveAdjustArgs
-  dependencies: AaveAdjustDependencies
-  network: Network
-}
-type BuildOperationV2Args = BuildOperationArgs & {
-  addresses: AAVEStrategyAddresses
-}
-type BuildOperationV3Args = BuildOperationArgs & {
-  addresses: AAVEV3StrategyAddresses
-}
-
-async function buildOperation({
-  adjustRiskUp,
-  swapData,
-  simulatedPositionTransition,
-  collectFeeFrom,
-  args,
-  dependencies,
-}: BuildOperationArgs): Promise<IOperation | undefined> {
-  if (isV2(dependencies)) {
-    return buildOperationV2({
-      adjustRiskUp,
-      swapData,
-      simulatedPositionTransition,
-      collectFeeFrom,
-      args,
-      dependencies,
-      addresses: dependencies.addresses,
-      network: dependencies.network,
-    })
-  }
-
-  if (isV3(dependencies)) {
-    return buildOperationV3({
-      adjustRiskUp,
-      swapData,
-      simulatedPositionTransition,
-      collectFeeFrom,
-      args,
-      dependencies,
-      addresses: dependencies.addresses,
-      network: dependencies.network,
-    })
-  }
-
-  throw new Error('No operation could be built')
-}
-
-async function buildOperationV2({
-  adjustRiskUp,
-  swapData,
-  simulatedPositionTransition,
-  collectFeeFrom,
-  args,
-  dependencies,
-  addresses,
-  network,
-}: BuildOperationV2Args) {
-  const { collateralTokenAddress, debtTokenAddress } = getAaveTokenAddresses(
-    { debtToken: args.debtToken, collateralToken: args.collateralToken },
-    dependencies.addresses,
-  )
-
-  const depositCollateralAmountInWei = args.depositedByUser?.collateralInWei || ZERO
-  const depositDebtAmountInWei = args.depositedByUser?.debtInWei || ZERO
-  const swapAmountBeforeFees = simulatedPositionTransition.swap.fromTokenAmount
-
-  const adjustRiskDown = !adjustRiskUp
-  const fee = feeResolver(args.collateralToken.symbol, args.debtToken.symbol, {
-    isIncreasingRisk: adjustRiskUp,
-    isEarnPosition: args.positionType === 'Earn',
-  })
-
-  const hasCollateralDeposit = args.depositedByUser?.collateralInWei?.gt(ZERO)
-  const depositAddress = hasCollateralDeposit ? collateralTokenAddress : debtTokenAddress
-  const depositAmount = hasCollateralDeposit
-    ? args.depositedByUser?.collateralInWei
-    : args.depositedByUser?.debtInWei
-  const adjustRiskArgs = {
-    collateral: {
-      address: collateralTokenAddress,
-      amount: depositCollateralAmountInWei,
-      isEth: args.collateralToken.symbol === 'ETH',
-    },
-    debt: {
-      address: debtTokenAddress,
-      amount: depositDebtAmountInWei,
-      isEth: args.debtToken.symbol === 'ETH',
-    },
-    deposit: {
-      address: depositAddress,
-      amount: depositAmount || ZERO,
-    },
-    swap: {
-      fee: fee.toNumber(),
-      data: swapData.exchangeCalldata,
-      amount: swapAmountBeforeFees,
-      collectFeeFrom,
-      receiveAtLeast: swapData.minToTokenAmount,
-    },
-    proxy: {
-      address: dependencies.proxy,
-      isDPMProxy: dependencies.isDPMProxy,
-      owner: dependencies.user,
-    },
-    addresses,
-  }
-
-  if (adjustRiskUp) {
-    const borrowAmount = simulatedPositionTransition.delta.debt.minus(depositDebtAmountInWei)
-    const flAmt = simulatedPositionTransition.delta.flashloanAmount
-    const flashloanAmount = flAmt.eq(ZERO) ? UNUSED_FLASHLOAN_AMOUNT : flAmt
-
-    const adjustRiskUpArgs = {
-      ...adjustRiskArgs,
-      debt: {
-        ...adjustRiskArgs.debt,
-        borrow: {
-          amount: borrowAmount,
-        },
-      },
-      flashloan: {
-        amount: flashloanAmount,
-        // Aave V2 not on L2
-        provider: FlashloanProvider.DssFlash,
-      },
-      network,
-    }
-    return await operations.aave.v2.adjustRiskUp(adjustRiskUpArgs)
-  }
-
-  if (adjustRiskDown) {
-    /*
-     * The Maths can produce negative amounts for flashloan on decrease
-     * because it's calculated using Debt Delta which will be negative
-     */
-    const flAmtAbs = (simulatedPositionTransition.delta?.flashloanAmount || ZERO).abs()
-    const flashloanAmount = flAmtAbs.eq(ZERO) ? UNUSED_FLASHLOAN_AMOUNT : flAmtAbs
-    const withdrawCollateralAmount = simulatedPositionTransition.delta.collateral.abs()
-    const adjustRiskDownArgs = {
-      ...adjustRiskArgs,
-      collateral: {
-        ...adjustRiskArgs.collateral,
-        withdrawal: {
-          amount: withdrawCollateralAmount,
-        },
-      },
-      flashloan: {
-        amount: flashloanAmount,
-        // Aave V2 not on L2
-        provider: FlashloanProvider.DssFlash,
-      },
-      network,
-    }
-    return await operations.aave.v2.adjustRiskDown(adjustRiskDownArgs)
-  }
-
-  throw new Error('No operation could be built')
-}
-
-async function buildOperationV3({
-  adjustRiskUp,
-  swapData,
-  simulatedPositionTransition,
-  collectFeeFrom,
-  args,
-  dependencies,
-  addresses,
-  network,
-}: BuildOperationV3Args) {
-  const { collateralTokenAddress, debtTokenAddress } = getAaveTokenAddresses(
-    { debtToken: args.debtToken, collateralToken: args.collateralToken },
-    addresses,
-  )
-
-  const depositCollateralAmountInWei = args.depositedByUser?.collateralInWei || ZERO
-  const depositDebtAmountInWei = args.depositedByUser?.debtInWei || ZERO
-  const swapAmountBeforeFees = simulatedPositionTransition.swap.fromTokenAmount
-
-  const hasCollateralDeposit = args.depositedByUser?.collateralInWei?.gt(ZERO)
-  const depositAddress = hasCollateralDeposit ? collateralTokenAddress : debtTokenAddress
-  const depositAmount = hasCollateralDeposit
-    ? args.depositedByUser?.collateralInWei
-    : args.depositedByUser?.debtInWei
-  const adjustRiskDown = !adjustRiskUp
-  const fee = feeResolver(args.collateralToken.symbol, args.debtToken.symbol, {
-    isIncreasingRisk: adjustRiskUp,
-    isEarnPosition: args.positionType === 'Earn',
-  })
-  const flashloanProvider = resolveFlashloanProvider(await getForkedNetwork(dependencies.provider))
-
-  const adjustRiskArgs = {
-    collateral: {
-      address: collateralTokenAddress,
-      amount: depositCollateralAmountInWei,
-      isEth: args.collateralToken.symbol === 'ETH',
-    },
-    debt: {
-      address: debtTokenAddress,
-      amount: depositDebtAmountInWei,
-      isEth: args.debtToken.symbol === 'ETH',
-    },
-    deposit: {
-      address: depositAddress,
-      amount: depositAmount || ZERO,
-    },
-    swap: {
-      fee: fee.toNumber(),
-      data: swapData.exchangeCalldata,
-      amount: swapAmountBeforeFees,
-      collectFeeFrom,
-      receiveAtLeast: swapData.minToTokenAmount,
-    },
-    flashloan: {
-      amount: simulatedPositionTransition.delta.flashloanAmount.abs(),
-      provider: flashloanProvider,
-    },
-    proxy: {
-      address: dependencies.proxy,
-      isDPMProxy: dependencies.isDPMProxy,
-      owner: dependencies.user,
-    },
-    addresses,
-  }
-  if (adjustRiskUp) {
-    const borrowAmount = simulatedPositionTransition.delta.debt.minus(depositDebtAmountInWei)
-    const adjustRiskUpArgs = {
-      ...adjustRiskArgs,
-      debt: {
-        ...adjustRiskArgs.debt,
-        borrow: {
-          amount: borrowAmount,
-        },
-      },
-      network,
-    }
-    return await operations.aave.v3.adjustRiskUp(adjustRiskUpArgs)
-  }
-
-  if (adjustRiskDown) {
-    const withdrawCollateralAmount = simulatedPositionTransition.delta.collateral.abs()
-    const adjustRiskDownArgs = {
-      ...adjustRiskArgs,
-      collateral: {
-        ...adjustRiskArgs.collateral,
-        withdrawal: {
-          amount: withdrawCollateralAmount,
-        },
-      },
-      network,
-    }
-    return await operations.aave.v3.adjustRiskDown(adjustRiskDownArgs)
-  }
-
-  throw new Error('No operation could be built')
-}
-
-type GenerateTransitionArgs = {
-  isIncreasingRisk: boolean
-  swapData: SwapData
-  operation: IOperation
-  collectFeeFrom: 'sourceToken' | 'targetToken'
-  fee: BigNumber
-  simulatedPositionTransition: IBaseSimulatedTransition
-  args: AaveAdjustArgs
-  dependencies: AaveAdjustDependencies
-}
-
-async function generateTransition({
-  isIncreasingRisk,
-  swapData,
-  operation,
-  collectFeeFrom,
-  fee,
-  simulatedPositionTransition,
-  args,
-}: GenerateTransitionArgs) {
-  const fromTokenPrecision = isIncreasingRisk
-    ? args.debtToken.precision
-    : args.collateralToken.precision
-  const toTokenPrecision = isIncreasingRisk
-    ? args.collateralToken.precision
-    : args.debtToken.precision
-
-  const fromTokenAmountNormalised = amountFromWei(swapData.fromTokenAmount, fromTokenPrecision)
-  const toTokenAmountNormalisedWithMaxSlippage = amountFromWei(
-    swapData.minToTokenAmount,
-    toTokenPrecision,
-  )
-
-  const expectedMarketPriceWithSlippage = fromTokenAmountNormalised.div(
-    toTokenAmountNormalisedWithMaxSlippage,
-  )
-
-  const finalPosition = simulatedPositionTransition.position
-
-  // When collecting fees from the target token (collateral here), we want to calculate the fee
-  // Based on the toTokenAmount NOT minToTokenAmount so that we overestimate the fee where possible
-  // And do not mislead the user
-  const shouldCollectFeeFromSourceToken = collectFeeFrom === 'sourceToken'
-  const sourceTokenAmount = isIncreasingRisk
-    ? simulatedPositionTransition.delta.debt
-    : simulatedPositionTransition.delta.collateral
-
-  const preSwapFee = shouldCollectFeeFromSourceToken
-    ? calculateFee(sourceTokenAmount, fee.toNumber())
-    : ZERO
-  const postSwapFee = shouldCollectFeeFromSourceToken
-    ? ZERO
-    : calculateFee(swapData.toTokenAmount, fee.toNumber())
-
-  return {
-    transaction: {
-      calls: operation.calls,
-      operationName: operation.operationName,
-    },
-    simulation: {
-      delta: simulatedPositionTransition.delta,
-      flags: simulatedPositionTransition.flags,
-      swap: {
-        ...simulatedPositionTransition.swap,
-        ...swapData,
-        collectFeeFrom,
-        tokenFee: preSwapFee.plus(
-          postSwapFee.times(ONE.plus(FEE_ESTIMATE_INFLATOR)).integerValue(BigNumber.ROUND_DOWN),
-        ),
-      },
-      position: finalPosition,
-      minConfigurableRiskRatio: finalPosition.minConfigurableRiskRatio(
-        expectedMarketPriceWithSlippage,
-      ),
-    },
-=======
     return adjustRiskDown(expandedArgs, dependencies)
->>>>>>> 27c5dd4d
   }
 }