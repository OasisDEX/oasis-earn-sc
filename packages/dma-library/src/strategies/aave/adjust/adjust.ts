--- conflicted
+++ resolved
@@ -1,52 +1,8 @@
-<<<<<<< HEAD
-import { Address } from '@deploy-configurations/types/address'
-import { Network } from '@deploy-configurations/types/network'
-import { getForkedNetwork } from '@deploy-configurations/utils/network'
-import {
-  FEE_ESTIMATE_INFLATOR,
-  ONE,
-  TYPICAL_PRECISION,
-  UNUSED_FLASHLOAN_AMOUNT,
-  ZERO,
-} from '@dma-common/constants'
-import { amountFromWei, amountToWei } from '@dma-common/utils/common'
-import { calculateFee } from '@dma-common/utils/swap'
-import { operations } from '@dma-library/operations'
-import { AAVEStrategyAddresses } from '@dma-library/operations/aave/v2'
-import { AAVEV3StrategyAddresses } from '@dma-library/operations/aave/v3'
-import { AaveProtocolData } from '@dma-library/protocols/aave/get-aave-protocol-data'
-import {
-  getAaveTokenAddress,
-  getAaveTokenAddresses,
-} from '@dma-library/strategies/aave/get-aave-token-addresses'
-import { AaveVersion } from '@dma-library/strategies/aave/get-current-position'
-import {
-  IOperation,
-  IPositionTransitionArgs,
-  PositionTransition,
-  PositionType,
-  SwapData,
-} from '@dma-library/types'
-import { AAVETokens } from '@dma-library/types/aave'
-import { WithV2Addresses, WithV3Addresses } from '@dma-library/types/aave/addresses'
-import { WithFee } from '@dma-library/types/aave/fee'
-import { WithV2Protocol, WithV3Protocol } from '@dma-library/types/aave/protocol'
-import { FlashloanProvider } from '@dma-library/types/common'
-import { resolveFlashloanProvider } from '@dma-library/utils/flashloan/resolve-provider'
-import { acceptedFeeToken } from '@dma-library/utils/swap/accepted-fee-token'
-import { feeResolver } from '@dma-library/utils/swap/fee-resolver'
-import { getSwapDataHelper } from '@dma-library/utils/swap/get-swap-data'
-import { IBaseSimulatedTransition, IPosition } from '@domain'
-import { isRiskIncreasing } from '@domain/utils'
-import BigNumber from 'bignumber.js'
-import { providers } from 'ethers'
-=======
 import { adjustRiskDown } from '@dma-library/strategies/aave/adjust/adjust-risk-down'
 import { adjustRiskUp } from '@dma-library/strategies/aave/adjust/adjust-risk-up'
 import { getFlashloanToken } from '@dma-library/strategies/aave/common'
 import { PositionTransition } from '@dma-library/types'
-import { isRiskIncreasing } from '@dma-library/utils/swap'
->>>>>>> 27c5dd4d
+import { isRiskIncreasing } from '@domain/utils/risk-direction'
 
 import { AaveAdjustArgs, AaveAdjustDependencies, ExtendedAaveAdjustArgs } from './types'
 
@@ -54,19 +10,14 @@
   args: AaveAdjustArgs,
   dependencies: AaveAdjustDependencies,
 ): Promise<PositionTransition> {
-<<<<<<< HEAD
-  if (
-    isRiskIncreasing(dependencies.currentPosition.riskRatio.loanToValue, args.multiple.loanToValue)
-  ) {
-    return adjustRiskUp(args, dependencies)
-=======
   const expandedArgs: ExtendedAaveAdjustArgs = {
     ...args,
     flashloanToken: getFlashloanToken(dependencies).flashloanToken,
   }
-  if (isRiskIncreasing(dependencies.currentPosition.riskRatio, args.multiple)) {
+  if (
+    isRiskIncreasing(dependencies.currentPosition.riskRatio.loanToValue, args.multiple.loanToValue)
+  ) {
     return adjustRiskUp(expandedArgs, dependencies)
->>>>>>> 27c5dd4d
   } else {
     return adjustRiskDown(expandedArgs, dependencies)
   }
