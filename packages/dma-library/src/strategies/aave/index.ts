import { getAaveProtocolData } from '@dma-library/protocols/aave/get-aave-protocol-data'
import { AavePosition, PositionTransition } from '@dma-library/types'
import { IStrategy } from '@dma-library/types/position-transition'

import { adjust } from './adjust'
import { AaveAdjustArgs, AaveV2AdjustDependencies, AaveV3AdjustDependencies } from './adjust/adjust'
import { AaveV2ChangeDebt, changeDebt } from './change-debt'
import { AaveCloseArgs, AaveCloseDependencies, close } from './close'
import { AaveV2DepositBorrow, depositBorrow } from './deposit-borrow'
import {
  AaveGetCurrentPositionArgs,
  AaveV2GetCurrentPositionDependencies,
  AaveV3GetCurrentPositionDependencies,
  AaveVersion,
  getCurrentPosition,
} from './get-current-position'
import { open as aaveOpen } from './open'
import { AaveOpenArgs, AaveV2OpenDependencies, AaveV3OpenDependencies } from './open/open'
<<<<<<< HEAD
import { openDepositAndBorrowDebt } from './open-deposit-and-borrow-debt'
import {
  AavePaybackWithdrawArgs,
  AaveV2PaybackWithdrawDependencies,
  AaveV3PaybackWithdrawDependencies,
  paybackWithdraw,
} from './payback-withdraw'
=======
import {
  AaveV2OpenDepositAndBorrowDebt,
  openDepositAndBorrowDebt,
} from './open-deposit-and-borrow-debt'
import { AaveV2PaybackWithdraw, paybackWithdraw } from './payback-withdraw'
>>>>>>> a5b30863

export { AaveVersion } from './get-current-position'

export const aave: {
  v2: {
    open: (
      args: AaveOpenArgs,
      dependencies: Omit<AaveV2OpenDependencies, 'protocol'>,
    ) => Promise<PositionTransition>
    view: (
      args: AaveGetCurrentPositionArgs,
      dependencies: Omit<AaveV2GetCurrentPositionDependencies, 'protocolVersion'>,
    ) => Promise<AavePosition>
    close: (args: AaveCloseArgs, dependencies: AaveCloseDependencies) => Promise<PositionTransition>
    adjust: (
      args: AaveAdjustArgs,
      dependencies: Omit<AaveV2AdjustDependencies, 'protocol'>,
    ) => Promise<PositionTransition>
    changeDebt: AaveV2ChangeDebt
    depositBorrow: AaveV2DepositBorrow
    paybackWithdraw: AaveV2PaybackWithdraw
    openDepositAndBorrowDebt: AaveV2OpenDepositAndBorrowDebt
  }
  v3: {
    open: (
      args: AaveOpenArgs,
      dependencies: Omit<AaveV3OpenDependencies, 'protocol' | 'protocolVersion'>,
    ) => Promise<PositionTransition>
    close: (args: AaveCloseArgs, dependencies: AaveCloseDependencies) => Promise<PositionTransition>
    adjust: (
      args: AaveAdjustArgs,
      dependencies: Omit<AaveV3AdjustDependencies, 'protocol'>,
    ) => Promise<PositionTransition>
    view: (
      args: AaveGetCurrentPositionArgs,
      dependencies: Omit<AaveV3GetCurrentPositionDependencies, 'protocol' | 'protocolVersion'>,
    ) => Promise<AavePosition>
  }
} = {
  v2: {
    open: (args, dependencies) =>
      aaveOpen(args, {
        ...dependencies,
        protocol: {
          version: AaveVersion.v2,
          getCurrentPosition,
          getProtocolData: getAaveProtocolData,
        },
      }),
    view: (args, dependencies) =>
      getCurrentPosition(args, {
        ...dependencies,
        protocolVersion: AaveVersion.v2,
      }),
    close: (args, dependencies) =>
      close({ ...args, protocolVersion: AaveVersion.v2 }, dependencies),
    adjust: (args, dependencies) =>
      adjust(args, {
        ...dependencies,
        protocol: {
          version: AaveVersion.v2,
          getCurrentPosition,
          getProtocolData: getAaveProtocolData,
        },
      }),
    changeDebt,
    depositBorrow,
    paybackWithdraw: (
      args: AavePaybackWithdrawArgs,
      dependencies: AaveV2PaybackWithdrawDependencies,
    ): Promise<IStrategy> =>
      paybackWithdraw(args, {
        ...dependencies,
        protocol: {
          version: AaveVersion.v2,
          getCurrentPosition,
          getProtocolData: getAaveProtocolData,
        },
      }),
    openDepositAndBorrowDebt,
  },
  v3: {
    open: (args, dependencies) =>
      aaveOpen(args, {
        ...dependencies,
        protocol: {
          version: AaveVersion.v3,
          getCurrentPosition,
          getProtocolData: getAaveProtocolData,
        },
      }),
    close: (args, dependencies) =>
      close({ ...args, protocolVersion: AaveVersion.v3 }, dependencies),
    adjust: (args, dependencies) =>
      adjust(args, {
        ...dependencies,
        protocol: {
          version: AaveVersion.v3,
          getCurrentPosition,
          getProtocolData: getAaveProtocolData,
        },
      }),
<<<<<<< HEAD
    paybackWithdraw: (
      args: AavePaybackWithdrawArgs,
      dependencies: AaveV3PaybackWithdrawDependencies,
    ): Promise<IStrategy> =>
      paybackWithdraw(args, {
        ...dependencies,
        protocol: {
          version: AaveVersion.v3,
          getCurrentPosition,
          getProtocolData: getAaveProtocolData,
        },
      }),
    view: (
      args: AaveGetCurrentPositionArgs,
      dependencies: Omit<AaveV3GetCurrentPositionDependencies, 'protocol' | 'protocolVersion'>,
    ) =>
=======
    view: (args, dependencies) =>
>>>>>>> a5b30863
      getCurrentPosition(args, {
        ...dependencies,
        protocolVersion: AaveVersion.v3,
      }),
  },
}<|MERGE_RESOLUTION|>--- conflicted
+++ resolved
@@ -1,6 +1,9 @@
 import { getAaveProtocolData } from '@dma-library/protocols/aave/get-aave-protocol-data'
+import {
+  AaveV2PaybackWithdraw,
+  AaveV3PaybackWithdraw,
+} from '@dma-library/strategies/aave/payback-withdraw/payback-withdraw'
 import { AavePosition, PositionTransition } from '@dma-library/types'
-import { IStrategy } from '@dma-library/types/position-transition'
 
 import { adjust } from './adjust'
 import { AaveAdjustArgs, AaveV2AdjustDependencies, AaveV3AdjustDependencies } from './adjust/adjust'
@@ -16,21 +19,11 @@
 } from './get-current-position'
 import { open as aaveOpen } from './open'
 import { AaveOpenArgs, AaveV2OpenDependencies, AaveV3OpenDependencies } from './open/open'
-<<<<<<< HEAD
-import { openDepositAndBorrowDebt } from './open-deposit-and-borrow-debt'
-import {
-  AavePaybackWithdrawArgs,
-  AaveV2PaybackWithdrawDependencies,
-  AaveV3PaybackWithdrawDependencies,
-  paybackWithdraw,
-} from './payback-withdraw'
-=======
 import {
   AaveV2OpenDepositAndBorrowDebt,
   openDepositAndBorrowDebt,
 } from './open-deposit-and-borrow-debt'
-import { AaveV2PaybackWithdraw, paybackWithdraw } from './payback-withdraw'
->>>>>>> a5b30863
+import { paybackWithdraw } from './payback-withdraw'
 
 export { AaveVersion } from './get-current-position'
 
@@ -68,6 +61,7 @@
       args: AaveGetCurrentPositionArgs,
       dependencies: Omit<AaveV3GetCurrentPositionDependencies, 'protocol' | 'protocolVersion'>,
     ) => Promise<AavePosition>
+    paybackWithdraw: AaveV3PaybackWithdraw
   }
 } = {
   v2: {
@@ -98,10 +92,7 @@
       }),
     changeDebt,
     depositBorrow,
-    paybackWithdraw: (
-      args: AavePaybackWithdrawArgs,
-      dependencies: AaveV2PaybackWithdrawDependencies,
-    ): Promise<IStrategy> =>
+    paybackWithdraw: (args, dependencies) =>
       paybackWithdraw(args, {
         ...dependencies,
         protocol: {
@@ -133,11 +124,7 @@
           getProtocolData: getAaveProtocolData,
         },
       }),
-<<<<<<< HEAD
-    paybackWithdraw: (
-      args: AavePaybackWithdrawArgs,
-      dependencies: AaveV3PaybackWithdrawDependencies,
-    ): Promise<IStrategy> =>
+    paybackWithdraw: (args, dependencies) =>
       paybackWithdraw(args, {
         ...dependencies,
         protocol: {
@@ -146,13 +133,7 @@
           getProtocolData: getAaveProtocolData,
         },
       }),
-    view: (
-      args: AaveGetCurrentPositionArgs,
-      dependencies: Omit<AaveV3GetCurrentPositionDependencies, 'protocol' | 'protocolVersion'>,
-    ) =>
-=======
     view: (args, dependencies) =>
->>>>>>> a5b30863
       getCurrentPosition(args, {
         ...dependencies,
         protocolVersion: AaveVersion.v3,
