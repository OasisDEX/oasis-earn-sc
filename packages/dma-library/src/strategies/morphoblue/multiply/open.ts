import { getNetwork } from '@deploy-configurations/utils/network/index'
import { ONE, TEN, ZERO } from '@dma-common/constants'
import { Address, CollectFeeFrom } from '@dma-common/types'
import { amountFromWei, amountToWei } from '@dma-common/utils/common'
import { BALANCER_FEE } from '@dma-library/config/flashloan-fees'
import { operations } from '@dma-library/operations'
import { Network } from '@deploy-configurations/types/network'
import {
  FlashloanProvider,
  IOperation,
  MorphoBluePosition,
  PositionType,
  SwapData,
} from '@dma-library/types'
import { AjnaError, AjnaNotice, SummerStrategy, AjnaSuccess, AjnaWarning } from '@dma-library/types/ajna'
import * as SwapUtils from '@dma-library/utils/swap'
import { GetCumulativesData, views } from "@dma-library/views";
import { MorphoCumulativesData } from '@dma-library/views/morpho'
import * as Domain from '@domain'
import * as DomainUtils from '@domain/utils'
import BigNumber from 'bignumber.js'
import { ethers, providers } from 'ethers'
import { CommonDMADependencies, GetSwapData } from '@dma-library/types/common'
import { MorphoBlueOpenOperationArgs } from '@dma-library/operations/morphoblue/multiply/open'
import { areAddressesEqual } from '@dma-common/utils/addresses'
import { calculateFee } from '@dma-common/utils/swap'
import { encodeOperation } from '@dma-library/utils/operation'
import { resolveTxValue } from '@dma-library/protocols/ajna'
import { TokenAddresses } from '@dma-library/operations/morphoblue/addresses'
import { validateLiquidity } from "@dma-library/strategies/morphoblue/validation/validateLiquidity";
import {
  validateBorrowUndercollateralized,
} from "@dma-library/strategies/morphoblue/validation";
import { validateGenerateCloseToMaxLtv } from "@dma-library/strategies/validation/closeToMaxLtv";

interface MorphoOpenMultiplyPayload {
    collateralPriceUSD: BigNumber
    quotePriceUSD: BigNumber
    marketId: string
    dpmProxyAddress: string
    collateralTokenPrecision: number
    quoteTokenPrecision: number
    riskRatio: Domain.IRiskRatio
    collateralAmount: BigNumber
    slippage: BigNumber
    user: string
}

export interface MorphoMultiplyDependencies extends CommonDMADependencies {
    getCumulatives: GetCumulativesData<MorphoCumulativesData>,
    getSwapData: GetSwapData,
    morphoAddress: string,
    network: Network
    addresses: TokenAddresses
}

export type MorphoOpenMultiplyStrategy = (
  args: MorphoOpenMultiplyPayload,
  dependencies: MorphoMultiplyDependencies,
) => Promise<SummerStrategy<MorphoBluePosition>>

const positionType: PositionType = 'Multiply'

export const openMultiply: MorphoOpenMultiplyStrategy = async (args, dependencies) => {
  const position = await getPosition(args, dependencies)
  const riskIsIncreasing = verifyRiskDirection(args, position)
  const oraclePrice = position.marketPrice
  const collateralTokenSymbol = await getTokenSymbol(position.marketParams.collateralToken, dependencies.provider)
  const debtTokenSymbol = await getTokenSymbol(position.marketParams.loanToken, dependencies.provider)
  const mappedArgs = {
    ...args,
    collateralAmount: args.collateralAmount.shiftedBy(args.collateralTokenPrecision),
  }
  const simulatedAdjustment = await simulateAdjustment(
    mappedArgs,
    dependencies,
    position,
    riskIsIncreasing,
    oraclePrice,
    collateralTokenSymbol,
    debtTokenSymbol,
  )

  console.log(simulatedAdjustment)

  const { swapData, collectFeeFrom, preSwapFee } = await getSwapData(
    mappedArgs,
    position,
    dependencies,
    simulatedAdjustment,
    riskIsIncreasing,
    positionType,
    collateralTokenSymbol,
    debtTokenSymbol,
  )
  const operation = await buildOperation(
    args,
    dependencies,
    position,
    simulatedAdjustment,
    swapData,
    riskIsIncreasing,
  )

  return prepareMorphoMultiplyDMAPayload(
    args,
    dependencies,
    simulatedAdjustment,
    operation,
    swapData,
    collectFeeFrom,
    preSwapFee,
    riskIsIncreasing,
    position,
    collateralTokenSymbol,
    debtTokenSymbol,
  )
}

async function getPosition(args: MorphoOpenMultiplyPayload, dependencies: MorphoMultiplyDependencies) {
  const getPosition = views.morpho.getPosition
  const position = await getPosition(
    {
      collateralPriceUSD: args.collateralPriceUSD,
      collateralPrecision: args.collateralTokenPrecision,
      quotePriceUSD: args.quotePriceUSD,
      quotePrecision: args.quoteTokenPrecision,
      proxyAddress: args.dpmProxyAddress,
      marketId: args.marketId,
    },
    dependencies,
  )

  if (position.collateralAmount.gt(0)) {
    throw new Error('Position already exists')
  }

  return position
}

function verifyRiskDirection(args: MorphoOpenMultiplyPayload, position: MorphoBluePosition): true {
  const riskIsIncreasing = DomainUtils.isRiskIncreasing(
    args.riskRatio.loanToValue,
    position.riskRatio.loanToValue,
  )
  if (!riskIsIncreasing) {
    throw new Error('Risk must increase on openMultiply')
  }

  return riskIsIncreasing
}

export interface AdjustArgs {
  quoteTokenPrecision: number
  collateralTokenPrecision: number
  slippage: BigNumber
  collateralAmount: BigNumber
  riskRatio: Domain.IRiskRatio
  dpmProxyAddress: string
  user: string
}

export function buildFromToken(args: AdjustArgs, position: MinimalPosition, isIncreasingRisk: boolean, collateralTokenSymbol: string, debtTokenSymbol: string) {
    if (isIncreasingRisk) {
      return {
        symbol: debtTokenSymbol,
        address: position.marketParams.loanToken,
        precision: args.quoteTokenPrecision,
      }
    } else {
      return {
        symbol: collateralTokenSymbol,
        address: position.marketParams.collateralToken,
        precision: args.collateralTokenPrecision,
      }
    }
  }
  
  export function buildToToken(args: AdjustArgs, position: MinimalPosition, isIncreasingRisk: boolean, collateralTokenSymbol: string, debtTokenSymbol: string) {
    if (isIncreasingRisk) {
      return {
        symbol: collateralTokenSymbol,
        address: position.marketParams.collateralToken,
        precision: args.collateralTokenPrecision,
      }
    } else {
      return {
        symbol: debtTokenSymbol,
        address: position.marketParams.loanToken,
        precision: args.quoteTokenPrecision,
      }
    }
  }

export interface MinimalPosition {
  collateralAmount: BigNumber
  debtAmount: BigNumber
  riskRatio: Domain.IRiskRatio
  marketParams: {
    loanToken: string
    collateralToken: string
  }
}

export async function simulateAdjustment(
  args: AdjustArgs,
  dependencies: MorphoMultiplyDependencies,
  position: MinimalPosition,
  riskIsIncreasing: boolean,
  oraclePrice: BigNumber,
  collateralTokenSymbol: string,
  debtTokenSymbol: string,
) {
  const fromToken = buildFromToken(args, position, riskIsIncreasing, collateralTokenSymbol, debtTokenSymbol)
  const toToken = buildToToken(args, position, riskIsIncreasing, collateralTokenSymbol, debtTokenSymbol)
  const preFlightSwapAmount = amountToWei(ONE, fromToken.precision)
  const fee = SwapUtils.feeResolver(fromToken.symbol, toToken.symbol, {
    isIncreasingRisk: riskIsIncreasing,
    isEarnPosition: SwapUtils.isCorrelatedPosition(fromToken.symbol, toToken.symbol),
  })
  
  const { swapData: preFlightSwapData } = await SwapUtils.getSwapDataHelper<
    typeof dependencies.addresses,
    string
  >({
    args: {
      fromToken,
      toToken,
      slippage: args.slippage,
      fee,
      swapAmountBeforeFees: preFlightSwapAmount,
    },
    addresses: dependencies.addresses,
    services: {
      getSwapData: dependencies.getSwapData,
    },
  })

  const preFlightMarketPrice = DomainUtils.standardiseAmountTo18Decimals(
    preFlightSwapData.fromTokenAmount,
    fromToken.precision,
  ).div(
    DomainUtils.standardiseAmountTo18Decimals(
      preFlightSwapData.toTokenAmount,
      toToken.precision,
    ),
  )


  const collectFeeFrom = SwapUtils.acceptedFeeTokenBySymbol({
    fromTokenSymbol: fromToken.symbol,
    toTokenSymbol: toToken.symbol,
  })

  const positionAdjustArgs = {
    toDeposit: {
      collateral: args.collateralAmount,
      debt: ZERO,
    },
    fees: {
      oazo: fee,
      flashLoan: BALANCER_FEE,
    },
    prices: {
      oracle: oraclePrice,
      // Get pre-flight market price from 1inch
      market: riskIsIncreasing ? preFlightMarketPrice : ONE.div(preFlightMarketPrice),
    },
    slippage: args.slippage,
    options: {
      collectSwapFeeFrom: collectFeeFrom,
    },
    network: dependencies.network,
  }

  const mappedPosition = {
    debt: {
      amount: position.debtAmount,
      symbol: riskIsIncreasing ? fromToken.symbol : toToken.symbol,
      precision: args.quoteTokenPrecision,
    },
    collateral: {
      amount: position.collateralAmount,
      symbol: riskIsIncreasing ? toToken.symbol : fromToken.symbol,
      precision: args.collateralTokenPrecision,
    },
    riskRatio: position.riskRatio,
  }

  console.log(JSON.stringify(mappedPosition))

  return Domain.adjustToTargetRiskRatio(mappedPosition, args.riskRatio, positionAdjustArgs)
}

async function buildOperation(
  args: AdjustArgs,
  dependencies: MorphoMultiplyDependencies,
  position: MorphoBluePosition,
  simulatedAdjust: Domain.ISimulationV2 & Domain.WithSwap,
  swapData: SwapData,
  riskIsIncreasing: true,
): Promise<IOperation> {
  /** Not relevant for Ajna */
  const debtTokensDeposited = ZERO
  const borrowAmount = simulatedAdjust.delta.debt.minus(debtTokensDeposited)
  const collateralTokenSymbol = simulatedAdjust.position.collateral.symbol.toUpperCase()
  const debtTokenSymbol = simulatedAdjust.position.debt.symbol.toUpperCase()
  const fee = SwapUtils.feeResolver(collateralTokenSymbol, debtTokenSymbol, {
    isIncreasingRisk: riskIsIncreasing,
    isEarnPosition: SwapUtils.isCorrelatedPosition(collateralTokenSymbol, debtTokenSymbol),
  })
  const swapAmountBeforeFees = simulatedAdjust.swap.fromTokenAmount
  const collectFeeFrom = SwapUtils.acceptedFeeTokenBySymbol({
    fromTokenSymbol: simulatedAdjust.position.debt.symbol,
    toTokenSymbol: simulatedAdjust.position.collateral.symbol,
  })

  console.log(collectFeeFrom, 'collectFeeFrom')

  const network = await getNetwork(dependencies.provider)

  const openMultiplyArgs: MorphoBlueOpenOperationArgs = {
    morphoBlueMarket: {
      loanToken: position.marketParams.loanToken,
      collateralToken: position.marketParams.collateralToken,
      oracle: position.marketParams.oracle,
      irm: position.marketParams.irm,
      lltv: position.marketParams.lltv.times(TEN.pow(18)),
    },
    collateral: {
      address: position.marketParams.collateralToken,
      isEth: areAddressesEqual(position.marketParams.collateralToken, dependencies.addresses.WETH),
    },
    debt: {
      address: position.marketParams.loanToken,
      isEth: areAddressesEqual(position.marketParams.loanToken, dependencies.addresses.WETH),
      borrow: {
        amount: borrowAmount,
      },
    },
    deposit: {
      address: position.marketParams.collateralToken,
      amount: args.collateralAmount.times(TEN.pow(args.collateralTokenPrecision)).integerValue(),
    },
    swap: {
      fee: fee.toNumber(),
      data: swapData.exchangeCalldata,
      amount: swapAmountBeforeFees,
      collectFeeFrom,
      receiveAtLeast: swapData.minToTokenAmount,
    },
    flashloan: {
      token: {
        amount: Domain.debtToCollateralSwapFlashloan(swapAmountBeforeFees),
        address: position.marketParams.loanToken,
      },
      amount: Domain.debtToCollateralSwapFlashloan(swapAmountBeforeFees),
      provider: FlashloanProvider.Balancer,
    },
    position: {
      type: positionType,
    },
    addresses: {
      morphoblue: dependencies.morphoAddress,
      operationExecutor: dependencies.operationExecutor,
      tokens: dependencies.addresses,
    },
    proxy: {
      address: args.dpmProxyAddress,
      isDPMProxy: true,
      owner: args.user,
    },
    network,
  }
  return await operations.morphoblue.multiply.open(openMultiplyArgs)
}

export async function getSwapData(
    args: AdjustArgs,
    position: MorphoBluePosition,
    dependencies: MorphoMultiplyDependencies,
    simulatedAdjust: Domain.ISimulationV2 & Domain.WithSwap,
    riskIsIncreasing: boolean,
    positionType: PositionType,
    collateralTokenSymbol: string,
    debtTokenSymbol: string,
    __feeOverride?: BigNumber,
  ) {
    const swapAmountBeforeFees = simulatedAdjust.swap.fromTokenAmount
    const fee =
      __feeOverride ||
      SwapUtils.feeResolver(
        simulatedAdjust.position.collateral.symbol,
        simulatedAdjust.position.debt.symbol,
        {
          isIncreasingRisk: riskIsIncreasing,
          // Strategy is called open multiply (not open earn)
          isEarnPosition: positionType === 'Earn',
        },
      )
    const { swapData, collectFeeFrom, preSwapFee } = await SwapUtils.getSwapDataHelper<
      typeof dependencies.addresses,
      string
    >({
      args: {
        fromToken: buildFromToken(args, position, riskIsIncreasing, collateralTokenSymbol, debtTokenSymbol),
        toToken: buildToToken(args, position, riskIsIncreasing, collateralTokenSymbol, debtTokenSymbol),
        slippage: args.slippage,
        fee,
        swapAmountBeforeFees: swapAmountBeforeFees,
      },
      addresses: dependencies.addresses,
      services: {
        getSwapData: dependencies.getSwapData,
      },
    })

<<<<<<< HEAD
    console.log(`
    ACTUAL SWAP
      fromToken: ${buildFromToken(args, position, riskIsIncreasing, collateralTokenSymbol, debtTokenSymbol).address},
      toToken: ${buildToToken(args, position, riskIsIncreasing, collateralTokenSymbol, debtTokenSymbol).address},
          
      swapData.fromTokenAddress = ${swapData.fromTokenAddress}
      swapData.toTokenAddress = ${swapData.toTokenAddress}
      swapData.fromTokenAmount = ${swapData.fromTokenAmount.toString()}
      swapData.toTokenAmount = ${swapData.toTokenAmount.toString()}
      swapData.minToTokenAmount = ${swapData.minToTokenAmount.toString()}

    `)
  
=======
>>>>>>> d2d9a8a3
    return { swapData, collectFeeFrom, preSwapFee }
  }

export async function getTokenSymbol(token: Address, provider: providers.Provider): Promise<string> {
  const erc20 = new ethers.Contract(token, [{
    "constant": true,
    "inputs": [],
    "name": "symbol",
    "outputs": [
        {
            "name": "",
            "type": "string"
        }
    ],
    "payable": false,
    "stateMutability": "view",
    "type": "function"
},], provider)

const symbol = await erc20.symbol()

  return symbol
}

export function prepareMorphoMultiplyDMAPayload(
  args: AdjustArgs,
  dependencies: MorphoMultiplyDependencies,
  simulatedAdjustment: Domain.ISimulationV2 & Domain.WithSwap,
  operation: IOperation,
  swapData: SwapData,
  collectFeeFrom: CollectFeeFrom,
  preSwapFee: BigNumber,
  riskIsIncreasing: boolean,
  position: MorphoBluePosition,
  collateralTokenSymbol: string,
  debtTokenSymbol: string,
) {
  const collateralAmount = amountFromWei(
    simulatedAdjustment.position.collateral.amount,
    simulatedAdjustment.position.collateral.precision,
  )
  const debtAmount = amountFromWei(
    simulatedAdjustment.position.debt.amount,
    simulatedAdjustment.position.debt.precision,
  )

  const targetPosition = new MorphoBluePosition(
    position.owner,
    collateralAmount,
    debtAmount,
    position.collateralPrice,
    position.debtPrice,
    position.marketParams,
    position.market,
    position.price,
    position.rate,
    position.pnl,
  )

  const isDepositingEth = areAddressesEqual(position.marketParams.collateralToken, dependencies.addresses.WETH)
  const txAmount = args.collateralAmount
  const fromTokenSymbol = riskIsIncreasing ? debtTokenSymbol : collateralTokenSymbol
  const toTokenSymbol = riskIsIncreasing ? collateralTokenSymbol : debtTokenSymbol
  const fee = SwapUtils.feeResolver(fromTokenSymbol, toTokenSymbol, {
    isIncreasingRisk: riskIsIncreasing,
    isEarnPosition: false,
  })
  const postSwapFee =
    collectFeeFrom === 'sourceToken' ? ZERO : calculateFee(swapData.toTokenAmount, fee.toNumber())
  const tokenFee = preSwapFee.plus(postSwapFee)

  // Validation
  const borrowAmount = simulatedAdjustment.delta.debt
    .shiftedBy(-args.quoteTokenPrecision)

  const errors = [
    ...validateLiquidity(position, position.debtAmount.minus(debtAmount).abs()),
    ...validateBorrowUndercollateralized(targetPosition, position, position.debtAmount.minus(debtAmount).abs()),
  ]

  const warnings = [
    ...validateGenerateCloseToMaxLtv(targetPosition, position)
  ]

return prepareDMAPayload({
    swaps: [{ ...swapData, collectFeeFrom, tokenFee }],
    dependencies,
    targetPosition,
    data: encodeOperation(operation, dependencies),
    errors,
    warnings,
    successes: [],
    notices: [],
    txValue: resolveTxValue(isDepositingEth, txAmount),
  })
}

const prepareDMAPayload = ({
  dependencies,
  targetPosition,
  errors,
  warnings,
  data,
  txValue,
  swaps,
}: {
  dependencies: CommonDMADependencies
  targetPosition: MorphoBluePosition
  errors: AjnaError[]
  warnings: AjnaWarning[]
  notices: AjnaNotice[]
  successes: AjnaSuccess[]
  data: string
  txValue: string
  swaps: (SwapData & { collectFeeFrom: 'sourceToken' | 'targetToken'; tokenFee: BigNumber })[]
}): SummerStrategy<MorphoBluePosition> => {
  return {
    simulation: {
      swaps: swaps.map(swap => ({
        fromTokenAddress: swap.fromTokenAddress,
        toTokenAddress: swap.toTokenAddress,
        fromTokenAmount: swap.fromTokenAmount,
        toTokenAmount: swap.toTokenAmount,
        minToTokenAmount: swap.minToTokenAmount,
        exchangeCalldata: swap.exchangeCalldata,
        collectFeeFrom: swap.collectFeeFrom,
        fee: swap.tokenFee,
      })),
      errors,
      warnings,
      notices: [],
      successes: [],
      targetPosition,
      position: targetPosition,
    },
    tx: {
      to: dependencies.operationExecutor,
      data,
      value: txValue,
    },
  }
}<|MERGE_RESOLUTION|>--- conflicted
+++ resolved
@@ -415,22 +415,6 @@
       },
     })
 
-<<<<<<< HEAD
-    console.log(`
-    ACTUAL SWAP
-      fromToken: ${buildFromToken(args, position, riskIsIncreasing, collateralTokenSymbol, debtTokenSymbol).address},
-      toToken: ${buildToToken(args, position, riskIsIncreasing, collateralTokenSymbol, debtTokenSymbol).address},
-          
-      swapData.fromTokenAddress = ${swapData.fromTokenAddress}
-      swapData.toTokenAddress = ${swapData.toTokenAddress}
-      swapData.fromTokenAmount = ${swapData.fromTokenAmount.toString()}
-      swapData.toTokenAmount = ${swapData.toTokenAmount.toString()}
-      swapData.minToTokenAmount = ${swapData.minToTokenAmount.toString()}
-
-    `)
-  
-=======
->>>>>>> d2d9a8a3
     return { swapData, collectFeeFrom, preSwapFee }
   }
 
