import { ZERO } from '@dma-common/constants'
import { prepareAjnaDMAPayload, resolveAjnaEthAction } from '@dma-library/protocols/ajna'
import { AjnaPosition, Strategy } from '@dma-library/types'
import { AjnaAdjustMultiplyPayload, AjnaCommonDMADependencies } from '@dma-library/types/ajna'
import { isRiskIncreasing } from '@domain/utils'

export type AjnaAdjustRiskStrategy = (
  args: AjnaAdjustMultiplyPayload,
  dependencies: AjnaCommonDMADependencies,
) => Promise<Strategy<AjnaPosition>>

export const adjustMultiply: AjnaAdjustRiskStrategy = (
  args: AjnaAdjustMultiplyPayload,
  dependencies: AjnaCommonDMADependencies,
) => {
  if (isRiskIncreasing(args.position.riskRatio, args.riskRatio)) {
    return adjustRiskUp(args, dependencies)
  } else {
    return adjustRiskDown(args, dependencies)
  }
}

const adjustRiskUp: AjnaAdjustRiskStrategy = async (args, dependencies) => {
  // Get position (see Close)
  // Simulate adjust
  // Get swap data
  // Build operation
  // prepare payload
  const isDepositingEth =
    args.position.pool.collateralToken.toLowerCase() === dependencies.WETH.toLowerCase()

  // TODO get collateral change from swap
  const positionAfterDeposit = args.position.deposit(ZERO)

  const quoteAmount = args.riskRatio.loanToValue.times(
    positionAfterDeposit.collateralAmount.times(args.collateralPrice),
  )

  const targetPosition = positionAfterDeposit.borrow(quoteAmount.minus(args.position.debtAmount))

  return prepareAjnaDMAPayload({
    dependencies,
    targetPosition,
    data: '',
    swaps: [],
    errors: [],
    warnings: [],
    notices: [],
    successes: [],
    // TODO instead of zero we will need data from swap
    txValue: resolveAjnaEthAction(isDepositingEth, ZERO),
  })
}

const adjustRiskDown: AjnaAdjustRiskStrategy = async (args, dependencies) => {
  const isWithdrawingEth =
    args.position.pool.collateralToken.toLowerCase() === dependencies.WETH.toLowerCase()

  // TODO get collateral change from swap
  const positionAfterWithdraw = args.position.withdraw(ZERO)

  const quoteAmount = args.riskRatio.loanToValue.times(
    positionAfterWithdraw.collateralAmount.times(args.collateralPrice),
  )

  const targetPosition = positionAfterWithdraw.payback(args.position.debtAmount.minus(quoteAmount))

  return prepareAjnaDMAPayload({
    dependencies,
    targetPosition,
    data: '',
    swaps: [],
    errors: [],
    warnings: [],
    notices: [],
    successes: [],
    // TODO instead of zero we will need data from swap
    txValue: resolveAjnaEthAction(isWithdrawingEth, ZERO),
  })
<<<<<<< HEAD
=======
}

export const adjustMultiply: AjnaAdjustRiskStrategy = (
  args: AjnaAdjustMultiplyPayload,
  dependencies: AjnaCommonDMADependencies,
) => {
  if (isRiskIncreasing(args.position.riskRatio.loanToValue, args.riskRatio.loanToValue)) {
    return adjustRiskUp(args, dependencies)
  } else {
    return adjustRiskDown(args, dependencies)
  }
>>>>>>> d7f8088f
}<|MERGE_RESOLUTION|>--- conflicted
+++ resolved
@@ -1,85 +1,32 @@
-import { ZERO } from '@dma-common/constants'
-import { prepareAjnaDMAPayload, resolveAjnaEthAction } from '@dma-library/protocols/ajna'
-import { AjnaPosition, Strategy } from '@dma-library/types'
+import { TYPICAL_PRECISION, ZERO } from '@dma-common/constants'
+import { areSymbolsEqual } from '@dma-common/utils/symbols'
+import { operations } from '@dma-library/operations'
+import {
+  getSwapData,
+  prepareAjnaMultiplyDMAPayload,
+  simulateAdjustment,
+} from '@dma-library/strategies/ajna/multiply/common'
+import {
+  AjnaMultiplyPayload,
+  AjnaPosition,
+  FlashloanProvider,
+  PositionType,
+  Strategy,
+  SwapData,
+} from '@dma-library/types'
 import { AjnaAdjustMultiplyPayload, AjnaCommonDMADependencies } from '@dma-library/types/ajna'
+import * as SwapUtils from '@dma-library/utils/swap'
+import * as Domain from '@domain'
+import { Amount } from '@domain'
 import { isRiskIncreasing } from '@domain/utils'
+import BigNumber from 'bignumber.js'
 
 export type AjnaAdjustRiskStrategy = (
   args: AjnaAdjustMultiplyPayload,
   dependencies: AjnaCommonDMADependencies,
 ) => Promise<Strategy<AjnaPosition>>
 
-export const adjustMultiply: AjnaAdjustRiskStrategy = (
-  args: AjnaAdjustMultiplyPayload,
-  dependencies: AjnaCommonDMADependencies,
-) => {
-  if (isRiskIncreasing(args.position.riskRatio, args.riskRatio)) {
-    return adjustRiskUp(args, dependencies)
-  } else {
-    return adjustRiskDown(args, dependencies)
-  }
-}
-
-const adjustRiskUp: AjnaAdjustRiskStrategy = async (args, dependencies) => {
-  // Get position (see Close)
-  // Simulate adjust
-  // Get swap data
-  // Build operation
-  // prepare payload
-  const isDepositingEth =
-    args.position.pool.collateralToken.toLowerCase() === dependencies.WETH.toLowerCase()
-
-  // TODO get collateral change from swap
-  const positionAfterDeposit = args.position.deposit(ZERO)
-
-  const quoteAmount = args.riskRatio.loanToValue.times(
-    positionAfterDeposit.collateralAmount.times(args.collateralPrice),
-  )
-
-  const targetPosition = positionAfterDeposit.borrow(quoteAmount.minus(args.position.debtAmount))
-
-  return prepareAjnaDMAPayload({
-    dependencies,
-    targetPosition,
-    data: '',
-    swaps: [],
-    errors: [],
-    warnings: [],
-    notices: [],
-    successes: [],
-    // TODO instead of zero we will need data from swap
-    txValue: resolveAjnaEthAction(isDepositingEth, ZERO),
-  })
-}
-
-const adjustRiskDown: AjnaAdjustRiskStrategy = async (args, dependencies) => {
-  const isWithdrawingEth =
-    args.position.pool.collateralToken.toLowerCase() === dependencies.WETH.toLowerCase()
-
-  // TODO get collateral change from swap
-  const positionAfterWithdraw = args.position.withdraw(ZERO)
-
-  const quoteAmount = args.riskRatio.loanToValue.times(
-    positionAfterWithdraw.collateralAmount.times(args.collateralPrice),
-  )
-
-  const targetPosition = positionAfterWithdraw.payback(args.position.debtAmount.minus(quoteAmount))
-
-  return prepareAjnaDMAPayload({
-    dependencies,
-    targetPosition,
-    data: '',
-    swaps: [],
-    errors: [],
-    warnings: [],
-    notices: [],
-    successes: [],
-    // TODO instead of zero we will need data from swap
-    txValue: resolveAjnaEthAction(isWithdrawingEth, ZERO),
-  })
-<<<<<<< HEAD
-=======
-}
+const positionType: PositionType = 'Multiply'
 
 export const adjustMultiply: AjnaAdjustRiskStrategy = (
   args: AjnaAdjustMultiplyPayload,
@@ -90,5 +37,202 @@
   } else {
     return adjustRiskDown(args, dependencies)
   }
->>>>>>> d7f8088f
+}
+
+const adjustRiskUp: AjnaAdjustRiskStrategy = async (args, dependencies) => {
+  const position = args.position
+  const oraclePrice = args.collateralPrice.div(args.quotePrice)
+
+  // Simulate adjust
+  const riskIsIncreasing = true
+  const simulatedAdjustment = await simulateAdjustment(
+    args,
+    dependencies,
+    position,
+    riskIsIncreasing,
+    oraclePrice,
+    positionType,
+  )
+
+  // Get swap data
+  const { swapData, collectFeeFrom, preSwapFee$ } = await getSwapData(
+    { ...args, position },
+    dependencies,
+    simulatedAdjustment,
+    riskIsIncreasing,
+    positionType,
+  )
+
+  // Build operation
+  const operation = await buildOperation(
+    args,
+    dependencies,
+    simulatedAdjustment,
+    swapData,
+    riskIsIncreasing,
+    oraclePrice,
+  )
+
+  // Prepare payload
+  return prepareAjnaMultiplyDMAPayload(
+    args,
+    dependencies,
+    simulatedAdjustment,
+    operation,
+    swapData,
+    collectFeeFrom,
+    preSwapFee$,
+    riskIsIncreasing,
+  )
+}
+
+const adjustRiskDown: AjnaAdjustRiskStrategy = async (args, dependencies) => {
+  const position = args.position
+  const oraclePrice = args.collateralPrice.div(args.quotePrice)
+
+  // Simulate adjust
+  const riskIsIncreasing = false
+  const simulatedAdjustment = await simulateAdjustment(
+    args,
+    dependencies,
+    position,
+    riskIsIncreasing,
+    oraclePrice,
+    positionType,
+  )
+
+  // Get swap data
+  const { swapData, collectFeeFrom, preSwapFee$ } = await getSwapData(
+    { ...args, position },
+    dependencies,
+    simulatedAdjustment,
+    riskIsIncreasing,
+    positionType,
+  )
+
+  // Build operation
+  const operation = await buildOperation(
+    args,
+    dependencies,
+    simulatedAdjustment,
+    swapData,
+    riskIsIncreasing,
+    oraclePrice,
+  )
+
+  // Prepare payload
+  return prepareAjnaMultiplyDMAPayload(
+    args,
+    dependencies,
+    simulatedAdjustment,
+    operation,
+    swapData,
+    collectFeeFrom,
+    preSwapFee$,
+    riskIsIncreasing,
+  )
+}
+
+async function buildOperation(
+  args: AjnaMultiplyPayload,
+  dependencies: AjnaCommonDMADependencies,
+  simulatedAdjust: Domain.ISimulationV2 & Domain.WithSwap,
+  swapData: SwapData,
+  riskIsIncreasing: boolean,
+  oraclePrice: BigNumber,
+) {
+  /** Not relevant for Ajna */
+  const debtTokensDeposited = ZERO
+  const borrowAmount$ = simulatedAdjust.delta.debt.minus(debtTokensDeposited)
+  const withdrawCollateralAmount$ = simulatedAdjust.delta.collateral.abs()
+
+  const fromTokenSymbol = riskIsIncreasing ? args.quoteTokenSymbol : args.collateralTokenSymbol
+  const toTokenSymbol = riskIsIncreasing ? args.collateralTokenSymbol : args.quoteTokenSymbol
+  const fee = SwapUtils.feeResolver(fromTokenSymbol, toTokenSymbol, {
+    isIncreasingRisk: riskIsIncreasing,
+    isEarnPosition: false,
+  })
+  const swapAmountBeforeFees$ = simulatedAdjust.swap.fromTokenAmount
+  const collectFeeFrom = SwapUtils.acceptedFeeTokenBySymbol({
+    fromTokenSymbol: simulatedAdjust.position.debt.symbol,
+    toTokenSymbol: simulatedAdjust.position.collateral.symbol,
+  })
+
+  const price$$ = new Amount({
+    amount: oraclePrice,
+    precision: {
+      mode: 'none',
+      tokenMaxDecimals: TYPICAL_PRECISION,
+    },
+  })
+    .switchPrecisionMode('normalized')
+    .toBigNumber()
+
+  const commonAdjustMultiplyArgs = {
+    debt: {
+      address: args.position.pool.quoteToken,
+      isEth: areSymbolsEqual(simulatedAdjust.position.debt.symbol, 'ETH'),
+    },
+    collateral: {
+      address: args.position.pool.collateralToken,
+      isEth: areSymbolsEqual(simulatedAdjust.position.collateral.symbol, 'ETH'),
+    },
+    deposit: {
+      // Always collateral only as deposit on Ajna
+      address: args.position.pool.collateralToken,
+      amount: args.collateralAmount$,
+    },
+    swap: {
+      fee: fee.toNumber(),
+      data: swapData.exchangeCalldata,
+      amount: swapAmountBeforeFees$,
+      collectFeeFrom,
+      receiveAtLeast: swapData.minToTokenAmount,
+    },
+    flashloan: {
+      amount: Domain.debtToCollateralSwapFlashloan(swapAmountBeforeFees$),
+      // Always balancer on Ajna for now
+      provider: FlashloanProvider.Balancer,
+    },
+    position: {
+      type: positionType,
+    },
+    proxy: {
+      address: args.dpmProxyAddress,
+      // Ajna is always DPM
+      isDPMProxy: true,
+      owner: args.user,
+    },
+    addresses: {
+      ...dependencies.addresses,
+      WETH: dependencies.WETH,
+      operationExecutor: dependencies.operationExecutor,
+      pool: args.poolAddress,
+    },
+    // Prices must be in 18 decimal precision
+    price: price$$,
+  }
+  if (riskIsIncreasing) {
+    const adjustUpMultiplyArgs = {
+      ...commonAdjustMultiplyArgs,
+      debt: {
+        ...commonAdjustMultiplyArgs.debt,
+        borrow: {
+          amount: borrowAmount$,
+        },
+      },
+    }
+    return await operations.ajna.adjustRiskUp(adjustUpMultiplyArgs)
+  } else {
+    const adjustDownMultiplyArgs = {
+      ...commonAdjustMultiplyArgs,
+      collateral: {
+        ...commonAdjustMultiplyArgs.collateral,
+        withdrawal: {
+          amount: withdrawCollateralAmount$,
+        },
+      },
+    }
+    return await operations.ajna.adjustRiskDown(adjustDownMultiplyArgs)
+  }
 }