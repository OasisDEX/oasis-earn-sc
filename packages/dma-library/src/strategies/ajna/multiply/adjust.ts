import { ZERO } from '@dma-common/constants'
<<<<<<< HEAD
import { prepareAjnaDMAPayload, resolveAjnaEthAction } from '@dma-library/protocols/ajna'
import { AjnaPosition, Strategy } from '@dma-library/types'
import { AjnaAdjustMultiplyPayload, AjnaCommonDMADependencies } from '@dma-library/types/ajna'
import { isRiskIncreasing } from '@dma-library/utils/swap'
=======
import { prepareAjnaPayload, resolveAjnaEthAction } from '@dma-library/protocols/ajna'
import { AjnaCommonDependencies, AjnaPosition, Strategy } from '@dma-library/types'
import { AjnaMultiplyPayload } from '@dma-library/types/ajna'
import { isRiskIncreasing } from '@domain/utils'
>>>>>>> b76172a3

export type AjnaAdjustRiskStrategy = (
  args: AjnaAdjustMultiplyPayload,
  dependencies: AjnaCommonDMADependencies,
) => Promise<Strategy<AjnaPosition>>

const adjustRiskUp: AjnaAdjustRiskStrategy = async (args, dependencies) => {
  const isDepositingEth =
    args.position.pool.collateralToken.toLowerCase() === dependencies.WETH.toLowerCase()

  // TODO get collateral change from swap
  const positionAfterDeposit = args.position.deposit(ZERO)

  const quoteAmount = args.riskRatio.loanToValue.times(
    positionAfterDeposit.collateralAmount.times(args.collateralPrice),
  )

  const targetPosition = positionAfterDeposit.borrow(quoteAmount.minus(args.position.debtAmount))

  return prepareAjnaDMAPayload({
    dependencies,
    targetPosition,
    data: '',
    swaps: [],
    errors: [],
    warnings: [],
    notices: [],
    success: [],
    // TODO instead of zero we will need data from swap
    txValue: resolveAjnaEthAction(isDepositingEth, ZERO),
  })
}

const adjustRiskDown: AjnaAdjustRiskStrategy = async (args, dependencies) => {
  const isWithdrawingEth =
    args.position.pool.collateralToken.toLowerCase() === dependencies.WETH.toLowerCase()

  // TODO get collateral change from swap
  const positionAfterWithdraw = args.position.withdraw(ZERO)

  const quoteAmount = args.riskRatio.loanToValue.times(
    positionAfterWithdraw.collateralAmount.times(args.collateralPrice),
  )

  const targetPosition = positionAfterWithdraw.payback(args.position.debtAmount.minus(quoteAmount))

  return prepareAjnaDMAPayload({
    dependencies,
    targetPosition,
    data: '',
    swaps: [],
    errors: [],
    warnings: [],
    notices: [],
    success: [],
    // TODO instead of zero we will need data from swap
    txValue: resolveAjnaEthAction(isWithdrawingEth, ZERO),
  })
}

export const adjustMultiply: AjnaAdjustRiskStrategy = (
  args: AjnaAdjustMultiplyPayload,
  dependencies: AjnaCommonDMADependencies,
) => {
  if (isRiskIncreasing(args.position.riskRatio.loanToValue, args.riskRatio.loanToValue)) {
    return adjustRiskUp(args, dependencies)
  } else {
    return adjustRiskDown(args, dependencies)
  }
}<|MERGE_RESOLUTION|>--- conflicted
+++ resolved
@@ -1,15 +1,8 @@
 import { ZERO } from '@dma-common/constants'
-<<<<<<< HEAD
 import { prepareAjnaDMAPayload, resolveAjnaEthAction } from '@dma-library/protocols/ajna'
 import { AjnaPosition, Strategy } from '@dma-library/types'
 import { AjnaAdjustMultiplyPayload, AjnaCommonDMADependencies } from '@dma-library/types/ajna'
-import { isRiskIncreasing } from '@dma-library/utils/swap'
-=======
-import { prepareAjnaPayload, resolveAjnaEthAction } from '@dma-library/protocols/ajna'
-import { AjnaCommonDependencies, AjnaPosition, Strategy } from '@dma-library/types'
-import { AjnaMultiplyPayload } from '@dma-library/types/ajna'
 import { isRiskIncreasing } from '@domain/utils'
->>>>>>> b76172a3
 
 export type AjnaAdjustRiskStrategy = (
   args: AjnaAdjustMultiplyPayload,
@@ -37,7 +30,7 @@
     errors: [],
     warnings: [],
     notices: [],
-    success: [],
+    successes: [],
     // TODO instead of zero we will need data from swap
     txValue: resolveAjnaEthAction(isDepositingEth, ZERO),
   })
@@ -64,7 +57,7 @@
     errors: [],
     warnings: [],
     notices: [],
-    success: [],
+    successes: [],
     // TODO instead of zero we will need data from swap
     txValue: resolveAjnaEthAction(isWithdrawingEth, ZERO),
   })
