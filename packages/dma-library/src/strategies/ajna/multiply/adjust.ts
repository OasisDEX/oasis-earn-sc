<<<<<<< HEAD
import { TYPICAL_PRECISION, ZERO } from '@dma-common/constants'
import { amountToWei } from '@dma-common/utils/common'
import { areSymbolsEqual } from '@dma-common/utils/symbols'
import { operations } from '@dma-library/operations'
import {
  getSwapData,
  prepareAjnaMultiplyDMAPayload,
  simulateAdjustment,
} from '@dma-library/strategies/ajna/multiply/common'
import {
  AjnaMultiplyPayload,
  AjnaPosition,
  FlashloanProvider,
  PositionType,
  Strategy,
  SwapData,
} from '@dma-library/types'
import { AjnaCommonDMADependencies } from '@dma-library/types/ajna'
import * as SwapUtils from '@dma-library/utils/swap'
import * as Domain from '@domain'
import { isRiskIncreasing } from '@domain/utils'
import BigNumber from 'bignumber.js'

export type AjnaAdjustRiskStrategy = (
  args: AjnaMultiplyPayload,
  dependencies: AjnaCommonDMADependencies,
) => Promise<Strategy<AjnaPosition>>
=======
import { ZERO } from '@dma-common/constants'
import { prepareAjnaPayload, resolveAjnaEthAction } from '@dma-library/protocols/ajna'
import { AjnaCommonDependencies, AjnaPosition } from '@dma-library/types'
import { AjnaMultiplyPayload, AjnaStrategy } from '@dma-library/types/ajna'
import { isRiskIncreasing } from '@domain/utils/risk-direction'

export type AjnaAdjustRiskStrategy = (
  args: AjnaMultiplyPayload,
  dependencies: AjnaCommonDependencies,
) => Promise<AjnaStrategy<AjnaPosition>>
>>>>>>> 61b78be5

const positionType: PositionType = 'Multiply'

export const adjustMultiply: AjnaAdjustRiskStrategy = (
  args: AjnaMultiplyPayload,
  dependencies: AjnaCommonDMADependencies,
) => {
  if (isRiskIncreasing(args.riskRatio.loanToValue, args.position.riskRatio.loanToValue)) {
    return adjustRiskUp(args, dependencies)
  } else {
    return adjustRiskDown(args, dependencies)
  }
}

const adjustRiskUp: AjnaAdjustRiskStrategy = async (args, dependencies) => {
  const position = args.position
  const oraclePrice = args.collateralPrice.div(args.quotePrice)

  // Simulate adjust
  const riskIsIncreasing = true
  const simulatedAdjustment = await simulateAdjustment(
    args,
    dependencies,
    position,
    riskIsIncreasing,
    oraclePrice,
    positionType,
  )

  // Get swap data
  const { swapData, collectFeeFrom, preSwapFee } = await getSwapData(
    { ...args, position },
    dependencies,
    simulatedAdjustment,
    riskIsIncreasing,
    positionType,
  )

  // Build operation
  const operation = await buildOperation(
    args,
    dependencies,
    simulatedAdjustment,
    swapData,
    riskIsIncreasing,
    oraclePrice,
  )

<<<<<<< HEAD
  // Prepare payload
  return prepareAjnaMultiplyDMAPayload(
    args,
    dependencies,
    simulatedAdjustment,
    operation,
    swapData,
    collectFeeFrom,
    preSwapFee,
    riskIsIncreasing,
  )
=======
  return prepareAjnaPayload({
    dependencies,
    targetPosition,
    data: '',
    errors: [],
    warnings: [],
    notices: [],
    successes: [],
    // TODO instead of zero we will need data from swap
    txValue: resolveAjnaEthAction(isDepositingEth, ZERO),
  })
>>>>>>> 61b78be5
}

const adjustRiskDown: AjnaAdjustRiskStrategy = async (args, dependencies) => {
  const position = args.position
  const oraclePrice = args.collateralPrice.div(args.quotePrice)

  // Simulate adjust
  const riskIsIncreasing = false
  const simulatedAdjustment = await simulateAdjustment(
    args,
    dependencies,
    position,
    riskIsIncreasing,
    oraclePrice,
    positionType,
  )

  // Get swap data
  const { swapData, collectFeeFrom, preSwapFee } = await getSwapData(
    { ...args, position },
    dependencies,
    simulatedAdjustment,
    riskIsIncreasing,
    positionType,
  )

  // Build operation
  const operation = await buildOperation(
    args,
    dependencies,
    simulatedAdjustment,
    swapData,
    riskIsIncreasing,
    oraclePrice,
  )

<<<<<<< HEAD
  // Prepare payload
  return prepareAjnaMultiplyDMAPayload(
    args,
    dependencies,
    simulatedAdjustment,
    operation,
    swapData,
    collectFeeFrom,
    preSwapFee,
    riskIsIncreasing,
  )
}

async function buildOperation(
  args: AjnaMultiplyPayload,
  dependencies: AjnaCommonDMADependencies,
  simulatedAdjust: Domain.ISimulationV2 & Domain.WithSwap,
  swapData: SwapData,
  riskIsIncreasing: boolean,
  oraclePrice: BigNumber,
) {
  /** Not relevant for Ajna */
  const debtTokensDeposited = ZERO
  const borrowAmount = simulatedAdjust.delta.debt.minus(debtTokensDeposited)
  const withdrawCollateralAmount = simulatedAdjust.delta.collateral.abs()

  const fromTokenSymbol = riskIsIncreasing ? args.quoteTokenSymbol : args.collateralTokenSymbol
  const toTokenSymbol = riskIsIncreasing ? args.collateralTokenSymbol : args.quoteTokenSymbol
  const fee = SwapUtils.feeResolver(fromTokenSymbol, toTokenSymbol, {
    isIncreasingRisk: riskIsIncreasing,
    isEarnPosition: false,
  })
  // When adjusting risk up we need to flashloan the swap amount before deducting fees
  // Assuming an ETH/USDC position, we'd be Flashloaning USDC to swap for ETH
  // Once the received ETH is deposited as collateral we can then increase our debt
  // And use the additional debt (USDC in this example) to repay the flashloan with fees included
  const swapAmountBeforeFees = simulatedAdjust.swap.fromTokenAmount

  // When adjusting down we need to flashloan the minimum amount of USDC received from the swap
  // Assuming an ETH/USDC position, this would be the minimum amount of USDC we'd receive from swapping ETH after withdrawing ETH
  // We Flashloan the minimum amount to pay down debt before using the proceeds from the ETH -> USDC swap to repay the flashloan
  const minSwapToAmount = swapData.minToTokenAmount

  const collectFeeFrom = SwapUtils.acceptedFeeTokenBySymbol({
    fromTokenSymbol: simulatedAdjust.position.debt.symbol,
    toTokenSymbol: simulatedAdjust.position.collateral.symbol,
  })

  const flashloanAmount = riskIsIncreasing
    ? Domain.debtToCollateralSwapFlashloan(swapAmountBeforeFees)
    : Domain.collateralToDebtSwapFlashloan(minSwapToAmount)

  const commonAdjustMultiplyArgs = {
    debt: {
      address: args.position.pool.quoteToken,
      isEth: areSymbolsEqual(simulatedAdjust.position.debt.symbol, 'ETH'),
    },
    collateral: {
      address: args.position.pool.collateralToken,
      isEth: areSymbolsEqual(simulatedAdjust.position.collateral.symbol, 'ETH'),
    },
    deposit: {
      // Always collateral only as deposit on Ajna
      address: args.position.pool.collateralToken,
      amount: args.collateralAmount,
    },
    swap: {
      fee: fee.toNumber(),
      data: swapData.exchangeCalldata,
      amount: swapAmountBeforeFees,
      collectFeeFrom,
      receiveAtLeast: swapData.minToTokenAmount,
    },
    flashloan: {
      amount: flashloanAmount,
      // Always balancer on Ajna for now
      provider: FlashloanProvider.Balancer,
    },
    position: {
      type: positionType,
    },
    proxy: {
      address: args.dpmProxyAddress,
      // Ajna is always DPM
      isDPMProxy: true,
      owner: args.user,
    },
    addresses: {
      ...dependencies.addresses,
      WETH: dependencies.WETH,
      operationExecutor: dependencies.operationExecutor,
      pool: args.poolAddress,
    },
    // Prices must be in 18 decimal precision
    price: amountToWei(oraclePrice, TYPICAL_PRECISION),
  }
  if (riskIsIncreasing) {
    const adjustUpMultiplyArgs = {
      ...commonAdjustMultiplyArgs,
      debt: {
        ...commonAdjustMultiplyArgs.debt,
        borrow: {
          amount: borrowAmount,
        },
      },
    }
    return await operations.ajna.adjustRiskUp(adjustUpMultiplyArgs)
=======
  return prepareAjnaPayload({
    dependencies,
    targetPosition,
    data: '',
    errors: [],
    warnings: [],
    notices: [],
    successes: [],
    // TODO instead of zero we will need data from swap
    txValue: resolveAjnaEthAction(isWithdrawingEth, ZERO),
  })
}

export const adjustMultiply: AjnaAdjustRiskStrategy = (
  args: AjnaMultiplyPayload,
  dependencies: AjnaCommonDependencies,
) => {
  if (isRiskIncreasing(args.position.riskRatio.loanToValue, args.riskRatio.loanToValue)) {
    return adjustRiskUp(args, dependencies)
>>>>>>> 61b78be5
  } else {
    const adjustDownMultiplyArgs = {
      ...commonAdjustMultiplyArgs,
      collateral: {
        ...commonAdjustMultiplyArgs.collateral,
        withdrawal: {
          amount: withdrawCollateralAmount,
        },
      },
    }
    return await operations.ajna.adjustRiskDown(adjustDownMultiplyArgs)
  }
}<|MERGE_RESOLUTION|>--- conflicted
+++ resolved
@@ -1,8 +1,8 @@
-<<<<<<< HEAD
-import { TYPICAL_PRECISION, ZERO } from '@dma-common/constants'
-import { amountToWei } from '@dma-common/utils/common'
+import { getNetwork } from '@deploy-configurations/utils/network/index'
+import { ZERO } from '@dma-common/constants'
 import { areSymbolsEqual } from '@dma-common/utils/symbols'
 import { operations } from '@dma-library/operations'
+import { ajnaBuckets } from '@dma-library/strategies'
 import {
   getSwapData,
   prepareAjnaMultiplyDMAPayload,
@@ -11,9 +11,9 @@
 import {
   AjnaMultiplyPayload,
   AjnaPosition,
+  AjnaStrategy,
   FlashloanProvider,
   PositionType,
-  Strategy,
   SwapData,
 } from '@dma-library/types'
 import { AjnaCommonDMADependencies } from '@dma-library/types/ajna'
@@ -25,19 +25,7 @@
 export type AjnaAdjustRiskStrategy = (
   args: AjnaMultiplyPayload,
   dependencies: AjnaCommonDMADependencies,
-) => Promise<Strategy<AjnaPosition>>
-=======
-import { ZERO } from '@dma-common/constants'
-import { prepareAjnaPayload, resolveAjnaEthAction } from '@dma-library/protocols/ajna'
-import { AjnaCommonDependencies, AjnaPosition } from '@dma-library/types'
-import { AjnaMultiplyPayload, AjnaStrategy } from '@dma-library/types/ajna'
-import { isRiskIncreasing } from '@domain/utils/risk-direction'
-
-export type AjnaAdjustRiskStrategy = (
-  args: AjnaMultiplyPayload,
-  dependencies: AjnaCommonDependencies,
 ) => Promise<AjnaStrategy<AjnaPosition>>
->>>>>>> 61b78be5
 
 const positionType: PositionType = 'Multiply'
 
@@ -53,7 +41,6 @@
 }
 
 const adjustRiskUp: AjnaAdjustRiskStrategy = async (args, dependencies) => {
-  const position = args.position
   const oraclePrice = args.collateralPrice.div(args.quotePrice)
 
   // Simulate adjust
@@ -61,7 +48,6 @@
   const simulatedAdjustment = await simulateAdjustment(
     args,
     dependencies,
-    position,
     riskIsIncreasing,
     oraclePrice,
     positionType,
@@ -69,7 +55,7 @@
 
   // Get swap data
   const { swapData, collectFeeFrom, preSwapFee } = await getSwapData(
-    { ...args, position },
+    args,
     dependencies,
     simulatedAdjustment,
     riskIsIncreasing,
@@ -83,10 +69,8 @@
     simulatedAdjustment,
     swapData,
     riskIsIncreasing,
-    oraclePrice,
-  )
-
-<<<<<<< HEAD
+  )
+
   // Prepare payload
   return prepareAjnaMultiplyDMAPayload(
     args,
@@ -98,23 +82,9 @@
     preSwapFee,
     riskIsIncreasing,
   )
-=======
-  return prepareAjnaPayload({
-    dependencies,
-    targetPosition,
-    data: '',
-    errors: [],
-    warnings: [],
-    notices: [],
-    successes: [],
-    // TODO instead of zero we will need data from swap
-    txValue: resolveAjnaEthAction(isDepositingEth, ZERO),
-  })
->>>>>>> 61b78be5
 }
 
 const adjustRiskDown: AjnaAdjustRiskStrategy = async (args, dependencies) => {
-  const position = args.position
   const oraclePrice = args.collateralPrice.div(args.quotePrice)
 
   // Simulate adjust
@@ -122,7 +92,6 @@
   const simulatedAdjustment = await simulateAdjustment(
     args,
     dependencies,
-    position,
     riskIsIncreasing,
     oraclePrice,
     positionType,
@@ -130,7 +99,7 @@
 
   // Get swap data
   const { swapData, collectFeeFrom, preSwapFee } = await getSwapData(
-    { ...args, position },
+    args,
     dependencies,
     simulatedAdjustment,
     riskIsIncreasing,
@@ -144,10 +113,8 @@
     simulatedAdjustment,
     swapData,
     riskIsIncreasing,
-    oraclePrice,
-  )
-
-<<<<<<< HEAD
+  )
+
   // Prepare payload
   return prepareAjnaMultiplyDMAPayload(
     args,
@@ -167,7 +134,6 @@
   simulatedAdjust: Domain.ISimulationV2 & Domain.WithSwap,
   swapData: SwapData,
   riskIsIncreasing: boolean,
-  oraclePrice: BigNumber,
 ) {
   /** Not relevant for Ajna */
   const debtTokensDeposited = ZERO
@@ -200,6 +166,8 @@
     ? Domain.debtToCollateralSwapFlashloan(swapAmountBeforeFees)
     : Domain.collateralToDebtSwapFlashloan(minSwapToAmount)
 
+  const network = await getNetwork(dependencies.provider)
+
   const commonAdjustMultiplyArgs = {
     debt: {
       address: args.position.pool.quoteToken,
@@ -222,6 +190,10 @@
       receiveAtLeast: swapData.minToTokenAmount,
     },
     flashloan: {
+      token: {
+        amount: flashloanAmount,
+        address: args.position.pool.quoteToken,
+      },
       amount: flashloanAmount,
       // Always balancer on Ajna for now
       provider: FlashloanProvider.Balancer,
@@ -241,8 +213,8 @@
       operationExecutor: dependencies.operationExecutor,
       pool: args.poolAddress,
     },
-    // Prices must be in 18 decimal precision
-    price: amountToWei(oraclePrice, TYPICAL_PRECISION),
+    price: new BigNumber(ajnaBuckets[ajnaBuckets.length - 1]),
+    network,
   }
   if (riskIsIncreasing) {
     const adjustUpMultiplyArgs = {
@@ -255,27 +227,6 @@
       },
     }
     return await operations.ajna.adjustRiskUp(adjustUpMultiplyArgs)
-=======
-  return prepareAjnaPayload({
-    dependencies,
-    targetPosition,
-    data: '',
-    errors: [],
-    warnings: [],
-    notices: [],
-    successes: [],
-    // TODO instead of zero we will need data from swap
-    txValue: resolveAjnaEthAction(isWithdrawingEth, ZERO),
-  })
-}
-
-export const adjustMultiply: AjnaAdjustRiskStrategy = (
-  args: AjnaMultiplyPayload,
-  dependencies: AjnaCommonDependencies,
-) => {
-  if (isRiskIncreasing(args.position.riskRatio.loanToValue, args.riskRatio.loanToValue)) {
-    return adjustRiskUp(args, dependencies)
->>>>>>> 61b78be5
   } else {
     const adjustDownMultiplyArgs = {
       ...commonAdjustMultiplyArgs,
