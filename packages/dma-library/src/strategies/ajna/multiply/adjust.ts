--- conflicted
+++ resolved
@@ -1,15 +1,4 @@
 import { ZERO } from '@dma-common/constants'
-<<<<<<< HEAD
-import { prepareAjnaDMAPayload, resolveAjnaEthAction } from '@dma-library/protocols/ajna'
-import { AjnaPosition, Strategy } from '@dma-library/types'
-import { AjnaAdjustMultiplyPayload, AjnaCommonDMADependencies } from '@dma-library/types/ajna'
-import { isRiskIncreasing } from '@domain/utils'
-
-export type AjnaAdjustRiskStrategy = (
-  args: AjnaAdjustMultiplyPayload,
-  dependencies: AjnaCommonDMADependencies,
-) => Promise<Strategy<AjnaPosition>>
-=======
 import { prepareAjnaPayload, resolveAjnaEthAction } from '@dma-library/protocols/ajna'
 import { AjnaCommonDependencies, AjnaPosition } from '@dma-library/types'
 import { AjnaMultiplyPayload, AjnaStrategy } from '@dma-library/types/ajna'
@@ -19,7 +8,6 @@
   args: AjnaMultiplyPayload,
   dependencies: AjnaCommonDependencies,
 ) => Promise<AjnaStrategy<AjnaPosition>>
->>>>>>> 318b1814
 
 const adjustRiskUp: AjnaAdjustRiskStrategy = async (args, dependencies) => {
   const isDepositingEth =
@@ -34,11 +22,10 @@
 
   const targetPosition = positionAfterDeposit.borrow(quoteAmount.minus(args.position.debtAmount))
 
-  return prepareAjnaDMAPayload({
+  return prepareAjnaPayload({
     dependencies,
     targetPosition,
     data: '',
-    swaps: [],
     errors: [],
     warnings: [],
     notices: [],
@@ -61,11 +48,10 @@
 
   const targetPosition = positionAfterWithdraw.payback(args.position.debtAmount.minus(quoteAmount))
 
-  return prepareAjnaDMAPayload({
+  return prepareAjnaPayload({
     dependencies,
     targetPosition,
     data: '',
-    swaps: [],
     errors: [],
     warnings: [],
     notices: [],
@@ -76,8 +62,8 @@
 }
 
 export const adjustMultiply: AjnaAdjustRiskStrategy = (
-  args: AjnaAdjustMultiplyPayload,
-  dependencies: AjnaCommonDMADependencies,
+  args: AjnaMultiplyPayload,
+  dependencies: AjnaCommonDependencies,
 ) => {
   if (isRiskIncreasing(args.position.riskRatio.loanToValue, args.riskRatio.loanToValue)) {
     return adjustRiskUp(args, dependencies)
