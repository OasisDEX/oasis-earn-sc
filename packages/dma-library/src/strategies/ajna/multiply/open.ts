<<<<<<< HEAD
import operationExecutorAbi from '@abis/system/contracts/core/OperationExecutor.sol/OperationExecutor.json'
import { Address } from '@deploy-configurations/types/address'
import { ONE, TYPICAL_PRECISION, ZERO } from '@dma-common/constants'
import { areAddressesEqual } from '@dma-common/utils/addresses/index'
import { amountFromWei, amountToWei } from '@dma-common/utils/common'
import { areSymbolsEqual } from '@dma-common/utils/symbols'
import { BALANCER_FEE } from '@dma-library/config/flashloan-fees'
import { operations } from '@dma-library/operations'
import { prepareAjnaDMAPayload, resolveAjnaEthAction } from '@dma-library/protocols/ajna'
import { FlashloanProvider, IOperation, PositionType, SwapData } from '@dma-library/types'
import { AjnaPosition } from '@dma-library/types/ajna'
import { AjnaStrategy } from '@dma-library/types/common'
import * as SwapUtils from '@dma-library/utils/swap'
import { views } from '@dma-library/views'
import { GetPoolData } from '@dma-library/views/ajna'
import * as Domain from '@domain/adjust-position'
import { debtToCollateralSwapFlashloan } from '@domain/flashloans'
import { IRiskRatio } from '@domain/risk-ratio'
import * as DomainUtils from '@domain/utils'
import BigNumber from 'bignumber.js'
import { ethers } from 'ethers'

export interface OpenMultiplyArgs {
  user: Address
  poolAddress: Address
  dpmProxyAddress: Address
  collateralPrice: BigNumber
  quoteTokenSymbol: string
  quotePrice: BigNumber
  quoteTokenPrecision: number
  collateralTokenSymbol: string
  // $ indicates amount is at max precision for the token EG 1 USDC -> 1e6 or 1 ETH -> 1e18
  collateralAmount$: BigNumber
  collateralTokenPrecision: number
  slippage: BigNumber
  riskRatio: IRiskRatio
}

export interface OpenMultiplyDependencies {
  poolInfoAddress: Address
  provider: ethers.providers.Provider
  operationExecutor: Address
  WETH: Address
  getPoolData: GetPoolData
  getPosition: typeof views.ajna.getPosition
  addresses: {
    DAI: Address
    ETH: Address
    WSTETH: Address
    USDC: Address
    WBTC: Address
  }
  getSwapData: (
    fromToken: string,
    toToken: string,
    amount: BigNumber,
    slippage: BigNumber,
  ) => Promise<SwapData>
}

export type AjnaOpenMultiplyStrategy = (
  args: OpenMultiplyArgs,
  dependencies: OpenMultiplyDependencies,
) => Promise<AjnaStrategy<AjnaPosition>>

const positionType: PositionType = 'Multiply'

export const openMultiply: AjnaOpenMultiplyStrategy = async (args, dependencies) => {
  const position = await getPosition(args, dependencies)
  const riskIsIncreasing = verifyRiskDirection(args, position)
  const oraclePrice = args.collateralPrice.div(args.quotePrice)
  const simulatedAdjustment = await simulateAdjustment(
    args,
    dependencies,
    position,
    riskIsIncreasing,
    oraclePrice,
  )
  const swapData = await getSwapData(
    args,
    dependencies,
    position,
    simulatedAdjustment,
    riskIsIncreasing,
  )
  const operation = await buildOperation(
    args,
    dependencies,
    position,
    simulatedAdjustment,
    swapData,
    riskIsIncreasing,
    oraclePrice,
  )
  const targetPosition = new AjnaPosition(
    position.pool,
    args.dpmProxyAddress,
    amountFromWei(
      simulatedAdjustment.position.collateral.amount,
      simulatedAdjustment.position.collateral.precision,
    ),
    amountFromWei(
      simulatedAdjustment.position.debt.amount,
      simulatedAdjustment.position.debt.precision,
    ),
    args.collateralPrice,
    args.quotePrice,
  )

  const isDepositingEth = areAddressesEqual(position.pool.collateralToken, dependencies.WETH)
  return prepareAjnaDMAPayload({
    dependencies,
    targetPosition,
    data: encodeOperation(operation, dependencies),
    errors: [],
    warnings: [],
    txValue: resolveAjnaEthAction(
      isDepositingEth,
      amountFromWei(args.collateralAmount$, TYPICAL_PRECISION),
    ),
  })
}

async function getPosition(args: OpenMultiplyArgs, dependencies: OpenMultiplyDependencies) {
  const getPosition = dependencies.getPosition ? dependencies.getPosition : views.ajna.getPosition
=======
import { prepareAjnaPayload, resolveAjnaEthAction } from '@dma-library/protocols/ajna'
import {
  AjnaCommonDependencies,
  AjnaOpenMultiplyPayload,
  AjnaPosition,
  Strategy,
} from '@dma-library/types/ajna'
import { views } from '@dma-library/views'
import BigNumber from 'bignumber.js'

export type AjnaOpenMultiplyStrategy = (
  args: AjnaOpenMultiplyPayload,
  dependencies: AjnaCommonDependencies,
) => Promise<Strategy<AjnaPosition>>

export const openMultiply: AjnaOpenMultiplyStrategy = async (args, dependencies) => {
  const getPosition = views.ajna.getPosition
>>>>>>> 41167208
  const position = await getPosition(
    {
      collateralPrice: args.collateralPrice,
      quotePrice: args.quotePrice,
      proxyAddress: args.dpmProxyAddress,
      poolAddress: args.poolAddress,
    },
    {
      poolInfoAddress: dependencies.poolInfoAddress,
      provider: dependencies.provider,
      getPoolData: dependencies.getPoolData,
    },
  )

  if (position.collateralAmount.gt(0)) {
    throw new Error('Position already exists')
  }

  return position
}

function verifyRiskDirection(args: OpenMultiplyArgs, position: AjnaPosition): true {
  const riskIsIncreasing = DomainUtils.determineRiskDirection(
    args.riskRatio.loanToValue,
    position.riskRatio.loanToValue,
  )
  if (!riskIsIncreasing) {
    throw new Error('Risk must increase on openMultiply')
  }

  return riskIsIncreasing
}

async function simulateAdjustment(
  args: OpenMultiplyArgs,
  dependencies: OpenMultiplyDependencies,
  position: AjnaPosition,
  riskIsIncreasing: true,
  oraclePrice: BigNumber,
) {
  const preFlightSwapAmount = amountToWei(ONE, args.quoteTokenPrecision)
  const fromToken = buildFromToken(args, position)
  const toToken = buildToToken(args, position)
  const fee = SwapUtils.feeResolver(fromToken.symbol, toToken.symbol, {
    isIncreasingRisk: riskIsIncreasing,
    // Strategy is called open multiply (not open earn)
    isEarnPosition: positionType === 'Earn',
  })
  const { swapData: preFlightSwapData } = await SwapUtils.getSwapDataHelper<
    typeof dependencies.addresses,
    string
  >({
    args: {
      fromToken,
      toToken,
      slippage: args.slippage,
      fee,
      swapAmountBeforeFees: preFlightSwapAmount,
    },
    addresses: dependencies.addresses,
    services: {
      getSwapData: dependencies.getSwapData,
    },
  })
  const preFlightMarketPrice = DomainUtils.standardiseAmountTo18Decimals(
    preFlightSwapData.fromTokenAmount,
    args.quoteTokenPrecision,
  ).div(
    DomainUtils.standardiseAmountTo18Decimals(
      preFlightSwapData.toTokenAmount,
      args.collateralTokenPrecision,
    ),
  )

<<<<<<< HEAD
  const collectFeeFrom = SwapUtils.acceptedFeeTokenBySymbol({
    fromTokenSymbol: fromToken.symbol,
    toTokenSymbol: toToken.symbol,
  })

  const positionAdjustArgs = {
    toDeposit: {
      collateral: args.collateralAmount$,
      /** Not relevant for Ajna */
      debt: ZERO,
    },
    fees: {
      oazo: fee,
      flashLoan: BALANCER_FEE,
    },
    prices: {
      oracle: oraclePrice,
      // Get pre-flight market price from 1inch
      market: preFlightMarketPrice,
    },
    slippage: args.slippage,
    options: {
      collectSwapFeeFrom: collectFeeFrom,
    },
  }

  // TODO: Refactor AjnaPosition to extend IPositionV2 (eventually)
  const mappedPosition = {
    debt: {
      amount: position.debtAmount,
      symbol: fromToken.symbol,
      precision: args.quoteTokenPrecision,
    },
    collateral: {
      amount: position.collateralAmount,
      symbol: toToken.symbol,
      precision: args.collateralTokenPrecision,
    },
    riskRatio: position.riskRatio,
  }

  return Domain.adjustToTargetRiskRatio(mappedPosition, args.riskRatio, positionAdjustArgs)
}

function buildFromToken(args: OpenMultiplyArgs, position: AjnaPosition) {
  return {
    symbol: args.quoteTokenSymbol.toUpperCase(),
    address: position.pool.quoteToken,
    args: args.quoteTokenPrecision,
  }
}

function buildToToken(args: OpenMultiplyArgs, position: AjnaPosition) {
  return {
    symbol: args.collateralTokenSymbol.toUpperCase(),
    address: position.pool.collateralToken,
    args: args.collateralTokenPrecision,
  }
}

async function getSwapData(
  args: OpenMultiplyArgs,
  dependencies: OpenMultiplyDependencies,
  position: AjnaPosition,
  simulatedAdjust: Domain.ISimulationV2 & Domain.WithSwap,
  riskIsIncreasing: true,
) {
  const swapAmountBeforeFees = simulatedAdjust.swap.fromTokenAmount
  const fee = SwapUtils.feeResolver(
    simulatedAdjust.position.collateral.symbol,
    simulatedAdjust.position.debt.symbol,
    {
      isIncreasingRisk: riskIsIncreasing,
      // Strategy is called open multiply (not open earn)
      isEarnPosition: positionType === 'Earn',
    },
  )
  const { swapData } = await SwapUtils.getSwapDataHelper<typeof dependencies.addresses, string>({
    args: {
      fromToken: buildFromToken(args, position),
      toToken: buildToToken(args, position),
      slippage: args.slippage,
      fee,
      swapAmountBeforeFees: swapAmountBeforeFees,
    },
    addresses: dependencies.addresses,
    services: {
      getSwapData: dependencies.getSwapData,
    },
=======
  return prepareAjnaPayload({
    dependencies,
    targetPosition,
    data: '',
    errors: [],
    warnings: [],
    notices: [],
    successes: [],
    txValue: resolveAjnaEthAction(isDepositingEth, args.collateralAmount),
>>>>>>> 41167208
  })

  return swapData
}

async function buildOperation(
  args: OpenMultiplyArgs,
  dependencies: OpenMultiplyDependencies,
  position: AjnaPosition,
  simulatedAdjust: Domain.ISimulationV2 & Domain.WithSwap,
  swapData: SwapData,
  riskIsIncreasing: true,
  oraclePrice: BigNumber,
) {
  /** Not relevant for Ajna */
  const debtTokensDeposited = ZERO
  const borrowAmount = simulatedAdjust.delta.debt.minus(debtTokensDeposited)
  const fee = SwapUtils.feeResolver(
    simulatedAdjust.position.collateral.symbol,
    simulatedAdjust.position.debt.symbol,
    {
      isIncreasingRisk: riskIsIncreasing,
      // Strategy is called open multiply (not open earn)
      isEarnPosition: positionType === 'Earn',
    },
  )
  const swapAmountBeforeFees = simulatedAdjust.swap.fromTokenAmount
  const collectFeeFrom = SwapUtils.acceptedFeeTokenBySymbol({
    fromTokenSymbol: simulatedAdjust.position.debt.symbol,
    toTokenSymbol: simulatedAdjust.position.collateral.symbol,
  })

  const openMultiplyArgs = {
    debt: {
      address: position.pool.quoteToken,
      isEth: areSymbolsEqual(simulatedAdjust.position.debt.symbol, 'ETH'),
      borrow: {
        amount: borrowAmount,
      },
    },
    collateral: {
      address: position.pool.collateralToken,
      isEth: areSymbolsEqual(simulatedAdjust.position.collateral.symbol, 'ETH'),
    },
    deposit: {
      // Always collateral only as deposit on Ajna
      address: position.pool.collateralToken,
      amount: args.collateralAmount$,
    },
    swap: {
      fee: fee.toNumber(),
      data: swapData.exchangeCalldata,
      amount: swapAmountBeforeFees,
      collectFeeFrom,
      receiveAtLeast: swapData.minToTokenAmount,
    },
    flashloan: {
      amount: debtToCollateralSwapFlashloan(swapAmountBeforeFees),
      // Always balancer on Ajna for now
      provider: FlashloanProvider.Balancer,
    },
    position: {
      type: positionType,
    },
    proxy: {
      address: args.dpmProxyAddress,
      // Ajna is always DPM
      isDPMProxy: true,
      owner: args.user,
    },
    addresses: {
      ...dependencies.addresses,
      WETH: dependencies.WETH,
      operationExecutor: dependencies.operationExecutor,
      pool: args.poolAddress,
    },
    // Prices must be in 18 decimal precision
    price: amountToWei(oraclePrice, TYPICAL_PRECISION),
  }
  return await operations.ajna.open(openMultiplyArgs)
}

function encodeOperation(operation: IOperation, dependencies: OpenMultiplyDependencies): string {
  const operationExecutor = new ethers.Contract(
    dependencies.operationExecutor,
    operationExecutorAbi,
    dependencies.provider,
  )
  return operationExecutor.interface.encodeFunctionData('executeOp', [
    operation.calls,
    operation.operationName,
  ])
}<|MERGE_RESOLUTION|>--- conflicted
+++ resolved
@@ -1,6 +1,4 @@
-<<<<<<< HEAD
 import operationExecutorAbi from '@abis/system/contracts/core/OperationExecutor.sol/OperationExecutor.json'
-import { Address } from '@deploy-configurations/types/address'
 import { ONE, TYPICAL_PRECISION, ZERO } from '@dma-common/constants'
 import { areAddressesEqual } from '@dma-common/utils/addresses/index'
 import { amountFromWei, amountToWei } from '@dma-common/utils/common'
@@ -8,60 +6,25 @@
 import { BALANCER_FEE } from '@dma-library/config/flashloan-fees'
 import { operations } from '@dma-library/operations'
 import { prepareAjnaDMAPayload, resolveAjnaEthAction } from '@dma-library/protocols/ajna'
-import { FlashloanProvider, IOperation, PositionType, SwapData } from '@dma-library/types'
-import { AjnaPosition } from '@dma-library/types/ajna'
-import { AjnaStrategy } from '@dma-library/types/common'
+import {
+  AjnaOpenMultiplyPayload,
+  FlashloanProvider,
+  IOperation,
+  PositionType,
+  SwapData,
+} from '@dma-library/types'
+import { AjnaCommonDMADependencies, AjnaPosition, AjnaStrategy } from '@dma-library/types/ajna'
 import * as SwapUtils from '@dma-library/utils/swap'
 import { views } from '@dma-library/views'
-import { GetPoolData } from '@dma-library/views/ajna'
 import * as Domain from '@domain/adjust-position'
 import { debtToCollateralSwapFlashloan } from '@domain/flashloans'
-import { IRiskRatio } from '@domain/risk-ratio'
 import * as DomainUtils from '@domain/utils'
 import BigNumber from 'bignumber.js'
 import { ethers } from 'ethers'
 
-export interface OpenMultiplyArgs {
-  user: Address
-  poolAddress: Address
-  dpmProxyAddress: Address
-  collateralPrice: BigNumber
-  quoteTokenSymbol: string
-  quotePrice: BigNumber
-  quoteTokenPrecision: number
-  collateralTokenSymbol: string
-  // $ indicates amount is at max precision for the token EG 1 USDC -> 1e6 or 1 ETH -> 1e18
-  collateralAmount$: BigNumber
-  collateralTokenPrecision: number
-  slippage: BigNumber
-  riskRatio: IRiskRatio
-}
-
-export interface OpenMultiplyDependencies {
-  poolInfoAddress: Address
-  provider: ethers.providers.Provider
-  operationExecutor: Address
-  WETH: Address
-  getPoolData: GetPoolData
-  getPosition: typeof views.ajna.getPosition
-  addresses: {
-    DAI: Address
-    ETH: Address
-    WSTETH: Address
-    USDC: Address
-    WBTC: Address
-  }
-  getSwapData: (
-    fromToken: string,
-    toToken: string,
-    amount: BigNumber,
-    slippage: BigNumber,
-  ) => Promise<SwapData>
-}
-
 export type AjnaOpenMultiplyStrategy = (
-  args: OpenMultiplyArgs,
-  dependencies: OpenMultiplyDependencies,
+  args: AjnaOpenMultiplyPayload,
+  dependencies: AjnaCommonDMADependencies,
 ) => Promise<AjnaStrategy<AjnaPosition>>
 
 const positionType: PositionType = 'Multiply'
@@ -115,34 +78,17 @@
     data: encodeOperation(operation, dependencies),
     errors: [],
     warnings: [],
+    success: [],
+    notices: [],
     txValue: resolveAjnaEthAction(
       isDepositingEth,
-      amountFromWei(args.collateralAmount$, TYPICAL_PRECISION),
+      amountFromWei(args.collateralAmount, TYPICAL_PRECISION),
     ),
   })
 }
 
-async function getPosition(args: OpenMultiplyArgs, dependencies: OpenMultiplyDependencies) {
-  const getPosition = dependencies.getPosition ? dependencies.getPosition : views.ajna.getPosition
-=======
-import { prepareAjnaPayload, resolveAjnaEthAction } from '@dma-library/protocols/ajna'
-import {
-  AjnaCommonDependencies,
-  AjnaOpenMultiplyPayload,
-  AjnaPosition,
-  Strategy,
-} from '@dma-library/types/ajna'
-import { views } from '@dma-library/views'
-import BigNumber from 'bignumber.js'
-
-export type AjnaOpenMultiplyStrategy = (
-  args: AjnaOpenMultiplyPayload,
-  dependencies: AjnaCommonDependencies,
-) => Promise<Strategy<AjnaPosition>>
-
-export const openMultiply: AjnaOpenMultiplyStrategy = async (args, dependencies) => {
+async function getPosition(args: AjnaOpenMultiplyPayload, dependencies: AjnaCommonDMADependencies) {
   const getPosition = views.ajna.getPosition
->>>>>>> 41167208
   const position = await getPosition(
     {
       collateralPrice: args.collateralPrice,
@@ -164,7 +110,7 @@
   return position
 }
 
-function verifyRiskDirection(args: OpenMultiplyArgs, position: AjnaPosition): true {
+function verifyRiskDirection(args: AjnaOpenMultiplyPayload, position: AjnaPosition): true {
   const riskIsIncreasing = DomainUtils.determineRiskDirection(
     args.riskRatio.loanToValue,
     position.riskRatio.loanToValue,
@@ -177,8 +123,8 @@
 }
 
 async function simulateAdjustment(
-  args: OpenMultiplyArgs,
-  dependencies: OpenMultiplyDependencies,
+  args: AjnaOpenMultiplyPayload,
+  dependencies: AjnaCommonDMADependencies,
   position: AjnaPosition,
   riskIsIncreasing: true,
   oraclePrice: BigNumber,
@@ -217,7 +163,6 @@
     ),
   )
 
-<<<<<<< HEAD
   const collectFeeFrom = SwapUtils.acceptedFeeTokenBySymbol({
     fromTokenSymbol: fromToken.symbol,
     toTokenSymbol: toToken.symbol,
@@ -225,7 +170,7 @@
 
   const positionAdjustArgs = {
     toDeposit: {
-      collateral: args.collateralAmount$,
+      collateral: args.collateralAmount,
       /** Not relevant for Ajna */
       debt: ZERO,
     },
@@ -262,7 +207,7 @@
   return Domain.adjustToTargetRiskRatio(mappedPosition, args.riskRatio, positionAdjustArgs)
 }
 
-function buildFromToken(args: OpenMultiplyArgs, position: AjnaPosition) {
+function buildFromToken(args: AjnaOpenMultiplyPayload, position: AjnaPosition) {
   return {
     symbol: args.quoteTokenSymbol.toUpperCase(),
     address: position.pool.quoteToken,
@@ -270,7 +215,7 @@
   }
 }
 
-function buildToToken(args: OpenMultiplyArgs, position: AjnaPosition) {
+function buildToToken(args: AjnaOpenMultiplyPayload, position: AjnaPosition) {
   return {
     symbol: args.collateralTokenSymbol.toUpperCase(),
     address: position.pool.collateralToken,
@@ -279,8 +224,8 @@
 }
 
 async function getSwapData(
-  args: OpenMultiplyArgs,
-  dependencies: OpenMultiplyDependencies,
+  args: AjnaOpenMultiplyPayload,
+  dependencies: AjnaCommonDMADependencies,
   position: AjnaPosition,
   simulatedAdjust: Domain.ISimulationV2 & Domain.WithSwap,
   riskIsIncreasing: true,
@@ -307,25 +252,14 @@
     services: {
       getSwapData: dependencies.getSwapData,
     },
-=======
-  return prepareAjnaPayload({
-    dependencies,
-    targetPosition,
-    data: '',
-    errors: [],
-    warnings: [],
-    notices: [],
-    successes: [],
-    txValue: resolveAjnaEthAction(isDepositingEth, args.collateralAmount),
->>>>>>> 41167208
   })
 
   return swapData
 }
 
 async function buildOperation(
-  args: OpenMultiplyArgs,
-  dependencies: OpenMultiplyDependencies,
+  args: AjnaOpenMultiplyPayload,
+  dependencies: AjnaCommonDMADependencies,
   position: AjnaPosition,
   simulatedAdjust: Domain.ISimulationV2 & Domain.WithSwap,
   swapData: SwapData,
@@ -365,7 +299,7 @@
     deposit: {
       // Always collateral only as deposit on Ajna
       address: position.pool.collateralToken,
-      amount: args.collateralAmount$,
+      amount: args.collateralAmount,
     },
     swap: {
       fee: fee.toNumber(),
@@ -400,7 +334,7 @@
   return await operations.ajna.open(openMultiplyArgs)
 }
 
-function encodeOperation(operation: IOperation, dependencies: OpenMultiplyDependencies): string {
+function encodeOperation(operation: IOperation, dependencies: AjnaCommonDMADependencies): string {
   const operationExecutor = new ethers.Contract(
     dependencies.operationExecutor,
     operationExecutorAbi,
