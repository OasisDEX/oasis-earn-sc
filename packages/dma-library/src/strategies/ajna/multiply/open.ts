import operationExecutorAbi from '@abis/system/contracts/core/OperationExecutor.sol/OperationExecutor.json'
import { ONE, TYPICAL_PRECISION, ZERO } from '@dma-common/constants'
import { areAddressesEqual } from '@dma-common/utils/addresses/index'
<<<<<<< HEAD
=======
import { amountFromWei, amountToWei } from '@dma-common/utils/common'
import { calculateFee } from '@dma-common/utils/swap'
>>>>>>> 557b359c
import { areSymbolsEqual } from '@dma-common/utils/symbols'
import { BALANCER_FEE } from '@dma-library/config/flashloan-fees'
import { operations } from '@dma-library/operations'
import { prepareAjnaDMAPayload, resolveAjnaEthAction } from '@dma-library/protocols/ajna'
import {
  AjnaOpenMultiplyPayload,
  FlashloanProvider,
  IOperation,
  PositionType,
  SwapData,
} from '@dma-library/types'
import { AjnaCommonDMADependencies, AjnaPosition, AjnaStrategy } from '@dma-library/types/ajna'
import * as SwapUtils from '@dma-library/utils/swap'
import { views } from '@dma-library/views'
import * as Domain from '@domain'
import { Amount } from '@domain/amount'
import * as DomainUtils from '@domain/utils'
import BigNumber from 'bignumber.js'
import { ethers } from 'ethers'

export type AjnaOpenMultiplyStrategy = (
  args: AjnaOpenMultiplyPayload,
  dependencies: AjnaCommonDMADependencies,
) => Promise<AjnaStrategy<AjnaPosition>>

const positionType: PositionType = 'Multiply'

export const openMultiply: AjnaOpenMultiplyStrategy = async (args, dependencies) => {
  const position = await getPosition(args, dependencies)
  const riskIsIncreasing = verifyRiskDirection(args, position)
  const oraclePrice = args.collateralPrice.div(args.quotePrice)
  const simulatedAdjustment = await simulateAdjustment(
    args,
    dependencies,
    position,
    riskIsIncreasing,
    oraclePrice,
  )
  const { swapData, collectFeeFrom, preSwapFee } = await getSwapData(
    args,
    dependencies,
    position,
    simulatedAdjustment,
    riskIsIncreasing,
  )
  const operation = await buildOperation(
    args,
    dependencies,
    position,
    simulatedAdjustment,
    swapData,
    riskIsIncreasing,
    oraclePrice,
  )

  const collateralAmountAsBN = new Amount({
    amount: simulatedAdjustment.position.collateral.amount,
    precision: {
      mode: 'tokenMax',
      tokenMaxDecimals: simulatedAdjustment.position.collateral.precision,
    },
  })
    .switchPrecisionMode('none')
    .toBigNumber()
  const debtAmountAsBN = new Amount({
    amount: simulatedAdjustment.position.debt.amount,
    precision: {
      mode: 'tokenMax',
      tokenMaxDecimals: simulatedAdjustment.position.debt.precision,
    },
  })
    .switchPrecisionMode('none')
    .toBigNumber()

  const targetPosition = new AjnaPosition(
    position.pool,
    args.dpmProxyAddress,
    collateralAmountAsBN,
    debtAmountAsBN,
    args.collateralPrice,
    args.quotePrice,
  )

  const isDepositingEth = areAddressesEqual(position.pool.collateralToken, dependencies.WETH)
<<<<<<< HEAD
  const txAmountAsBN = new Amount({
    amount: args.collateralAmount$,
    precision: {
      mode: 'tokenMax',
      tokenMaxDecimals: TYPICAL_PRECISION,
    },
  })
    .switchPrecisionMode('none')
    .toBigNumber()
=======
  const fee = SwapUtils.feeResolver(position.pool.collateralToken, position.pool.quoteToken)
  const postSwapFee =
    collectFeeFrom === 'sourceToken' ? ZERO : calculateFee(swapData.toTokenAmount, fee.toNumber())
  const tokenFee = preSwapFee.plus(postSwapFee)
>>>>>>> 557b359c

  return prepareAjnaDMAPayload({
    swaps: [{ ...swapData, collectFeeFrom, tokenFee }],
    dependencies,
    targetPosition,
    data: encodeOperation(operation, dependencies),
    errors: [],
    warnings: [],
    successes: [],
    notices: [],
    txValue: resolveAjnaEthAction(isDepositingEth, txAmountAsBN),
  })
}

async function getPosition(args: AjnaOpenMultiplyPayload, dependencies: AjnaCommonDMADependencies) {
  const getPosition = views.ajna.getPosition
  const position = await getPosition(
    {
      collateralPrice: args.collateralPrice,
      quotePrice: args.quotePrice,
      proxyAddress: args.dpmProxyAddress,
      poolAddress: args.poolAddress,
    },
    {
      poolInfoAddress: dependencies.poolInfoAddress,
      provider: dependencies.provider,
      getPoolData: dependencies.getPoolData,
    },
  )

  if (position.collateralAmount.gt(0)) {
    throw new Error('Position already exists')
  }

  return position
}

function verifyRiskDirection(args: AjnaOpenMultiplyPayload, position: AjnaPosition): true {
  const riskIsIncreasing = DomainUtils.isRiskIncreasing(
    args.riskRatio.loanToValue,
    position.riskRatio.loanToValue,
  )
  if (!riskIsIncreasing) {
    throw new Error('Risk must increase on openMultiply')
  }

  return riskIsIncreasing
}

async function simulateAdjustment(
  args: AjnaOpenMultiplyPayload,
  dependencies: AjnaCommonDMADependencies,
  position: AjnaPosition,
  riskIsIncreasing: true,
  oraclePrice: BigNumber,
) {
  const preFlightSwapAmount$ = new Amount({
    amount: ONE,
    precision: { mode: 'none', tokenMaxDecimals: args.quoteTokenPrecision },
  })
    .switchPrecisionMode('tokenMax')
    .toBigNumber()
  const fromToken = buildFromToken(args, position)
  const toToken = buildToToken(args, position)
  const fee = SwapUtils.feeResolver(fromToken.symbol, toToken.symbol, {
    isIncreasingRisk: riskIsIncreasing,
    // Strategy is called open multiply (not open earn)
    isEarnPosition: positionType === 'Earn',
  })
  const { swapData: preFlightSwapData } = await SwapUtils.getSwapDataHelper<
    typeof dependencies.addresses,
    string
  >({
    args: {
      fromToken,
      toToken,
      slippage: args.slippage,
      fee,
      swapAmountBeforeFees$: preFlightSwapAmount$,
    },
    addresses: dependencies.addresses,
    services: {
      getSwapData: dependencies.getSwapData,
    },
  })
  const preFlightFromAmount$$ = new Amount({
    amount: preFlightSwapData.fromTokenAmount,
    precision: {
      mode: 'tokenMax',
      tokenMaxDecimals: args.quoteTokenPrecision,
    },
  })
    .switchPrecisionMode('normalized')
    .toBigNumber()

  const preFlightToAmount$$ = new Amount({
    amount: preFlightSwapData.toTokenAmount,
    precision: {
      mode: 'tokenMax',
      tokenMaxDecimals: args.collateralTokenPrecision,
    },
  })
    .switchPrecisionMode('normalized')
    .toBigNumber()

  const preFlightMarketPrice = preFlightFromAmount$$.div(preFlightToAmount$$)

  const collectFeeFrom = SwapUtils.acceptedFeeTokenBySymbol({
    fromTokenSymbol: fromToken.symbol,
    toTokenSymbol: toToken.symbol,
  })

  const positionAdjustArgs = {
    toDeposit: {
      collateral: args.collateralAmount$,
      /** Not relevant for Ajna */
      debt: ZERO,
    },
    fees: {
      oazo: fee,
      flashLoan: BALANCER_FEE,
    },
    prices: {
      oracle: oraclePrice,
      // Get pre-flight market price from 1inch
      market: preFlightMarketPrice,
    },
    slippage: args.slippage,
    options: {
      collectSwapFeeFrom: collectFeeFrom,
    },
  }

  // TODO: Refactor AjnaPosition to extend IPositionV2 (eventually)
  const mappedPosition = {
    debt: {
      amount: position.debtAmount,
      symbol: fromToken.symbol,
      precision: args.quoteTokenPrecision,
    },
    collateral: {
      amount: position.collateralAmount,
      symbol: toToken.symbol,
      precision: args.collateralTokenPrecision,
    },
    riskRatio: position.riskRatio,
  }

  return Domain.adjustToTargetRiskRatio(mappedPosition, args.riskRatio, positionAdjustArgs)
}

function buildFromToken(args: AjnaOpenMultiplyPayload, position: AjnaPosition) {
  return {
    symbol: args.quoteTokenSymbol.toUpperCase(),
    address: position.pool.quoteToken,
    args: args.quoteTokenPrecision,
  }
}

function buildToToken(args: AjnaOpenMultiplyPayload, position: AjnaPosition) {
  return {
    symbol: args.collateralTokenSymbol.toUpperCase(),
    address: position.pool.collateralToken,
    args: args.collateralTokenPrecision,
  }
}

async function getSwapData(
  args: AjnaOpenMultiplyPayload,
  dependencies: AjnaCommonDMADependencies,
  position: AjnaPosition,
  simulatedAdjust: Domain.ISimulationV2 & Domain.WithSwap,
  riskIsIncreasing: true,
) {
  const swapAmountBeforeFees$ = simulatedAdjust.swap.fromTokenAmount
  const fee = SwapUtils.feeResolver(
    simulatedAdjust.position.collateral.symbol,
    simulatedAdjust.position.debt.symbol,
    {
      isIncreasingRisk: riskIsIncreasing,
      // Strategy is called open multiply (not open earn)
      isEarnPosition: positionType === 'Earn',
    },
  )
  const { swapData, collectFeeFrom, preSwapFee$ } = await SwapUtils.getSwapDataHelper<
    typeof dependencies.addresses,
    string
  >({
    args: {
      fromToken: buildFromToken(args, position),
      toToken: buildToToken(args, position),
      slippage: args.slippage,
      fee,
      swapAmountBeforeFees$: swapAmountBeforeFees$,
    },
    addresses: dependencies.addresses,
    services: {
      getSwapData: dependencies.getSwapData,
    },
  })

<<<<<<< HEAD
  return { ...swapData, collectFeeFrom, preSwapFee$ }
=======
  return { swapData, collectFeeFrom, preSwapFee }
>>>>>>> 557b359c
}

async function buildOperation(
  args: AjnaOpenMultiplyPayload,
  dependencies: AjnaCommonDMADependencies,
  position: AjnaPosition,
  simulatedAdjust: Domain.ISimulationV2 & Domain.WithSwap,
  swapData: SwapData,
  riskIsIncreasing: true,
  oraclePrice: BigNumber,
) {
  /** Not relevant for Ajna */
  const debtTokensDeposited = ZERO
  const borrowAmount = simulatedAdjust.delta.debt.minus(debtTokensDeposited)
  const fee = SwapUtils.feeResolver(
    simulatedAdjust.position.collateral.symbol,
    simulatedAdjust.position.debt.symbol,
    {
      isIncreasingRisk: riskIsIncreasing,
      // Strategy is called open multiply (not open earn)
      isEarnPosition: positionType === 'Earn',
    },
  )
  const swapAmountBeforeFees$ = simulatedAdjust.swap.fromTokenAmount
  const collectFeeFrom = SwapUtils.acceptedFeeTokenBySymbol({
    fromTokenSymbol: simulatedAdjust.position.debt.symbol,
    toTokenSymbol: simulatedAdjust.position.collateral.symbol,
  })

  const price$$ = new Amount({
    amount: oraclePrice,
    precision: {
      mode: 'none',
      tokenMaxDecimals: TYPICAL_PRECISION,
    },
  })
    .switchPrecisionMode('normalized')
    .toBigNumber()
  const openMultiplyArgs = {
    debt: {
      address: position.pool.quoteToken,
      isEth: areSymbolsEqual(simulatedAdjust.position.debt.symbol, 'ETH'),
      borrow: {
        amount: borrowAmount,
      },
    },
    collateral: {
      address: position.pool.collateralToken,
      isEth: areSymbolsEqual(simulatedAdjust.position.collateral.symbol, 'ETH'),
    },
    deposit: {
      // Always collateral only as deposit on Ajna
      address: position.pool.collateralToken,
      amount: args.collateralAmount$,
    },
    swap: {
      fee: fee.toNumber(),
      data: swapData.exchangeCalldata,
      amount: swapAmountBeforeFees$,
      collectFeeFrom,
      receiveAtLeast: swapData.minToTokenAmount,
    },
    flashloan: {
      amount: Domain.debtToCollateralSwapFlashloan(swapAmountBeforeFees$),
      // Always balancer on Ajna for now
      provider: FlashloanProvider.Balancer,
    },
    position: {
      type: positionType,
    },
    proxy: {
      address: args.dpmProxyAddress,
      // Ajna is always DPM
      isDPMProxy: true,
      owner: args.user,
    },
    addresses: {
      ...dependencies.addresses,
      WETH: dependencies.WETH,
      operationExecutor: dependencies.operationExecutor,
      pool: args.poolAddress,
    },
    // Prices must be in 18 decimal precision
    price: price$$,
  }
  return await operations.ajna.open(openMultiplyArgs)
}

function encodeOperation(operation: IOperation, dependencies: AjnaCommonDMADependencies): string {
  const operationExecutor = new ethers.Contract(
    dependencies.operationExecutor,
    operationExecutorAbi,
    dependencies.provider,
  )
  return operationExecutor.interface.encodeFunctionData('executeOp', [
    operation.calls,
    operation.operationName,
  ])
}<|MERGE_RESOLUTION|>--- conflicted
+++ resolved
@@ -1,11 +1,7 @@
 import operationExecutorAbi from '@abis/system/contracts/core/OperationExecutor.sol/OperationExecutor.json'
 import { ONE, TYPICAL_PRECISION, ZERO } from '@dma-common/constants'
 import { areAddressesEqual } from '@dma-common/utils/addresses/index'
-<<<<<<< HEAD
-=======
-import { amountFromWei, amountToWei } from '@dma-common/utils/common'
 import { calculateFee } from '@dma-common/utils/swap'
->>>>>>> 557b359c
 import { areSymbolsEqual } from '@dma-common/utils/symbols'
 import { BALANCER_FEE } from '@dma-library/config/flashloan-fees'
 import { operations } from '@dma-library/operations'
@@ -44,7 +40,7 @@
     riskIsIncreasing,
     oraclePrice,
   )
-  const { swapData, collectFeeFrom, preSwapFee } = await getSwapData(
+  const { swapData, collectFeeFrom, preSwapFee$ } = await getSwapData(
     args,
     dependencies,
     position,
@@ -90,7 +86,6 @@
   )
 
   const isDepositingEth = areAddressesEqual(position.pool.collateralToken, dependencies.WETH)
-<<<<<<< HEAD
   const txAmountAsBN = new Amount({
     amount: args.collateralAmount$,
     precision: {
@@ -100,15 +95,14 @@
   })
     .switchPrecisionMode('none')
     .toBigNumber()
-=======
+
   const fee = SwapUtils.feeResolver(position.pool.collateralToken, position.pool.quoteToken)
-  const postSwapFee =
+  const postSwapFee$ =
     collectFeeFrom === 'sourceToken' ? ZERO : calculateFee(swapData.toTokenAmount, fee.toNumber())
-  const tokenFee = preSwapFee.plus(postSwapFee)
->>>>>>> 557b359c
+  const tokenFee$ = preSwapFee$.plus(postSwapFee$)
 
   return prepareAjnaDMAPayload({
-    swaps: [{ ...swapData, collectFeeFrom, tokenFee }],
+    swaps: [{ ...swapData, collectFeeFrom, tokenFee$ }],
     dependencies,
     targetPosition,
     data: encodeOperation(operation, dependencies),
@@ -307,11 +301,7 @@
     },
   })
 
-<<<<<<< HEAD
-  return { ...swapData, collectFeeFrom, preSwapFee$ }
-=======
-  return { swapData, collectFeeFrom, preSwapFee }
->>>>>>> 557b359c
+  return { swapData, collectFeeFrom, preSwapFee$ }
 }
 
 async function buildOperation(
