<<<<<<< HEAD
import { ONE, TYPICAL_PRECISION, ZERO } from '@dma-common/constants'
import { areAddressesEqual } from '@dma-common/utils/addresses/index'
=======
import operationExecutorAbi from '@abis/system/contracts/core/OperationExecutor.sol/OperationExecutor.json'
import { getNetwork } from '@deploy-configurations/utils/network'
import { ONE, ZERO } from '@dma-common/constants'
import { areAddressesEqual } from '@dma-common/utils/addresses'
>>>>>>> 318b1814
import { amountFromWei, amountToWei } from '@dma-common/utils/common'
import { calculateFee } from '@dma-common/utils/swap'
import { areSymbolsEqual } from '@dma-common/utils/symbols'
import { BALANCER_FEE } from '@dma-library/config/flashloan-fees'
import { operations } from '@dma-library/operations'
import { prepareAjnaDMAPayload, resolveAjnaEthAction } from '@dma-library/protocols/ajna'
<<<<<<< HEAD
import {
  AjnaOpenMultiplyPayload,
  FlashloanProvider,
=======
import { ajnaBuckets } from '@dma-library/strategies'
import {
  AjnaOpenMultiplyPayload,
  FlashloanProvider,
  IOperation,
>>>>>>> 318b1814
  PositionType,
  SwapData,
} from '@dma-library/types'
import { AjnaCommonDMADependencies, AjnaPosition, AjnaStrategy } from '@dma-library/types/ajna'
<<<<<<< HEAD
import { encodeOperation } from '@dma-library/utils/operation'
=======
>>>>>>> 318b1814
import * as SwapUtils from '@dma-library/utils/swap'
import { views } from '@dma-library/views'
import * as Domain from '@domain'
import * as DomainUtils from '@domain/utils'
import BigNumber from 'bignumber.js'
import { ethers } from 'ethers'

export type AjnaOpenMultiplyStrategy = (
  args: AjnaOpenMultiplyPayload,
  dependencies: AjnaCommonDMADependencies,
) => Promise<AjnaStrategy<AjnaPosition>>

const positionType: PositionType = 'Multiply'

export const openMultiply: AjnaOpenMultiplyStrategy = async (args, dependencies) => {
  const position = await getPosition(args, dependencies)
  const riskIsIncreasing = verifyRiskDirection(args, position)
  const oraclePrice = args.collateralPrice.div(args.quotePrice)
<<<<<<< HEAD
  const simulatedAdjustment = await simulateAdjustment(
    args,
=======

  const mappedArgs = {
    ...args,
    collateralAmount: args.collateralAmount.shiftedBy(args.collateralTokenPrecision),
  }

  const simulatedAdjustment = await simulateAdjustment(
    mappedArgs,
>>>>>>> 318b1814
    dependencies,
    position,
    riskIsIncreasing,
    oraclePrice,
  )
  const { swapData, collectFeeFrom, preSwapFee } = await getSwapData(
<<<<<<< HEAD
    args,
=======
    mappedArgs,
>>>>>>> 318b1814
    dependencies,
    position,
    simulatedAdjustment,
    riskIsIncreasing,
  )
  const operation = await buildOperation(
<<<<<<< HEAD
    args,
=======
    mappedArgs,
>>>>>>> 318b1814
    dependencies,
    position,
    simulatedAdjustment,
    swapData,
    riskIsIncreasing,
<<<<<<< HEAD
    oraclePrice,
  )
  const targetPosition = new AjnaPosition(
    position.pool,
    args.dpmProxyAddress,
=======
  )
  const targetPosition = new AjnaPosition(
    position.pool,
    mappedArgs.dpmProxyAddress,
>>>>>>> 318b1814
    amountFromWei(
      simulatedAdjustment.position.collateral.amount,
      simulatedAdjustment.position.collateral.precision,
    ),
    amountFromWei(
      simulatedAdjustment.position.debt.amount,
      simulatedAdjustment.position.debt.precision,
    ),
<<<<<<< HEAD
    args.collateralPrice,
    args.quotePrice,
=======
    mappedArgs.collateralPrice,
    mappedArgs.quotePrice,
>>>>>>> 318b1814
  )

  const isDepositingEth = areAddressesEqual(position.pool.collateralToken, dependencies.WETH)
  const fee = SwapUtils.feeResolver(position.pool.collateralToken, position.pool.quoteToken)
  const postSwapFee =
    collectFeeFrom === 'sourceToken' ? ZERO : calculateFee(swapData.toTokenAmount, fee.toNumber())
  const tokenFee = preSwapFee.plus(postSwapFee)

  return prepareAjnaDMAPayload({
    swaps: [{ ...swapData, collectFeeFrom, tokenFee }],
    dependencies,
    targetPosition,
    data: encodeOperation(operation, dependencies),
    errors: [],
    warnings: [],
    successes: [],
    notices: [],
<<<<<<< HEAD
    txValue: resolveAjnaEthAction(
      isDepositingEth,
      amountFromWei(args.collateralAmount, TYPICAL_PRECISION),
    ),
=======
    txValue: resolveAjnaEthAction(isDepositingEth, args.collateralAmount),
>>>>>>> 318b1814
  })
}

async function getPosition(args: AjnaOpenMultiplyPayload, dependencies: AjnaCommonDMADependencies) {
  const getPosition = views.ajna.getPosition
  const position = await getPosition(
    {
      collateralPrice: args.collateralPrice,
      quotePrice: args.quotePrice,
      proxyAddress: args.dpmProxyAddress,
      poolAddress: args.poolAddress,
    },
    {
      poolInfoAddress: dependencies.poolInfoAddress,
      provider: dependencies.provider,
      getPoolData: dependencies.getPoolData,
    },
  )

  if (position.collateralAmount.gt(0)) {
    throw new Error('Position already exists')
  }

  return position
}

function verifyRiskDirection(args: AjnaOpenMultiplyPayload, position: AjnaPosition): true {
  const riskIsIncreasing = DomainUtils.isRiskIncreasing(
    args.riskRatio.loanToValue,
    position.riskRatio.loanToValue,
  )
  if (!riskIsIncreasing) {
    throw new Error('Risk must increase on openMultiply')
  }

  return riskIsIncreasing
}

async function simulateAdjustment(
  args: AjnaOpenMultiplyPayload,
  dependencies: AjnaCommonDMADependencies,
  position: AjnaPosition,
  riskIsIncreasing: true,
  oraclePrice: BigNumber,
) {
  const preFlightSwapAmount = amountToWei(ONE, args.quoteTokenPrecision)
  const fromToken = buildFromToken(args, position)
  const toToken = buildToToken(args, position)
  const fee = SwapUtils.feeResolver(fromToken.symbol, toToken.symbol, {
    isIncreasingRisk: riskIsIncreasing,
    // Strategy is called open multiply (not open earn)
    isEarnPosition: positionType === 'Earn',
  })
  const { swapData: preFlightSwapData } = await SwapUtils.getSwapDataHelper<
    typeof dependencies.addresses,
    string
  >({
    args: {
      fromToken,
      toToken,
      slippage: args.slippage,
      fee,
      swapAmountBeforeFees: preFlightSwapAmount,
    },
    addresses: dependencies.addresses,
    services: {
      getSwapData: dependencies.getSwapData,
    },
  })
  const preFlightMarketPrice = DomainUtils.standardiseAmountTo18Decimals(
    preFlightSwapData.fromTokenAmount,
    args.quoteTokenPrecision,
  ).div(
    DomainUtils.standardiseAmountTo18Decimals(
      preFlightSwapData.toTokenAmount,
      args.collateralTokenPrecision,
    ),
  )

  const collectFeeFrom = SwapUtils.acceptedFeeTokenBySymbol({
    fromTokenSymbol: fromToken.symbol,
    toTokenSymbol: toToken.symbol,
<<<<<<< HEAD
  })

  const positionAdjustArgs = {
    toDeposit: {
      collateral: args.collateralAmount,
      /** Not relevant for Ajna */
      debt: ZERO,
    },
    fees: {
      oazo: fee,
      flashLoan: BALANCER_FEE,
    },
    prices: {
      oracle: oraclePrice,
      // Get pre-flight market price from 1inch
      market: preFlightMarketPrice,
    },
    slippage: args.slippage,
    options: {
      collectSwapFeeFrom: collectFeeFrom,
    },
  }

  // TODO: Refactor AjnaPosition to extend IPositionV2 (eventually)
  const mappedPosition = {
    debt: {
      amount: position.debtAmount,
      symbol: fromToken.symbol,
      precision: args.quoteTokenPrecision,
    },
    collateral: {
      amount: position.collateralAmount,
      symbol: toToken.symbol,
      precision: args.collateralTokenPrecision,
    },
    riskRatio: position.riskRatio,
  }

  return Domain.adjustToTargetRiskRatio(mappedPosition, args.riskRatio, positionAdjustArgs)
}

function buildFromToken(args: AjnaOpenMultiplyPayload, position: AjnaPosition) {
  return {
    symbol: args.quoteTokenSymbol.toUpperCase(),
    address: position.pool.quoteToken,
    args: args.quoteTokenPrecision,
  }
}

function buildToToken(args: AjnaOpenMultiplyPayload, position: AjnaPosition) {
  return {
    symbol: args.collateralTokenSymbol.toUpperCase(),
    address: position.pool.collateralToken,
    args: args.collateralTokenPrecision,
  }
}

async function getSwapData(
  args: AjnaOpenMultiplyPayload,
  dependencies: AjnaCommonDMADependencies,
  position: AjnaPosition,
  simulatedAdjust: Domain.ISimulationV2 & Domain.WithSwap,
  riskIsIncreasing: true,
) {
  const swapAmountBeforeFees = simulatedAdjust.swap.fromTokenAmount
  const fee = SwapUtils.feeResolver(
    simulatedAdjust.position.collateral.symbol,
    simulatedAdjust.position.debt.symbol,
    {
      isIncreasingRisk: riskIsIncreasing,
      // Strategy is called open multiply (not open earn)
      isEarnPosition: positionType === 'Earn',
    },
  )
  const { swapData, collectFeeFrom, preSwapFee } = await SwapUtils.getSwapDataHelper<
    typeof dependencies.addresses,
    string
  >({
    args: {
      fromToken: buildFromToken(args, position),
      toToken: buildToToken(args, position),
      slippage: args.slippage,
      fee,
      swapAmountBeforeFees: swapAmountBeforeFees,
    },
    addresses: dependencies.addresses,
    services: {
      getSwapData: dependencies.getSwapData,
    },
  })

=======
  })

  const positionAdjustArgs = {
    toDeposit: {
      collateral: args.collateralAmount,
      /** Not relevant for Ajna */
      debt: ZERO,
    },
    fees: {
      oazo: fee,
      flashLoan: BALANCER_FEE,
    },
    prices: {
      oracle: oraclePrice,
      // Get pre-flight market price from 1inch
      market: preFlightMarketPrice,
    },
    slippage: args.slippage,
    options: {
      collectSwapFeeFrom: collectFeeFrom,
    },
  }

  // TODO: Refactor AjnaPosition to extend IPositionV2 (eventually)
  const mappedPosition = {
    debt: {
      amount: position.debtAmount,
      symbol: fromToken.symbol,
      precision: args.quoteTokenPrecision,
    },
    collateral: {
      amount: position.collateralAmount,
      symbol: toToken.symbol,
      precision: args.collateralTokenPrecision,
    },
    riskRatio: position.riskRatio,
  }

  return Domain.adjustToTargetRiskRatio(mappedPosition, args.riskRatio, positionAdjustArgs)
}

function buildFromToken(args: AjnaOpenMultiplyPayload, position: AjnaPosition) {
  return {
    symbol: args.quoteTokenSymbol.toUpperCase(),
    address: position.pool.quoteToken,
    args: args.quoteTokenPrecision,
  }
}

function buildToToken(args: AjnaOpenMultiplyPayload, position: AjnaPosition) {
  return {
    symbol: args.collateralTokenSymbol.toUpperCase(),
    address: position.pool.collateralToken,
    args: args.collateralTokenPrecision,
  }
}

async function getSwapData(
  args: AjnaOpenMultiplyPayload,
  dependencies: AjnaCommonDMADependencies,
  position: AjnaPosition,
  simulatedAdjust: Domain.ISimulationV2 & Domain.WithSwap,
  riskIsIncreasing: true,
) {
  const swapAmountBeforeFees = simulatedAdjust.swap.fromTokenAmount
  const fee = SwapUtils.feeResolver(
    simulatedAdjust.position.collateral.symbol,
    simulatedAdjust.position.debt.symbol,
    {
      isIncreasingRisk: riskIsIncreasing,
      // Strategy is called open multiply (not open earn)
      isEarnPosition: positionType === 'Earn',
    },
  )

  const { swapData, collectFeeFrom, preSwapFee } = await SwapUtils.getSwapDataHelper<
    typeof dependencies.addresses,
    string
  >({
    args: {
      fromToken: buildFromToken(args, position),
      toToken: buildToToken(args, position),
      slippage: args.slippage,
      fee,
      swapAmountBeforeFees: swapAmountBeforeFees,
    },
    addresses: dependencies.addresses,
    services: {
      getSwapData: dependencies.getSwapData,
    },
  })

>>>>>>> 318b1814
  return { swapData, collectFeeFrom, preSwapFee }
}

async function buildOperation(
  args: AjnaOpenMultiplyPayload,
  dependencies: AjnaCommonDMADependencies,
  position: AjnaPosition,
  simulatedAdjust: Domain.ISimulationV2 & Domain.WithSwap,
  swapData: SwapData,
  riskIsIncreasing: true,
<<<<<<< HEAD
  oraclePrice: BigNumber,
=======
>>>>>>> 318b1814
) {
  /** Not relevant for Ajna */
  const debtTokensDeposited = ZERO
  const borrowAmount = simulatedAdjust.delta.debt.minus(debtTokensDeposited)
  const fee = SwapUtils.feeResolver(
    simulatedAdjust.position.collateral.symbol,
    simulatedAdjust.position.debt.symbol,
    {
      isIncreasingRisk: riskIsIncreasing,
      // Strategy is called open multiply (not open earn)
      isEarnPosition: positionType === 'Earn',
    },
  )
  const swapAmountBeforeFees = simulatedAdjust.swap.fromTokenAmount
  const collectFeeFrom = SwapUtils.acceptedFeeTokenBySymbol({
    fromTokenSymbol: simulatedAdjust.position.debt.symbol,
    toTokenSymbol: simulatedAdjust.position.collateral.symbol,
  })

<<<<<<< HEAD
=======
  const network = await getNetwork(dependencies.provider)

>>>>>>> 318b1814
  const openMultiplyArgs = {
    debt: {
      address: position.pool.quoteToken,
      isEth: areSymbolsEqual(simulatedAdjust.position.debt.symbol, 'ETH'),
      borrow: {
        amount: borrowAmount,
      },
    },
    collateral: {
      address: position.pool.collateralToken,
      isEth: areSymbolsEqual(simulatedAdjust.position.collateral.symbol, 'ETH'),
    },
    deposit: {
      // Always collateral only as deposit on Ajna
      address: position.pool.collateralToken,
      amount: args.collateralAmount,
    },
    swap: {
      fee: fee.toNumber(),
      data: swapData.exchangeCalldata,
      amount: swapAmountBeforeFees,
      collectFeeFrom,
      receiveAtLeast: swapData.minToTokenAmount,
    },
    flashloan: {
<<<<<<< HEAD
=======
      token: {
        amount: Domain.debtToCollateralSwapFlashloan(swapAmountBeforeFees),
        address: position.pool.quoteToken,
      },
>>>>>>> 318b1814
      amount: Domain.debtToCollateralSwapFlashloan(swapAmountBeforeFees),
      // Always balancer on Ajna for now
      provider: FlashloanProvider.Balancer,
    },
    position: {
      type: positionType,
    },
    proxy: {
      address: args.dpmProxyAddress,
      // Ajna is always DPM
      isDPMProxy: true,
      owner: args.user,
    },
    addresses: {
      ...dependencies.addresses,
      WETH: dependencies.WETH,
      operationExecutor: dependencies.operationExecutor,
      pool: args.poolAddress,
    },
<<<<<<< HEAD
    // Prices must be in 18 decimal precision
    price: amountToWei(oraclePrice, TYPICAL_PRECISION),
  }
  return await operations.ajna.open(openMultiplyArgs)
=======
    price: new BigNumber(ajnaBuckets[ajnaBuckets.length - 1]),
    network,
  }
  return await operations.ajna.open(openMultiplyArgs)
}

function encodeOperation(operation: IOperation, dependencies: AjnaCommonDMADependencies): string {
  const operationExecutor = new ethers.Contract(
    dependencies.operationExecutor,
    operationExecutorAbi,
    dependencies.provider,
  )
  return operationExecutor.interface.encodeFunctionData('executeOp', [
    operation.calls,
    operation.operationName,
  ])
>>>>>>> 318b1814
}<|MERGE_RESOLUTION|>--- conflicted
+++ resolved
@@ -1,43 +1,26 @@
-<<<<<<< HEAD
-import { ONE, TYPICAL_PRECISION, ZERO } from '@dma-common/constants'
-import { areAddressesEqual } from '@dma-common/utils/addresses/index'
-=======
-import operationExecutorAbi from '@abis/system/contracts/core/OperationExecutor.sol/OperationExecutor.json'
 import { getNetwork } from '@deploy-configurations/utils/network'
 import { ONE, ZERO } from '@dma-common/constants'
 import { areAddressesEqual } from '@dma-common/utils/addresses'
->>>>>>> 318b1814
 import { amountFromWei, amountToWei } from '@dma-common/utils/common'
 import { calculateFee } from '@dma-common/utils/swap'
 import { areSymbolsEqual } from '@dma-common/utils/symbols'
 import { BALANCER_FEE } from '@dma-library/config/flashloan-fees'
 import { operations } from '@dma-library/operations'
 import { prepareAjnaDMAPayload, resolveAjnaEthAction } from '@dma-library/protocols/ajna'
-<<<<<<< HEAD
-import {
-  AjnaOpenMultiplyPayload,
-  FlashloanProvider,
-=======
 import { ajnaBuckets } from '@dma-library/strategies'
 import {
   AjnaOpenMultiplyPayload,
   FlashloanProvider,
-  IOperation,
->>>>>>> 318b1814
   PositionType,
   SwapData,
 } from '@dma-library/types'
 import { AjnaCommonDMADependencies, AjnaPosition, AjnaStrategy } from '@dma-library/types/ajna'
-<<<<<<< HEAD
 import { encodeOperation } from '@dma-library/utils/operation'
-=======
->>>>>>> 318b1814
 import * as SwapUtils from '@dma-library/utils/swap'
 import { views } from '@dma-library/views'
 import * as Domain from '@domain'
 import * as DomainUtils from '@domain/utils'
 import BigNumber from 'bignumber.js'
-import { ethers } from 'ethers'
 
 export type AjnaOpenMultiplyStrategy = (
   args: AjnaOpenMultiplyPayload,
@@ -50,10 +33,6 @@
   const position = await getPosition(args, dependencies)
   const riskIsIncreasing = verifyRiskDirection(args, position)
   const oraclePrice = args.collateralPrice.div(args.quotePrice)
-<<<<<<< HEAD
-  const simulatedAdjustment = await simulateAdjustment(
-    args,
-=======
 
   const mappedArgs = {
     ...args,
@@ -62,46 +41,29 @@
 
   const simulatedAdjustment = await simulateAdjustment(
     mappedArgs,
->>>>>>> 318b1814
     dependencies,
     position,
     riskIsIncreasing,
     oraclePrice,
   )
   const { swapData, collectFeeFrom, preSwapFee } = await getSwapData(
-<<<<<<< HEAD
-    args,
-=======
     mappedArgs,
->>>>>>> 318b1814
     dependencies,
     position,
     simulatedAdjustment,
     riskIsIncreasing,
   )
   const operation = await buildOperation(
-<<<<<<< HEAD
-    args,
-=======
     mappedArgs,
->>>>>>> 318b1814
     dependencies,
     position,
     simulatedAdjustment,
     swapData,
     riskIsIncreasing,
-<<<<<<< HEAD
-    oraclePrice,
-  )
-  const targetPosition = new AjnaPosition(
-    position.pool,
-    args.dpmProxyAddress,
-=======
   )
   const targetPosition = new AjnaPosition(
     position.pool,
     mappedArgs.dpmProxyAddress,
->>>>>>> 318b1814
     amountFromWei(
       simulatedAdjustment.position.collateral.amount,
       simulatedAdjustment.position.collateral.precision,
@@ -110,13 +72,8 @@
       simulatedAdjustment.position.debt.amount,
       simulatedAdjustment.position.debt.precision,
     ),
-<<<<<<< HEAD
-    args.collateralPrice,
-    args.quotePrice,
-=======
     mappedArgs.collateralPrice,
     mappedArgs.quotePrice,
->>>>>>> 318b1814
   )
 
   const isDepositingEth = areAddressesEqual(position.pool.collateralToken, dependencies.WETH)
@@ -134,14 +91,7 @@
     warnings: [],
     successes: [],
     notices: [],
-<<<<<<< HEAD
-    txValue: resolveAjnaEthAction(
-      isDepositingEth,
-      amountFromWei(args.collateralAmount, TYPICAL_PRECISION),
-    ),
-=======
     txValue: resolveAjnaEthAction(isDepositingEth, args.collateralAmount),
->>>>>>> 318b1814
   })
 }
 
@@ -224,7 +174,6 @@
   const collectFeeFrom = SwapUtils.acceptedFeeTokenBySymbol({
     fromTokenSymbol: fromToken.symbol,
     toTokenSymbol: toToken.symbol,
-<<<<<<< HEAD
   })
 
   const positionAdjustArgs = {
@@ -299,6 +248,7 @@
       isEarnPosition: positionType === 'Earn',
     },
   )
+
   const { swapData, collectFeeFrom, preSwapFee } = await SwapUtils.getSwapDataHelper<
     typeof dependencies.addresses,
     string
@@ -316,100 +266,6 @@
     },
   })
 
-=======
-  })
-
-  const positionAdjustArgs = {
-    toDeposit: {
-      collateral: args.collateralAmount,
-      /** Not relevant for Ajna */
-      debt: ZERO,
-    },
-    fees: {
-      oazo: fee,
-      flashLoan: BALANCER_FEE,
-    },
-    prices: {
-      oracle: oraclePrice,
-      // Get pre-flight market price from 1inch
-      market: preFlightMarketPrice,
-    },
-    slippage: args.slippage,
-    options: {
-      collectSwapFeeFrom: collectFeeFrom,
-    },
-  }
-
-  // TODO: Refactor AjnaPosition to extend IPositionV2 (eventually)
-  const mappedPosition = {
-    debt: {
-      amount: position.debtAmount,
-      symbol: fromToken.symbol,
-      precision: args.quoteTokenPrecision,
-    },
-    collateral: {
-      amount: position.collateralAmount,
-      symbol: toToken.symbol,
-      precision: args.collateralTokenPrecision,
-    },
-    riskRatio: position.riskRatio,
-  }
-
-  return Domain.adjustToTargetRiskRatio(mappedPosition, args.riskRatio, positionAdjustArgs)
-}
-
-function buildFromToken(args: AjnaOpenMultiplyPayload, position: AjnaPosition) {
-  return {
-    symbol: args.quoteTokenSymbol.toUpperCase(),
-    address: position.pool.quoteToken,
-    args: args.quoteTokenPrecision,
-  }
-}
-
-function buildToToken(args: AjnaOpenMultiplyPayload, position: AjnaPosition) {
-  return {
-    symbol: args.collateralTokenSymbol.toUpperCase(),
-    address: position.pool.collateralToken,
-    args: args.collateralTokenPrecision,
-  }
-}
-
-async function getSwapData(
-  args: AjnaOpenMultiplyPayload,
-  dependencies: AjnaCommonDMADependencies,
-  position: AjnaPosition,
-  simulatedAdjust: Domain.ISimulationV2 & Domain.WithSwap,
-  riskIsIncreasing: true,
-) {
-  const swapAmountBeforeFees = simulatedAdjust.swap.fromTokenAmount
-  const fee = SwapUtils.feeResolver(
-    simulatedAdjust.position.collateral.symbol,
-    simulatedAdjust.position.debt.symbol,
-    {
-      isIncreasingRisk: riskIsIncreasing,
-      // Strategy is called open multiply (not open earn)
-      isEarnPosition: positionType === 'Earn',
-    },
-  )
-
-  const { swapData, collectFeeFrom, preSwapFee } = await SwapUtils.getSwapDataHelper<
-    typeof dependencies.addresses,
-    string
-  >({
-    args: {
-      fromToken: buildFromToken(args, position),
-      toToken: buildToToken(args, position),
-      slippage: args.slippage,
-      fee,
-      swapAmountBeforeFees: swapAmountBeforeFees,
-    },
-    addresses: dependencies.addresses,
-    services: {
-      getSwapData: dependencies.getSwapData,
-    },
-  })
-
->>>>>>> 318b1814
   return { swapData, collectFeeFrom, preSwapFee }
 }
 
@@ -420,10 +276,6 @@
   simulatedAdjust: Domain.ISimulationV2 & Domain.WithSwap,
   swapData: SwapData,
   riskIsIncreasing: true,
-<<<<<<< HEAD
-  oraclePrice: BigNumber,
-=======
->>>>>>> 318b1814
 ) {
   /** Not relevant for Ajna */
   const debtTokensDeposited = ZERO
@@ -443,11 +295,8 @@
     toTokenSymbol: simulatedAdjust.position.collateral.symbol,
   })
 
-<<<<<<< HEAD
-=======
   const network = await getNetwork(dependencies.provider)
 
->>>>>>> 318b1814
   const openMultiplyArgs = {
     debt: {
       address: position.pool.quoteToken,
@@ -473,13 +322,10 @@
       receiveAtLeast: swapData.minToTokenAmount,
     },
     flashloan: {
-<<<<<<< HEAD
-=======
       token: {
         amount: Domain.debtToCollateralSwapFlashloan(swapAmountBeforeFees),
         address: position.pool.quoteToken,
       },
->>>>>>> 318b1814
       amount: Domain.debtToCollateralSwapFlashloan(swapAmountBeforeFees),
       // Always balancer on Ajna for now
       provider: FlashloanProvider.Balancer,
@@ -499,27 +345,8 @@
       operationExecutor: dependencies.operationExecutor,
       pool: args.poolAddress,
     },
-<<<<<<< HEAD
-    // Prices must be in 18 decimal precision
-    price: amountToWei(oraclePrice, TYPICAL_PRECISION),
-  }
-  return await operations.ajna.open(openMultiplyArgs)
-=======
     price: new BigNumber(ajnaBuckets[ajnaBuckets.length - 1]),
     network,
   }
   return await operations.ajna.open(openMultiplyArgs)
-}
-
-function encodeOperation(operation: IOperation, dependencies: AjnaCommonDMADependencies): string {
-  const operationExecutor = new ethers.Contract(
-    dependencies.operationExecutor,
-    operationExecutorAbi,
-    dependencies.provider,
-  )
-  return operationExecutor.interface.encodeFunctionData('executeOp', [
-    operation.calls,
-    operation.operationName,
-  ])
->>>>>>> 318b1814
 }