--- conflicted
+++ resolved
@@ -1,6 +1,6 @@
-import { getNetwork } from '@deploy-configurations/utils/network'
+import { getNetwork } from '@deploy-configurations/utils/network/index'
 import { ONE, ZERO } from '@dma-common/constants'
-import { areAddressesEqual } from '@dma-common/utils/addresses'
+import { areAddressesEqual } from '@dma-common/utils/addresses/index'
 import { amountFromWei, amountToWei } from '@dma-common/utils/common'
 import { calculateFee } from '@dma-common/utils/swap'
 import { areSymbolsEqual } from '@dma-common/utils/symbols/index'
@@ -52,11 +52,7 @@
     oraclePrice,
   )
   const { swapData, collectFeeFrom, preSwapFee } = await getSwapData(
-<<<<<<< HEAD
-    { ...args, position },
-=======
-    mappedArgs,
->>>>>>> 61b78be5
+    { ...mappedArgs, position },
     dependencies,
     simulatedAdjustment,
     riskIsIncreasing,
@@ -227,63 +223,6 @@
   return Domain.adjustToTargetRiskRatio(mappedPosition, args.riskRatio, positionAdjustArgs)
 }
 
-<<<<<<< HEAD
-=======
-function buildFromToken(args: AjnaOpenMultiplyPayload, position: AjnaPosition) {
-  return {
-    symbol: args.quoteTokenSymbol.toUpperCase(),
-    address: position.pool.quoteToken,
-    args: args.quoteTokenPrecision,
-  }
-}
-
-function buildToToken(args: AjnaOpenMultiplyPayload, position: AjnaPosition) {
-  return {
-    symbol: args.collateralTokenSymbol.toUpperCase(),
-    address: position.pool.collateralToken,
-    args: args.collateralTokenPrecision,
-  }
-}
-
-async function getSwapData(
-  args: AjnaOpenMultiplyPayload,
-  dependencies: AjnaCommonDMADependencies,
-  position: AjnaPosition,
-  simulatedAdjust: Domain.ISimulationV2 & Domain.WithSwap,
-  riskIsIncreasing: true,
-) {
-  const swapAmountBeforeFees = simulatedAdjust.swap.fromTokenAmount
-  const fee = SwapUtils.feeResolver(
-    simulatedAdjust.position.collateral.symbol,
-    simulatedAdjust.position.debt.symbol,
-    {
-      isIncreasingRisk: riskIsIncreasing,
-      // Strategy is called open multiply (not open earn)
-      isEarnPosition: positionType === 'Earn',
-    },
-  )
-
-  const { swapData, collectFeeFrom, preSwapFee } = await SwapUtils.getSwapDataHelper<
-    typeof dependencies.addresses,
-    string
-  >({
-    args: {
-      fromToken: buildFromToken(args, position),
-      toToken: buildToToken(args, position),
-      slippage: args.slippage,
-      fee,
-      swapAmountBeforeFees: swapAmountBeforeFees,
-    },
-    addresses: dependencies.addresses,
-    services: {
-      getSwapData: dependencies.getSwapData,
-    },
-  })
-
-  return { swapData, collectFeeFrom, preSwapFee }
-}
-
->>>>>>> 61b78be5
 async function buildOperation(
   args: AjnaOpenMultiplyPayload,
   dependencies: AjnaCommonDMADependencies,
