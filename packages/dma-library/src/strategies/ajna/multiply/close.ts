<<<<<<< HEAD
import { FEE_ESTIMATE_INFLATOR, ONE, TYPICAL_PRECISION, ZERO } from '@dma-common/constants'
import { CollectFeeFrom } from '@dma-common/types'
import { amountToWei } from '@dma-common/utils/common'
import { calculateFee } from '@dma-common/utils/swap'
import { areSymbolsEqual } from '@dma-common/utils/symbols'
import { operations } from '@dma-library/operations'
import { prepareAjnaDMAPayload, resolveAjnaEthAction } from '@dma-library/protocols/ajna'
import * as StrategiesCommon from '@dma-library/strategies/common'
import {
  AjnaPosition,
  FlashloanProvider,
  IOperation,
  PositionType,
  Strategy,
  SwapData,
} from '@dma-library/types'
import {
  AjnaCloseMultiplyPayload,
  AjnaCommonDMADependencies,
} from '@dma-library/types/ajna/ajna-dependencies'
import { encodeOperation } from '@dma-library/utils/operation'
import * as SwapUtils from '@dma-library/utils/swap'
import * as Domain from '@domain'
import { FLASHLOAN_SAFETY_MARGIN } from '@domain/constants'
import BigNumber from 'bignumber.js'

export type AjnaCloseStrategy = (
  args: AjnaCloseMultiplyPayload,
  dependencies: AjnaCommonDMADependencies,
) => Promise<Strategy<AjnaPosition>>
=======
import { ZERO } from '@dma-common/constants'
import { prepareAjnaPayload, resolveAjnaEthAction } from '@dma-library/protocols/ajna'
import { AjnaCommonDependencies, AjnaPosition, AjnaStrategy } from '@dma-library/types'
import { AjnaMultiplyPayload } from '@dma-library/types/ajna'

export type AjnaCloseStrategy = (
  args: AjnaMultiplyPayload,
  dependencies: AjnaCommonDependencies,
) => Promise<AjnaStrategy<AjnaPosition>>
>>>>>>> 318b1814

const positionType: PositionType = 'Multiply'

export const closeMultiply: AjnaCloseStrategy = async (args, dependencies) => {
  const position = args.position
  // Get Swap Data
  const getSwapData = args.shouldCloseToCollateral
    ? getAjnaSwapDataToCloseToCollateral
    : getAjnaSwapDataToCloseToDebt

  const { swapData, collectFeeFrom, preSwapFee } = await getSwapData(args, dependencies, position)

  // Build operation
  const operation = await buildOperation(
    args,
    dependencies,
    position,
    swapData,
    preSwapFee,
    collectFeeFrom,
  )

  // Prepare Payload
  const isDepositingEth =
    args.position.pool.collateralToken.toLowerCase() === dependencies.WETH.toLowerCase()

  const targetPosition = args.position.close()

  const fee = SwapUtils.feeResolver(
    args.position.pool.collateralToken,
    args.position.pool.quoteToken,
  )

  const postSwapFee =
    collectFeeFrom === 'targetToken' ? calculateFee(swapData.toTokenAmount, fee.toNumber()) : ZERO
  const tokenFee = preSwapFee.plus(
    postSwapFee.times(ONE.plus(FEE_ESTIMATE_INFLATOR)).integerValue(BigNumber.ROUND_DOWN),
  )
  return prepareAjnaDMAPayload({
    swaps: [{ ...swapData, collectFeeFrom, tokenFee }],
    dependencies,
    targetPosition,
    data: encodeOperation(operation, dependencies),
    errors: [],
    warnings: [],
    successes: [],
    notices: [],
    // TODO instead of zero we will need data from swap
    txValue: resolveAjnaEthAction(isDepositingEth, ZERO),
  })
}

async function getAjnaSwapDataToCloseToDebt(
  args: AjnaCloseMultiplyPayload,
  dependencies: AjnaCommonDMADependencies,
  position: AjnaPosition,
) {
  const swapAmountBeforeFees = amountToWei(
    position.collateralAmount,
    args.collateralTokenPrecision,
  ).integerValue(BigNumber.ROUND_DOWN)

  const fromToken = {
    symbol: args.collateralTokenSymbol,
    precision: args.collateralTokenPrecision,
    address: position.pool.collateralToken,
  }
  const toToken = {
    symbol: args.quoteTokenSymbol,
    precision: args.quoteTokenPrecision,
    address: position.pool.quoteToken,
  }

  return StrategiesCommon.getSwapDataForCloseToDebt({
    fromToken,
    toToken,
    slippage: args.slippage,
    swapAmountBeforeFees: swapAmountBeforeFees,
    getSwapData: dependencies.getSwapData,
  })
}

async function getAjnaSwapDataToCloseToCollateral(
  args: AjnaCloseMultiplyPayload,
  dependencies: AjnaCommonDMADependencies,
  position: AjnaPosition,
) {
  const outstandingDebt = amountToWei(position.debtAmount, args.quoteTokenPrecision).integerValue(
    BigNumber.ROUND_DOWN,
  )

  const collateralToken = {
    symbol: args.collateralTokenSymbol,
    precision: args.collateralTokenPrecision,
    address: position.pool.collateralToken,
  }
  const debtToken = {
    symbol: args.quoteTokenSymbol,
    precision: args.quoteTokenPrecision,
    address: position.pool.quoteToken,
  }

  const colPrice = args.collateralPrice
  const debtPrice = args.quotePrice

  return StrategiesCommon.getSwapDataForCloseToCollateral({
    collateralToken,
    debtToken,
    colPrice,
    debtPrice,
    slippage: args.slippage,
    outstandingDebt,
    ETHAddress: dependencies.WETH,
    getSwapData: dependencies.getSwapData,
  })
}

async function buildOperation(
  args: AjnaCloseMultiplyPayload,
  dependencies: AjnaCommonDMADependencies,
  position: AjnaPosition,
  swapData: SwapData,
  preSwapFee: BigNumber,
  collectFeeFrom: CollectFeeFrom,
): Promise<IOperation> {
  const amountToFlashloan = amountToWei(
    position.debtAmount.times(ONE.plus(FLASHLOAN_SAFETY_MARGIN)),
    args.quoteTokenPrecision,
  ).integerValue(BigNumber.ROUND_DOWN)

  const lockedCollateralAmount = amountToWei(
    position.collateralAmount,
    args.collateralTokenPrecision,
  ).integerValue(BigNumber.ROUND_DOWN)

  const collateralToken = {
    symbol: args.collateralTokenSymbol,
    precision: args.collateralTokenPrecision,
    address: position.pool.collateralToken,
  }
  const debtToken = {
    symbol: args.quoteTokenSymbol,
    precision: args.quoteTokenPrecision,
    address: position.pool.quoteToken,
  }

  const fee = SwapUtils.feeResolver(args.collateralTokenSymbol, args.quoteTokenSymbol)
  const collateralAmountToBeSwapped = args.shouldCloseToCollateral
    ? swapData.fromTokenAmount.plus(preSwapFee)
    : lockedCollateralAmount

  // Normalised to 18 decimal places (EG Typical Precision) as required by domain logic
  const normalisedOraclePrice = amountToWei(
    args.collateralPrice.div(args.quotePrice),
    TYPICAL_PRECISION,
  ).integerValue(BigNumber.ROUND_DOWN)

  const closeArgs = {
    collateral: {
      address: collateralToken.address,
      isEth: areSymbolsEqual(collateralToken.symbol, 'ETH'),
    },
    debt: {
      address: debtToken.address,
      isEth: areSymbolsEqual(debtToken.symbol, 'ETH'),
    },
    swap: {
      fee: fee.toNumber(),
      data: swapData.exchangeCalldata,
      amount: collateralAmountToBeSwapped,
      collectFeeFrom,
      receiveAtLeast: swapData.minToTokenAmount,
    },
    flashloan: {
      // Always balancer on Ajna for now
      provider: FlashloanProvider.Balancer,
      amount: Domain.debtToCollateralSwapFlashloan(amountToFlashloan),
    },
    position: {
      type: positionType,
      collateral: { amount: collateralAmountToBeSwapped },
    },
    proxy: {
      address: args.dpmProxyAddress,
      // Ajna is always DPM
      isDPMProxy: true,
      owner: args.user,
    },
    addresses: {
      ...dependencies.addresses,
      WETH: dependencies.WETH,
      operationExecutor: dependencies.operationExecutor,
      pool: args.poolAddress,
    },
    // Prices must be in 18 decimal precision
    price: normalisedOraclePrice,
  }

  if (args.shouldCloseToCollateral) {
    return await operations.ajna.closeToCollateral(closeArgs)
  } else {
    return await operations.ajna.closeToQuote(closeArgs)
  }
}<|MERGE_RESOLUTION|>--- conflicted
+++ resolved
@@ -1,4 +1,3 @@
-<<<<<<< HEAD
 import { FEE_ESTIMATE_INFLATOR, ONE, TYPICAL_PRECISION, ZERO } from '@dma-common/constants'
 import { CollectFeeFrom } from '@dma-common/types'
 import { amountToWei } from '@dma-common/utils/common'
@@ -9,10 +8,10 @@
 import * as StrategiesCommon from '@dma-library/strategies/common'
 import {
   AjnaPosition,
+  AjnaStrategy,
   FlashloanProvider,
   IOperation,
   PositionType,
-  Strategy,
   SwapData,
 } from '@dma-library/types'
 import {
@@ -28,18 +27,7 @@
 export type AjnaCloseStrategy = (
   args: AjnaCloseMultiplyPayload,
   dependencies: AjnaCommonDMADependencies,
-) => Promise<Strategy<AjnaPosition>>
-=======
-import { ZERO } from '@dma-common/constants'
-import { prepareAjnaPayload, resolveAjnaEthAction } from '@dma-library/protocols/ajna'
-import { AjnaCommonDependencies, AjnaPosition, AjnaStrategy } from '@dma-library/types'
-import { AjnaMultiplyPayload } from '@dma-library/types/ajna'
-
-export type AjnaCloseStrategy = (
-  args: AjnaMultiplyPayload,
-  dependencies: AjnaCommonDependencies,
 ) => Promise<AjnaStrategy<AjnaPosition>>
->>>>>>> 318b1814
 
 const positionType: PositionType = 'Multiply'
 
@@ -71,10 +59,15 @@
   const fee = SwapUtils.feeResolver(
     args.position.pool.collateralToken,
     args.position.pool.quoteToken,
+    {
+      isEarnPosition: false,
+      isIncreasingRisk: false,
+    },
   )
 
   const postSwapFee =
     collectFeeFrom === 'targetToken' ? calculateFee(swapData.toTokenAmount, fee.toNumber()) : ZERO
+
   const tokenFee = preSwapFee.plus(
     postSwapFee.times(ONE.plus(FEE_ESTIMATE_INFLATOR)).integerValue(BigNumber.ROUND_DOWN),
   )
@@ -214,6 +207,10 @@
       receiveAtLeast: swapData.minToTokenAmount,
     },
     flashloan: {
+      token: {
+        amount: Domain.debtToCollateralSwapFlashloan(amountToFlashloan),
+        address: position.pool.quoteToken,
+      },
       // Always balancer on Ajna for now
       provider: FlashloanProvider.Balancer,
       amount: Domain.debtToCollateralSwapFlashloan(amountToFlashloan),
