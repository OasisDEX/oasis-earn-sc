<<<<<<< HEAD
import { depositBorrowOmni } from '@dma-library/strategies/spark/omni/borrow/deposit-borrow'
import { openDepositBorrowOmni } from '@dma-library/strategies/spark/omni/borrow/open-deposit-borrow'
import { paybackWithdrawOmni } from '@dma-library/strategies/spark/omni/borrow/payback-withdraw'
import { adjustOmni } from '@dma-library/strategies/spark/omni/multiply/adjust'
import { closeOmni } from '@dma-library/strategies/spark/omni/multiply/close'
import { openOmni } from '@dma-library/strategies/spark/omni/multiply/open'

import {
  depositBorrow as sparkDepositBorrow,
  SparkDepositBorrow,
  SparkDepositBorrowOmni,
} from './borrow/deposit-borrow'
=======
import { MigrationFromEOAStrategy } from '@dma-library/strategies/aave-like'

import { depositBorrow as sparkDepositBorrow, SparkDepositBorrow } from './borrow/deposit-borrow'
>>>>>>> 2b2893c3
import {
  openDepositBorrow as sparkOpenDepositBorrow,
  SparkOpenDepositBorrow,
  SparkOpenDepositBorrowOmni,
} from './borrow/open-deposit-borrow'
import {
  paybackWithdraw as sparkPaybackWithdraw,
  SparkPaybackWithdraw,
  SparkPaybackWithdrawOmni,
} from './borrow/payback-withdraw'
<<<<<<< HEAD
import { adjust as sparkAdjust, SparkAdjust, SparkAdjustOmni } from './multiply/adjust'
import { close as sparkClose, SparkClose, SparkCloseOmni } from './multiply/close'
import { open as sparkOpen, SparkOpen, SparkOpenOmni } from './multiply/open'
=======
import { migrateSparkFromEOA } from './migrate/migrate-from-eoa'
import { adjust as sparkAdjust, SparkAdjust } from './multiply/adjust'
import { close as sparkClose, SparkClose } from './multiply/close'
import { open as sparkOpen, SparkOpen } from './multiply/open'
>>>>>>> 2b2893c3

export const spark: {
  borrow: {
    depositBorrow: SparkDepositBorrow
    openDepositBorrow: SparkOpenDepositBorrow
    paybackWithdraw: SparkPaybackWithdraw
  }
  multiply: {
    open: SparkOpen
    close: SparkClose
    adjust: SparkAdjust
  }
<<<<<<< HEAD
  omni: {
    borrow: {
      depositBorrow: SparkDepositBorrowOmni
      openDepositBorrow: SparkOpenDepositBorrowOmni
      paybackWithdraw: SparkPaybackWithdrawOmni
    }
    multiply: {
      open: SparkOpenOmni
      close: SparkCloseOmni
      adjust: SparkAdjustOmni
    }
=======
  migrate: {
    fromEOA: MigrationFromEOAStrategy
>>>>>>> 2b2893c3
  }
} = {
  borrow: {
    depositBorrow: sparkDepositBorrow,
    openDepositBorrow: sparkOpenDepositBorrow,
    paybackWithdraw: sparkPaybackWithdraw,
  },
  multiply: {
    open: sparkOpen,
    close: sparkClose,
    adjust: sparkAdjust,
  },
<<<<<<< HEAD
  omni: {
    borrow: {
      depositBorrow: depositBorrowOmni,
      openDepositBorrow: openDepositBorrowOmni,
      paybackWithdraw: paybackWithdrawOmni,
    },
    multiply: {
      open: openOmni,
      close: closeOmni,
      adjust: adjustOmni,
    },
=======
  migrate: {
    fromEOA: migrateSparkFromEOA,
>>>>>>> 2b2893c3
  },
}<|MERGE_RESOLUTION|>--- conflicted
+++ resolved
@@ -1,4 +1,5 @@
-<<<<<<< HEAD
+import { MigrationFromEOAStrategy } from '@dma-library/strategies/aave-like'
+
 import { depositBorrowOmni } from '@dma-library/strategies/spark/omni/borrow/deposit-borrow'
 import { openDepositBorrowOmni } from '@dma-library/strategies/spark/omni/borrow/open-deposit-borrow'
 import { paybackWithdrawOmni } from '@dma-library/strategies/spark/omni/borrow/payback-withdraw'
@@ -11,11 +12,6 @@
   SparkDepositBorrow,
   SparkDepositBorrowOmni,
 } from './borrow/deposit-borrow'
-=======
-import { MigrationFromEOAStrategy } from '@dma-library/strategies/aave-like'
-
-import { depositBorrow as sparkDepositBorrow, SparkDepositBorrow } from './borrow/deposit-borrow'
->>>>>>> 2b2893c3
 import {
   openDepositBorrow as sparkOpenDepositBorrow,
   SparkOpenDepositBorrow,
@@ -26,16 +22,10 @@
   SparkPaybackWithdraw,
   SparkPaybackWithdrawOmni,
 } from './borrow/payback-withdraw'
-<<<<<<< HEAD
+import { migrateSparkFromEOA } from './migrate/migrate-from-eoa'
 import { adjust as sparkAdjust, SparkAdjust, SparkAdjustOmni } from './multiply/adjust'
 import { close as sparkClose, SparkClose, SparkCloseOmni } from './multiply/close'
 import { open as sparkOpen, SparkOpen, SparkOpenOmni } from './multiply/open'
-=======
-import { migrateSparkFromEOA } from './migrate/migrate-from-eoa'
-import { adjust as sparkAdjust, SparkAdjust } from './multiply/adjust'
-import { close as sparkClose, SparkClose } from './multiply/close'
-import { open as sparkOpen, SparkOpen } from './multiply/open'
->>>>>>> 2b2893c3
 
 export const spark: {
   borrow: {
@@ -48,7 +38,6 @@
     close: SparkClose
     adjust: SparkAdjust
   }
-<<<<<<< HEAD
   omni: {
     borrow: {
       depositBorrow: SparkDepositBorrowOmni
@@ -60,10 +49,9 @@
       close: SparkCloseOmni
       adjust: SparkAdjustOmni
     }
-=======
+  }
   migrate: {
     fromEOA: MigrationFromEOAStrategy
->>>>>>> 2b2893c3
   }
 } = {
   borrow: {
@@ -76,7 +64,6 @@
     close: sparkClose,
     adjust: sparkAdjust,
   },
-<<<<<<< HEAD
   omni: {
     borrow: {
       depositBorrow: depositBorrowOmni,
@@ -88,9 +75,8 @@
       close: closeOmni,
       adjust: adjustOmni,
     },
-=======
+  },
   migrate: {
     fromEOA: migrateSparkFromEOA,
->>>>>>> 2b2893c3
   },
 }