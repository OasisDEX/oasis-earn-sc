import { getMorphoBluePaybackWithdrawOperationDefinition } from '@deploy-configurations/operation-definitions'
import { Network } from '@deploy-configurations/types/network'
import { MAX_UINT, ZERO } from '@dma-common/constants'
import { actions } from '@dma-library/actions'
import { IOperation, MorphoBlueMarket } from '@dma-library/types'
import BigNumber from 'bignumber.js'

import { MorphoBlueStrategyAddresses } from '../addresses'

export type MorphoBluePaybackWithdrawArgs = {
  morphoBlueMarket: MorphoBlueMarket
  amountCollateralToWithdrawInBaseUnit: BigNumber
  amountDebtToPaybackInBaseUnit: BigNumber
  proxy: string
  user: string
}

export type MorphoBluePaybackWithdrawOperation = (
  args: MorphoBluePaybackWithdrawArgs,
  addresses: MorphoBlueStrategyAddresses,
  network: Network,
) => Promise<IOperation>

export const paybackWithdraw: MorphoBluePaybackWithdrawOperation = async (
  args,
  addresses,
  network,
) => {
<<<<<<< HEAD
  const debtTokenIsEth = args.morphoBlueMarket.loanToken === addresses.tokens.WETH
  const collateralTokenIsEth = args.morphoBlueMarket.collateralToken === addresses.tokens.WETH
=======
  const debtTokenIsWeth = args.morphoBlueMarket.loanToken === addresses.tokens.WETH
  const collateralTokenIsWeth = args.morphoBlueMarket.collateralToken === addresses.tokens.WETH
>>>>>>> 489d6670

  const pullDebtTokensToProxy = actions.common.pullToken(network, {
    asset: args.morphoBlueMarket.loanToken,
    amount: args.amountDebtToPaybackInBaseUnit,
    from: args.user,
  })
  const setDebtApprovalOnLendingPool = actions.common.setApproval(network, {
    amount: args.amountDebtToPaybackInBaseUnit,
    asset: args.morphoBlueMarket.loanToken,
    delegate: addresses.morphoblue,
    sumAmounts: false,
  })
  const wrapEth = actions.common.wrapEth(network, {
    amount: args.amountDebtToPaybackInBaseUnit,
  })
  const paybackDebt = actions.morphoblue.payback(network, {
    morphoBlueMarket: args.morphoBlueMarket,
    amount: args.amountDebtToPaybackInBaseUnit,
  })
  const unwrapEthDebt = actions.common.unwrapEth(network, {
    amount: new BigNumber(MAX_UINT),
  })
  const returnLeftFundFromPayback = actions.common.returnFunds(network, {
    asset: args.morphoBlueMarket.loanToken,
  })

  const withdrawCollateral = actions.morphoblue.withdraw(network, {
    morphoBlueMarket: args.morphoBlueMarket,
    amount: args.amountCollateralToWithdrawInBaseUnit,
    to: args.proxy,
  })

  const unwrapEth = actions.common.unwrapEth(network, {
    amount: new BigNumber(MAX_UINT),
  })

  const returnFunds = actions.common.returnFunds(network, {
    asset: collateralTokenIsWeth ? addresses.tokens.ETH : args.morphoBlueMarket.collateralToken,
  })

  pullDebtTokensToProxy.skipped =
    args.amountDebtToPaybackInBaseUnit.lte(ZERO) ||
    args.morphoBlueMarket.loanToken === addresses.tokens.ETH
  setDebtApprovalOnLendingPool.skipped = args.amountDebtToPaybackInBaseUnit.lte(ZERO)
  wrapEth.skipped = args.amountDebtToPaybackInBaseUnit.lte(ZERO) || !debtTokenIsWeth
  paybackDebt.skipped = args.amountDebtToPaybackInBaseUnit.lte(ZERO)
  unwrapEthDebt.skipped = args.amountDebtToPaybackInBaseUnit.lte(ZERO) || !debtTokenIsWeth
  returnLeftFundFromPayback.skipped = args.amountDebtToPaybackInBaseUnit.lte(ZERO)

  withdrawCollateral.skipped = args.amountCollateralToWithdrawInBaseUnit.lte(ZERO)
  unwrapEth.skipped = args.amountCollateralToWithdrawInBaseUnit.lte(ZERO) || !collateralTokenIsWeth
  returnFunds.skipped = args.amountCollateralToWithdrawInBaseUnit.lte(ZERO)

  const calls = [
    pullDebtTokensToProxy,
    setDebtApprovalOnLendingPool,
    wrapEth,
    paybackDebt,
    unwrapEthDebt,
    returnLeftFundFromPayback,
    withdrawCollateral,
    unwrapEth,
    returnFunds,
  ]

  return {
    calls: calls,
    operationName: getMorphoBluePaybackWithdrawOperationDefinition(network).name,
  }
}<|MERGE_RESOLUTION|>--- conflicted
+++ resolved
@@ -26,13 +26,8 @@
   addresses,
   network,
 ) => {
-<<<<<<< HEAD
-  const debtTokenIsEth = args.morphoBlueMarket.loanToken === addresses.tokens.WETH
-  const collateralTokenIsEth = args.morphoBlueMarket.collateralToken === addresses.tokens.WETH
-=======
   const debtTokenIsWeth = args.morphoBlueMarket.loanToken === addresses.tokens.WETH
   const collateralTokenIsWeth = args.morphoBlueMarket.collateralToken === addresses.tokens.WETH
->>>>>>> 489d6670
 
   const pullDebtTokensToProxy = actions.common.pullToken(network, {
     asset: args.morphoBlueMarket.loanToken,
