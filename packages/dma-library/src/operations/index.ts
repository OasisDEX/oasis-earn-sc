<<<<<<< HEAD
import {
  adjustRiskDown,
  adjustRiskUp,
  borrow,
  close,
  deposit,
  depositBorrow,
  open,
  openDepositAndBorrow,
  paybackWithdraw,
} from './aave/v2'
import {
  adjustRiskDown as adjustRiskDownV3,
  adjustRiskUp as adjustRiskUpV3,
  close as closeV3,
  open as openV3,
  paybackWithdraw as paybackWithdrawV3,
} from './aave/v3'

const aave = {
  v2: {
    adjustRiskDown,
    adjustRiskUp,
    borrow,
    close,
    deposit,
    depositBorrow,
    open,
    openDepositAndBorrow,
    paybackWithdraw,
  },
  v3: {
    adjustRiskDown: adjustRiskDownV3,
    adjustRiskUp: adjustRiskUpV3,
    close: closeV3,
    open: openV3,
    paybackWithdraw: paybackWithdrawV3,
  },
=======
import { aaveV2Operations } from './aave/v2'
import { aaveV3Operations } from './aave/v3'
import { AjnaOperations, ajnaOperations } from './ajna'

const aave = {
  v2: aaveV2Operations,
  v3: aaveV3Operations,
>>>>>>> a5b30863
}

const ajna = ajnaOperations

export const operations: { ajna: AjnaOperations; aave: any } = {
  aave,
  ajna,
}<|MERGE_RESOLUTION|>--- conflicted
+++ resolved
@@ -1,43 +1,3 @@
-<<<<<<< HEAD
-import {
-  adjustRiskDown,
-  adjustRiskUp,
-  borrow,
-  close,
-  deposit,
-  depositBorrow,
-  open,
-  openDepositAndBorrow,
-  paybackWithdraw,
-} from './aave/v2'
-import {
-  adjustRiskDown as adjustRiskDownV3,
-  adjustRiskUp as adjustRiskUpV3,
-  close as closeV3,
-  open as openV3,
-  paybackWithdraw as paybackWithdrawV3,
-} from './aave/v3'
-
-const aave = {
-  v2: {
-    adjustRiskDown,
-    adjustRiskUp,
-    borrow,
-    close,
-    deposit,
-    depositBorrow,
-    open,
-    openDepositAndBorrow,
-    paybackWithdraw,
-  },
-  v3: {
-    adjustRiskDown: adjustRiskDownV3,
-    adjustRiskUp: adjustRiskUpV3,
-    close: closeV3,
-    open: openV3,
-    paybackWithdraw: paybackWithdrawV3,
-  },
-=======
 import { aaveV2Operations } from './aave/v2'
 import { aaveV3Operations } from './aave/v3'
 import { AjnaOperations, ajnaOperations } from './ajna'
@@ -45,7 +5,6 @@
 const aave = {
   v2: aaveV2Operations,
   v3: aaveV3Operations,
->>>>>>> a5b30863
 }
 
 const ajna = ajnaOperations
