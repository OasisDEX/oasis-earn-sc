--- conflicted
+++ resolved
@@ -1,47 +1,18 @@
-<<<<<<< HEAD
-import {
-  adjustRiskDown,
-  adjustRiskUp,
-  borrow,
-  close,
-  deposit,
-  depositBorrow,
-  open,
-  openDepositAndBorrow,
-  paybackWithdraw,
-} from './aave/v2'
-import {
-  adjustRiskDown as adjustRiskDownV3,
-  adjustRiskUp as adjustRiskUpV3,
-  close as closeV3,
-  open as openV3,
-} from './aave/v3'
-import { open as openAjna } from './ajna'
-=======
 import { AaveV2Operations, aaveV2Operations } from './aave/v2'
 import { AaveV3Operations, aaveV3Operations } from './aave/v3'
 import { AjnaOperations, ajnaOperations } from './ajna'
->>>>>>> e68b674f
 
 const aave = {
   v2: aaveV2Operations,
   v3: aaveV3Operations,
 }
 
-<<<<<<< HEAD
-const ajna = {
-  open: openAjna,
-}
-
-export const operations = {
-=======
 const ajna = ajnaOperations
 
 export const operations: {
   ajna: AjnaOperations
   aave: { v2: AaveV2Operations; v3: AaveV3Operations }
 } = {
->>>>>>> e68b674f
   aave,
   ajna,
 }