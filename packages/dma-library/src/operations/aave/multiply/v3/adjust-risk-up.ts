import { getAaveAdjustUpV3OperationDefinition } from '@deploy-configurations/operation-definitions'
import { NULL_ADDRESS, ZERO } from '@dma-common/constants'
import { actions } from '@dma-library/actions'
import { IOperation } from '@dma-library/types'
import {
  WithAaveLikeStrategyAddresses,
  WithCollateral,
  WithDebtAndBorrow,
  WithFlashloan,
  WithNetwork,
  WithOptionalDeposit,
  WithProxy,
  WithSwap,
} from '@dma-library/types/operations'
import BigNumber from 'bignumber.js'
import { ethers } from 'ethers'

export type AdjustRiskUpArgs = WithCollateral &
  WithDebtAndBorrow &
  WithOptionalDeposit &
  WithSwap &
  WithFlashloan &
  WithProxy &
  WithAaveLikeStrategyAddresses &
  WithNetwork

export type AaveV3AdjustUpOperation = ({
  collateral,
  debt,
  deposit,
  swap,
  flashloan,
  proxy,
  addresses,
  network,
}: AdjustRiskUpArgs) => Promise<IOperation>

export const adjustRiskUp: AaveV3AdjustUpOperation = async ({
  collateral,
  debt,
  deposit,
  swap,
  flashloan,
  proxy,
  addresses,
  network,
}) => {
  const depositAmount = deposit?.amount || ZERO
  const depositAddress = deposit?.address || NULL_ADDRESS

  // const pullDepositTokensToProxy = actions.common.pullToken(network, {
  //   asset: depositAddress,
  //   amount: depositAmount,
  //   from: proxy.owner,
  // })
  const setFlashLoanApproval = actions.common.setApproval(network, {
    amount: flashloan.token.amount,
    asset: flashloan.token.address,
    delegate: addresses.lendingPool,
    sumAmounts: false,
  })
  const depositFlashloan = actions.aave.v3.aaveV3Deposit(network, {
    amount: flashloan.token.amount,
    asset: flashloan.token.address,
    sumAmounts: false,
  })
  const borrowDebtTokensFromAAVE = actions.aave.v3.aaveV3Borrow(network, {
    amount: debt.borrow.amount,
    asset: debt.address,
    to: proxy.address,
  })

  const wrapEth = actions.common.wrapEth(network, {
    amount: new BigNumber(ethers.constants.MaxUint256.toHexString()),
  })
  const swapDebtTokensForCollateralTokens = actions.common.swap(network, {
    fromAsset: debt.address,
    toAsset: collateral.address,
    amount: swap.amount,
    receiveAtLeast: swap.receiveAtLeast,
    // fee: swap.fee,
    fee: 0,
    withData: swap.data,
    collectFeeInFromToken: swap.collectFeeFrom === 'sourceToken',
  })

  const depositIsCollateral = depositAddress === collateral.address
  const setCollateralTokenApprovalOnLendingPool = actions.common.setApproval(
    network,
    {
      asset: collateral.address,
      delegate: addresses.lendingPool,
      amount: depositIsCollateral ? depositAmount : ZERO,
      sumAmounts: true,
    },
    [0, 0, 4, 0],
  )

  const depositCollateral = actions.aave.v3.aaveV3Deposit(
    network,
    {
      asset: collateral.address,
      amount: depositIsCollateral ? depositAmount : ZERO,
      sumAmounts: true,
      setAsCollateral: true,
    },
    [0, 4, 0, 0],
  )

  const withdrawFlashloan = actions.aave.v3.aaveV3WithdrawAuto(network, {
    asset: flashloan.token.address,
    amount: flashloan.token.amount,
    to: addresses.operationExecutor,
  },
    [1]
  )

  // pullDepositTokensToProxy.skipped = depositAmount.eq(ZERO) || debt.isEth
  // wrapEth.skipped = !debt.isEth && !collateral.isEth

  const flashloanCalls = [
    // pullDepositTokensToProxy,
    setFlashLoanApproval,
    depositFlashloan,
    borrowDebtTokensFromAAVE,
    // wrapEth,
    swapDebtTokensForCollateralTokens,
    setCollateralTokenApprovalOnLendingPool,
    depositCollateral,
    withdrawFlashloan,
  ]

<<<<<<< HEAD
  const takeAFlashLoan = actions.common.takeAFlashLoan(network, {
=======
  const takeAFlashLoan = actions.common.takeAFlashLoanBalancer(network, {
>>>>>>> 3c02e84f
    isDPMProxy: proxy.isDPMProxy,
    asset: flashloan.token.address,
    flashloanAmount: flashloan.token.amount,
    isProxyFlashloan: true,
    provider: flashloan.provider,
    calls: flashloanCalls,
  })

  return {
    calls: [takeAFlashLoan],
    operationName: getAaveAdjustUpV3OperationDefinition(network).name,
  }
}<|MERGE_RESOLUTION|>--- conflicted
+++ resolved
@@ -53,17 +53,20 @@
   //   amount: depositAmount,
   //   from: proxy.owner,
   // })
+
   const setFlashLoanApproval = actions.common.setApproval(network, {
     amount: flashloan.token.amount,
     asset: flashloan.token.address,
     delegate: addresses.lendingPool,
     sumAmounts: false,
   })
+
   const depositFlashloan = actions.aave.v3.aaveV3Deposit(network, {
     amount: flashloan.token.amount,
     asset: flashloan.token.address,
     sumAmounts: false,
   })
+
   const borrowDebtTokensFromAAVE = actions.aave.v3.aaveV3Borrow(network, {
     amount: debt.borrow.amount,
     asset: debt.address,
@@ -73,13 +76,13 @@
   const wrapEth = actions.common.wrapEth(network, {
     amount: new BigNumber(ethers.constants.MaxUint256.toHexString()),
   })
+
   const swapDebtTokensForCollateralTokens = actions.common.swap(network, {
     fromAsset: debt.address,
     toAsset: collateral.address,
     amount: swap.amount,
     receiveAtLeast: swap.receiveAtLeast,
-    // fee: swap.fee,
-    fee: 0,
+    fee: swap.fee,
     withData: swap.data,
     collectFeeInFromToken: swap.collectFeeFrom === 'sourceToken',
   })
@@ -130,11 +133,7 @@
     withdrawFlashloan,
   ]
 
-<<<<<<< HEAD
-  const takeAFlashLoan = actions.common.takeAFlashLoan(network, {
-=======
   const takeAFlashLoan = actions.common.takeAFlashLoanBalancer(network, {
->>>>>>> 3c02e84f
     isDPMProxy: proxy.isDPMProxy,
     asset: flashloan.token.address,
     flashloanAmount: flashloan.token.amount,
