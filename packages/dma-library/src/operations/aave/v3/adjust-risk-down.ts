--- conflicted
+++ resolved
@@ -40,28 +40,16 @@
   addresses,
   network,
 }) => {
-<<<<<<< HEAD
-  const setDaiApprovalOnLendingPool = actions.common.setApproval(network, {
-    amount: flashloan.amount,
-    asset: addresses.DAI,
-=======
   const setFlashloanTokenApprovalOnLendingPool = actions.common.setApproval(network, {
     amount: flashloan.token.amount,
     asset: flashloan.token.address,
->>>>>>> 27c5dd4d
     delegate: addresses.pool,
     sumAmounts: false,
   })
 
-<<<<<<< HEAD
-  const depositDaiInAAVE = actions.aave.v3.aaveV3Deposit(network, {
-    amount: flashloan.amount,
-    asset: addresses.DAI,
-=======
   const depositFlashloanTokenInAave = actions.aave.v3.aaveV3Deposit(network, {
     amount: flashloan.token.amount,
     asset: flashloan.token.address,
->>>>>>> 27c5dd4d
     sumAmounts: false,
   })
 
@@ -102,15 +90,9 @@
     [0, 3, 0],
   )
 
-<<<<<<< HEAD
-  const withdrawDAIFromAAVE = actions.aave.v3.aaveV3Withdraw(network, {
-    asset: addresses.DAI,
-    amount: flashloan.amount,
-=======
   const withdrawFlashloanTokenFromAave = actions.aave.v3.aaveV3Withdraw(network, {
     asset: flashloan.token.address,
     amount: flashloan.token.amount,
->>>>>>> 27c5dd4d
     to: addresses.operationExecutor,
   })
 
