--- conflicted
+++ resolved
@@ -2,17 +2,15 @@
 import { adjustRiskDown } from './adjust-risk-down'
 import { adjustRiskUp } from './adjust-risk-up'
 import { close } from './close'
-<<<<<<< HEAD
-import { open } from './open'
+import { open as aaveV3Open } from './open'
 import { paybackWithdraw } from './payback-withdraw'
 
 export type { AAVEV3StrategyAddresses }
 
-export { adjustRiskDown, adjustRiskUp, close, open, paybackWithdraw }
-=======
-import { open as aaveV3Open } from './open'
-
-export type { AAVEV3StrategyAddresses }
-
-export const aaveV3Operations = { adjustRiskDown, adjustRiskUp, close, open: aaveV3Open }
->>>>>>> a5b30863
+export const aaveV3Operations = {
+  adjustRiskDown,
+  adjustRiskUp,
+  close,
+  open: aaveV3Open,
+  paybackWithdraw,
+}