--- conflicted
+++ resolved
@@ -47,28 +47,16 @@
   const setEModeOnCollateral = actions.aave.v3.aaveV3SetEMode(network, {
     categoryId: 0,
   })
-<<<<<<< HEAD
-  const setDaiApprovalOnLendingPool = actions.common.setApproval(network, {
-    amount: flashloan.amount,
-    asset: addresses.DAI,
-=======
   const setFlashLoanApproval = actions.common.setApproval(network, {
     amount: flashloan.token.amount,
     asset: flashloan.token.address,
->>>>>>> 27c5dd4d
     delegate: addresses.pool,
     sumAmounts: false,
   })
 
-<<<<<<< HEAD
-  const depositDaiInAAVE = actions.aave.v3.aaveV3Deposit(network, {
-    amount: flashloan.amount,
-    asset: addresses.DAI,
-=======
   const depositFlashLoan = actions.aave.v3.aaveV3Deposit(network, {
     amount: flashloan.token.amount,
     asset: flashloan.token.address,
->>>>>>> 27c5dd4d
     sumAmounts: false,
   })
 
@@ -105,15 +93,9 @@
     paybackAll: true,
   })
 
-<<<<<<< HEAD
-  const withdrawDAIFromAAVE = actions.aave.v3.aaveV3Withdraw(network, {
-    asset: addresses.DAI,
-    amount: flashloan.amount,
-=======
   const withdrawFlashLoan = actions.aave.v3.aaveV3Withdraw(network, {
     asset: flashloan.token.address,
     amount: flashloan.token.amount,
->>>>>>> 27c5dd4d
     to: addresses.operationExecutor,
   })
 
