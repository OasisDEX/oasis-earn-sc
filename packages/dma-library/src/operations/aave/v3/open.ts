import { getAaveOpenV3OperationDefinition } from '@deploy-configurations/operation-definitions'
import { NULL_ADDRESS, ZERO } from '@dma-common/constants'
import { actions } from '@dma-library/actions'
import {
  IOperation,
  Protocol,
  WithAaveV3StrategyAddresses,
  WithCollateral,
  WithDebtAndBorrow,
  WithEMode,
  WithFlashloan,
  WithNetwork,
  WithOptionalDeposit,
  WithPosition,
  WithProxy,
  WithSwap,
} from '@dma-library/types'
import BigNumber from 'bignumber.js'
import { ethers } from 'ethers'

export type OpenOperationArgs = WithCollateral &
  WithDebtAndBorrow &
  WithOptionalDeposit &
  WithSwap &
  WithFlashloan &
  WithProxy &
  WithPosition &
  WithEMode &
  WithAaveV3StrategyAddresses &
  WithNetwork

export type AaveV3OpenOperation = ({
  collateral,
  debt,
  deposit,
  swap,
  flashloan,
  proxy,
  position,
  emode,
  addresses,
  network,
<<<<<<< HEAD
}: OpenArgs) => Promise<IOperation>
=======
}: OpenOperationArgs) => Promise<IOperation>
>>>>>>> 27c5dd4d

export const open: AaveV3OpenOperation = async ({
  collateral,
  debt,
  deposit,
  swap,
  flashloan,
  proxy,
  position,
  emode,
  addresses,
  network,
}) => {
  const depositAmount = deposit?.amount || ZERO
  const depositAddress = deposit?.address || NULL_ADDRESS

  const isDepositingCollateral = deposit?.address === collateral.address
  const isDepositingDebtTokens = deposit?.address === debt.address

  const pullDebtTokensToProxy = actions.common.pullToken(network, {
    asset: debt.address,
    amount: isDepositingDebtTokens ? depositAmount : ZERO,
    from: proxy.owner,
  })

  const pullCollateralTokensToProxy = actions.common.pullToken(network, {
    asset: collateral.address,
    amount: isDepositingCollateral ? depositAmount : ZERO,
    from: proxy.owner,
  })

<<<<<<< HEAD
  const setDaiApprovalOnLendingPool = actions.common.setApproval(network, {
    amount: flashloan.amount,
    asset: addresses.DAI,
=======
  const setFlashloanTokenApprovalOnAave = actions.common.setApproval(network, {
    amount: flashloan.token.amount,
    asset: flashloan.token.address,
>>>>>>> 27c5dd4d
    delegate: addresses.pool,
    sumAmounts: false,
  })

<<<<<<< HEAD
  const depositDaiInAAVE = actions.aave.v3.aaveV3Deposit(network, {
    amount: flashloan.amount,
    asset: addresses.DAI,
=======
  const depositFlashloanAsCollateral = actions.aave.v3.aaveV3Deposit(network, {
    amount: flashloan.token.amount,
    asset: flashloan.token.address,
>>>>>>> 27c5dd4d
    sumAmounts: false,
  })

  const borrowDebtTokensFromAAVE = actions.aave.v3.aaveV3Borrow(network, {
    amount: debt.borrow.amount,
    asset: debt.address,
    to: proxy.address,
  })

  const wrapEth = actions.common.wrapEth(network, {
    amount: new BigNumber(ethers.constants.MaxUint256.toHexString()),
  })

  const swapDebtTokensForCollateralTokens = actions.common.swap(network, {
    fromAsset: debt.address,
    toAsset: collateral.address,
    amount: swap.amount,
    receiveAtLeast: swap.receiveAtLeast,
    fee: swap.fee,
    withData: swap.data,
    collectFeeInFromToken: swap.collectFeeFrom === 'sourceToken',
  })

  const depositIsCollateral = depositAddress === collateral.address
  const setCollateralTokenApprovalOnLendingPool = actions.common.setApproval(
    network,
    {
      asset: collateral.address,
      delegate: addresses.pool,
      amount: depositIsCollateral ? depositAmount : ZERO,
      sumAmounts: true,
    },
    [0, 0, 3, 0],
  )

  const depositCollateral = actions.aave.v3.aaveV3Deposit(
    network,
    {
      asset: collateral.address,
      amount: depositIsCollateral ? depositAmount : ZERO,
      sumAmounts: true,
      setAsCollateral: true,
    },
    [0, 3, 0, 0],
  )

<<<<<<< HEAD
  const withdrawDAIFromAAVE = actions.aave.v3.aaveV3Withdraw(network, {
    asset: addresses.DAI,
    amount: flashloan.amount,
=======
  const withdrawFlashloanAssetFromAave = actions.aave.v3.aaveV3Withdraw(network, {
    asset: flashloan.token.address,
    amount: flashloan.token.amount,
>>>>>>> 27c5dd4d
    to: addresses.operationExecutor,
  })

  const protocol: Protocol = 'AAVE_V3'

  const positionCreated = actions.common.positionCreated(network, {
    protocol,
    positionType: position.type,
    collateralToken: collateral.address,
    debtToken: debt.address,
  })

  const hasAmountToDeposit = depositAmount.gt(ZERO)
  pullDebtTokensToProxy.skipped = isDepositingCollateral || !hasAmountToDeposit || debt.isEth
  pullCollateralTokensToProxy.skipped =
    isDepositingDebtTokens || !hasAmountToDeposit || collateral.isEth
  wrapEth.skipped = !debt.isEth && !collateral.isEth

<<<<<<< HEAD
=======
  depositFlashloanAsCollateral.skipped = false //flashloan.token.address === debt.address
  borrowDebtTokensFromAAVE.skipped = false // flashloan.token.address === debt.address

>>>>>>> 27c5dd4d
  const setEModeOnCollateral = actions.aave.v3.aaveV3SetEMode(network, {
    categoryId: emode.categoryId || 0,
  })

  setEModeOnCollateral.skipped = !emode.categoryId || emode.categoryId === 0

  const flashloanCalls = [
    pullDebtTokensToProxy,
    pullCollateralTokensToProxy,
    setFlashloanTokenApprovalOnAave,
    depositFlashloanAsCollateral,
    borrowDebtTokensFromAAVE,
    wrapEth,
    swapDebtTokensForCollateralTokens,
    setCollateralTokenApprovalOnLendingPool,
    depositCollateral,
    setEModeOnCollateral,
    withdrawFlashloanAssetFromAave,
    positionCreated,
  ]

  const takeAFlashLoan = actions.common.takeAFlashLoan(network, {
    isDPMProxy: proxy.isDPMProxy,
    asset: flashloan.token.address,
    flashloanAmount: flashloan.token.amount,
    isProxyFlashloan: true,
    provider: flashloan.provider,
    calls: flashloanCalls,
  })

  return {
    calls: [takeAFlashLoan],
    operationName: getAaveOpenV3OperationDefinition(network).name,
  }
}<|MERGE_RESOLUTION|>--- conflicted
+++ resolved
@@ -40,11 +40,7 @@
   emode,
   addresses,
   network,
-<<<<<<< HEAD
-}: OpenArgs) => Promise<IOperation>
-=======
 }: OpenOperationArgs) => Promise<IOperation>
->>>>>>> 27c5dd4d
 
 export const open: AaveV3OpenOperation = async ({
   collateral,
@@ -76,28 +72,16 @@
     from: proxy.owner,
   })
 
-<<<<<<< HEAD
-  const setDaiApprovalOnLendingPool = actions.common.setApproval(network, {
-    amount: flashloan.amount,
-    asset: addresses.DAI,
-=======
   const setFlashloanTokenApprovalOnAave = actions.common.setApproval(network, {
     amount: flashloan.token.amount,
     asset: flashloan.token.address,
->>>>>>> 27c5dd4d
     delegate: addresses.pool,
     sumAmounts: false,
   })
 
-<<<<<<< HEAD
-  const depositDaiInAAVE = actions.aave.v3.aaveV3Deposit(network, {
-    amount: flashloan.amount,
-    asset: addresses.DAI,
-=======
   const depositFlashloanAsCollateral = actions.aave.v3.aaveV3Deposit(network, {
     amount: flashloan.token.amount,
     asset: flashloan.token.address,
->>>>>>> 27c5dd4d
     sumAmounts: false,
   })
 
@@ -144,15 +128,9 @@
     [0, 3, 0, 0],
   )
 
-<<<<<<< HEAD
-  const withdrawDAIFromAAVE = actions.aave.v3.aaveV3Withdraw(network, {
-    asset: addresses.DAI,
-    amount: flashloan.amount,
-=======
   const withdrawFlashloanAssetFromAave = actions.aave.v3.aaveV3Withdraw(network, {
     asset: flashloan.token.address,
     amount: flashloan.token.amount,
->>>>>>> 27c5dd4d
     to: addresses.operationExecutor,
   })
 
@@ -171,12 +149,9 @@
     isDepositingDebtTokens || !hasAmountToDeposit || collateral.isEth
   wrapEth.skipped = !debt.isEth && !collateral.isEth
 
-<<<<<<< HEAD
-=======
   depositFlashloanAsCollateral.skipped = false //flashloan.token.address === debt.address
   borrowDebtTokensFromAAVE.skipped = false // flashloan.token.address === debt.address
 
->>>>>>> 27c5dd4d
   const setEModeOnCollateral = actions.aave.v3.aaveV3SetEMode(network, {
     categoryId: emode.categoryId || 0,
   })
