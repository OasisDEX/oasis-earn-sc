<<<<<<< HEAD
import { ajnaCloseToQuoteOperationDefinition } from '@deploy-configurations/operation-definitions'
import { FEE_BASE, MAX_UINT, ZERO } from '@dma-common/constants'
=======
import { getAjnaCloseToQuoteOperationDefinition } from '@deploy-configurations/operation-definitions'
import { Network } from '@deploy-configurations/types/network'
import { MAX_UINT, ZERO } from '@dma-common/constants'
>>>>>>> 318b1814
import { actions } from '@dma-library/actions'
import { BALANCER_FEE } from '@dma-library/config/flashloan-fees'
import {
  IOperation,
  WithAjnaBucketPrice,
  WithAjnaStrategyAddresses,
  WithCollateral,
  WithDebt,
  WithFlashloan,
  WithProxy,
  WithSwap,
} from '@dma-library/types'
import { FlashloanProvider } from '@dma-library/types/common'
import BigNumber from 'bignumber.js'

type AjnaCloseArgs = WithCollateral &
  WithDebt &
  WithSwap &
  WithFlashloan &
  WithProxy &
  WithAjnaStrategyAddresses &
  WithAjnaBucketPrice

export type AjnaCloseToQuoteOperation = ({
  collateral,
  debt,
  swap,
  flashloan,
  proxy,
  addresses,
  price,
}: AjnaCloseArgs) => Promise<IOperation>

export const closeToQuote: AjnaCloseToQuoteOperation = async ({
  collateral,
  debt,
  swap,
  flashloan,
  proxy,
  addresses,
  price,
}) => {
  const setDebtTokenApprovalOnPool = actions.common.setApproval(Network.MAINNET, {
    asset: debt.address,
    delegate: addresses.pool,
    amount: flashloan.amount,
    sumAmounts: false,
  })

  const paybackWithdraw = actions.ajna.ajnaPaybackWithdraw({
    quoteToken: debt.address,
    collateralToken: collateral.address,
    withdrawAmount: ZERO,
    paybackAmount: ZERO,
    withdrawAll: true,
    paybackAll: true,
    price,
  })

  const swapCollateralTokensForDebtTokens = actions.common.swap(Network.MAINNET, {
    fromAsset: collateral.address,
    toAsset: debt.address,
    amount: swap.amount,
    receiveAtLeast: swap.receiveAtLeast,
    fee: swap.fee,
    withData: swap.data,
    collectFeeInFromToken: swap.collectFeeFrom === 'sourceToken',
  })

  const unwrapEth = actions.common.unwrapEth(Network.MAINNET, {
    amount: new BigNumber(MAX_UINT),
  })

  unwrapEth.skipped = !debt.isEth && !collateral.isEth

<<<<<<< HEAD
  const sendQuoteTokenToOpExecutor = actions.common.sendToken({
    asset: debt.address,
    to: addresses.operationExecutor,
    amount: flashloan.amount.plus(BALANCER_FEE.div(FEE_BASE).times(flashloan.amount)),
  })

  const returnDebtFunds = actions.common.returnFunds({
=======
  const returnDebtFunds = actions.common.returnFunds(Network.MAINNET, {
>>>>>>> 318b1814
    asset: debt.isEth ? addresses.ETH : debt.address,
  })

  const flashloanCalls = [
    setDebtTokenApprovalOnPool,
    paybackWithdraw,
    swapCollateralTokensForDebtTokens,
    unwrapEth,
    sendQuoteTokenToOpExecutor,
  ]

  const takeAFlashLoan = actions.common.takeAFlashLoan(Network.MAINNET, {
    isDPMProxy: proxy.isDPMProxy,
    asset: debt.address,
    flashloanAmount: flashloan.amount,
    isProxyFlashloan: true,
    provider: FlashloanProvider.Balancer,
    calls: flashloanCalls,
  })

  return {
    calls: [takeAFlashLoan, returnDebtFunds],
    operationName: getAjnaCloseToQuoteOperationDefinition(Network.MAINNET).name,
  }
}<|MERGE_RESOLUTION|>--- conflicted
+++ resolved
@@ -1,12 +1,7 @@
-<<<<<<< HEAD
-import { ajnaCloseToQuoteOperationDefinition } from '@deploy-configurations/operation-definitions'
-import { FEE_BASE, MAX_UINT, ZERO } from '@dma-common/constants'
-=======
 import { getAjnaCloseToQuoteOperationDefinition } from '@deploy-configurations/operation-definitions'
-import { Network } from '@deploy-configurations/types/network'
-import { MAX_UINT, ZERO } from '@dma-common/constants'
->>>>>>> 318b1814
-import { actions } from '@dma-library/actions'
+import { Network } from "@deploy-configurations/types/network";
+import { actions } from "@dma-library/actions";
+import { FEE_BASE, MAX_UINT, ZERO } from "@dma-common/constants";
 import { BALANCER_FEE } from '@dma-library/config/flashloan-fees'
 import {
   IOperation,
@@ -16,10 +11,10 @@
   WithDebt,
   WithFlashloan,
   WithProxy,
-  WithSwap,
-} from '@dma-library/types'
-import { FlashloanProvider } from '@dma-library/types/common'
-import BigNumber from 'bignumber.js'
+  WithSwap
+} from "@dma-library/types";
+import { FlashloanProvider } from "@dma-library/types/common";
+import BigNumber from "bignumber.js";
 
 type AjnaCloseArgs = WithCollateral &
   WithDebt &
@@ -51,7 +46,7 @@
   const setDebtTokenApprovalOnPool = actions.common.setApproval(Network.MAINNET, {
     asset: debt.address,
     delegate: addresses.pool,
-    amount: flashloan.amount,
+    amount: flashloan.token.amount,
     sumAmounts: false,
   })
 
@@ -81,17 +76,13 @@
 
   unwrapEth.skipped = !debt.isEth && !collateral.isEth
 
-<<<<<<< HEAD
-  const sendQuoteTokenToOpExecutor = actions.common.sendToken({
+  const sendQuoteTokenToOpExecutor = actions.common.sendToken(Network.MAINNET, {
     asset: debt.address,
     to: addresses.operationExecutor,
-    amount: flashloan.amount.plus(BALANCER_FEE.div(FEE_BASE).times(flashloan.amount)),
+    amount: flashloan.token.amount.plus(BALANCER_FEE.div(FEE_BASE).times(flashloan.amount)),
   })
 
-  const returnDebtFunds = actions.common.returnFunds({
-=======
   const returnDebtFunds = actions.common.returnFunds(Network.MAINNET, {
->>>>>>> 318b1814
     asset: debt.isEth ? addresses.ETH : debt.address,
   })
 
@@ -106,7 +97,7 @@
   const takeAFlashLoan = actions.common.takeAFlashLoan(Network.MAINNET, {
     isDPMProxy: proxy.isDPMProxy,
     asset: debt.address,
-    flashloanAmount: flashloan.amount,
+    flashloanAmount: flashloan.token.amount,
     isProxyFlashloan: true,
     provider: FlashloanProvider.Balancer,
     calls: flashloanCalls,
