--- conflicted
+++ resolved
@@ -1,6 +1,7 @@
 import { ajnaOpenOperationDefinition } from '@deploy-configurations/operation-definitions'
-import { ZERO } from '@dma-common/constants'
+import { FEE_BASE, ZERO } from '@dma-common/constants'
 import { actions } from '@dma-library/actions'
+import { BALANCER_FEE } from '@dma-library/config/flashloan-fees'
 import {
   IOperation,
   Protocol,
@@ -97,18 +98,13 @@
       sumDepositAmounts: true,
       price,
     },
-<<<<<<< HEAD
-    [0, 1, 0, 0, 0],
-=======
-    [0, 0, swapValueIndex, 0, 0, 0],
->>>>>>> 41167208
+    [0, 0, 1, 0, 0, 0],
   )
 
   const sendQuoteTokenToOpExecutor = actions.common.sendToken({
     asset: debt.address,
     to: addresses.operationExecutor,
-    // Plus fee?
-    amount: flashloan.amount,
+    amount: flashloan.amount.plus(BALANCER_FEE.div(FEE_BASE).times(flashloan.amount)),
   })
 
   const protocol: Protocol = 'Ajna'
