--- conflicted
+++ resolved
@@ -1,4 +1,4 @@
-import { ajnaAdjustDownOperationDefinition } from '@deploy-configurations/operation-definitions'
+import { getAjnaAdjustDownOperationDefinition } from '@deploy-configurations/operation-definitions'
 import { FEE_BASE, MAX_UINT } from '@dma-common/constants'
 import { actions } from '@dma-library/actions'
 import { BALANCER_FEE } from '@dma-library/config/flashloan-fees'
@@ -46,7 +46,6 @@
   price,
   network,
 }) => {
-<<<<<<< HEAD
   // Simulation is based on worst case swap IE Max slippage
   // Payback Debt using FL which should be equivalent to minSwapToAmount
   // Withdraw Collateral according to simulation
@@ -54,36 +53,13 @@
   // Payback Debt using FL (should be equivalent to/gt minSwapToAmount)
   // Withdraw remaining dust debt
   // Resulting risk will be same as simulation given that dust amount is transferred to user
-  const setDebtTokenApprovalOnPool = actions.common.setApproval({
+  const setDebtTokenApprovalOnPool = actions.common.setApproval(network, {
     asset: debt.address,
     delegate: addresses.pool,
-    amount: flashloan.amount,
+    amount: flashloan.token.amount,
     sumAmounts: false,
   })
 
-=======
-  const swapCollateralTokensForDebtTokens = actions.common.swap(network, {
-    fromAsset: collateral.address,
-    toAsset: debt.address,
-    amount: swap.amount,
-    receiveAtLeast: swap.receiveAtLeast,
-    fee: swap.fee,
-    withData: swap.data,
-    collectFeeInFromToken: swap.collectFeeFrom === 'sourceToken',
-  })
-
-  const setDebtTokenApprovalOnPool = actions.common.setApproval(
-    network,
-    {
-      asset: debt.address,
-      delegate: addresses.pool,
-      amount: ZERO,
-      sumAmounts: false,
-    },
-    [0, 0, 1, 0],
-  )
-
->>>>>>> 61b78be5
   const paybackWithdraw = actions.ajna.ajnaPaybackWithdraw(
     {
       quoteToken: debt.address,
@@ -96,8 +72,7 @@
     [0, 0, 0, 0, 0, 0, 0],
   )
 
-<<<<<<< HEAD
-  const swapCollateralTokensForDebtTokens = actions.common.swap({
+  const swapCollateralTokensForDebtTokens = actions.common.swap(network, {
     fromAsset: collateral.address,
     toAsset: debt.address,
     amount: swap.amount,
@@ -107,26 +82,19 @@
     collectFeeInFromToken: swap.collectFeeFrom === 'sourceToken',
   })
 
-  const unwrapEth = actions.common.unwrapEth({
-=======
   const unwrapEth = actions.common.unwrapEth(network, {
->>>>>>> 61b78be5
     amount: new BigNumber(MAX_UINT),
   })
 
   unwrapEth.skipped = !debt.isEth && !collateral.isEth
 
-<<<<<<< HEAD
-  const sendQuoteTokenToOpExecutor = actions.common.sendToken({
+  const sendQuoteTokenToOpExecutor = actions.common.sendToken(network, {
     asset: debt.address,
     to: addresses.operationExecutor,
-    amount: flashloan.amount.plus(BALANCER_FEE.div(FEE_BASE).times(flashloan.amount)),
+    amount: flashloan.token.amount.plus(BALANCER_FEE.div(FEE_BASE).times(flashloan.token.amount)),
   })
 
-  const returnDebtFunds = actions.common.returnFunds({
-=======
   const returnDebtFunds = actions.common.returnFunds(network, {
->>>>>>> 61b78be5
     asset: debt.isEth ? addresses.ETH : debt.address,
   })
 
@@ -145,7 +113,7 @@
   const takeAFlashLoan = actions.common.takeAFlashLoan(network, {
     isDPMProxy: proxy.isDPMProxy,
     asset: debt.address,
-    flashloanAmount: flashloan.amount,
+    flashloanAmount: flashloan.token.amount,
     isProxyFlashloan: true,
     provider: FlashloanProvider.Balancer,
     calls: flashloanCalls,
@@ -153,6 +121,6 @@
 
   return {
     calls: [takeAFlashLoan, returnDebtFunds, returnCollateralFunds],
-    operationName: ajnaAdjustDownOperationDefinition.name,
+    operationName: getAjnaAdjustDownOperationDefinition(network).name,
   }
 }