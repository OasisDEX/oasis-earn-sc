node_modules
lib
<<<<<<< HEAD
dist
=======
>>>>>>> acb908fe
.eslintrc.js<|MERGE_RESOLUTION|>--- conflicted
+++ resolved
@@ -1,7 +1,3 @@
 node_modules
 lib
-<<<<<<< HEAD
-dist
-=======
->>>>>>> acb908fe
 .eslintrc.js