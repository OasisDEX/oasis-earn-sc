--- conflicted
+++ resolved
@@ -1,6 +1,2 @@
-<<<<<<< HEAD
-export const testBlockNumber = 15200000
-=======
-export const testBlockNumber = (process.env.TEST_BLOCK_NUMBER || 15191046) as number
-export const testMarketPrice = (process.env.TEST_MARKET_PRICE || 0.979) as number
->>>>>>> 88e565f1
+export const testBlockNumber = (process.env.TEST_BLOCK_NUMBER || 15200000) as number
+export const testMarketPrice = (process.env.TEST_MARKET_PRICE || 0.979) as number