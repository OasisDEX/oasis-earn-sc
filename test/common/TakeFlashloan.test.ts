import { JsonRpcProvider } from '@ethersproject/providers'
import BigNumber from 'bignumber.js'
import { expect } from 'chai'
<<<<<<< HEAD
import { Signer } from 'ethers'
import { ADDRESSES } from 'oasis-actions/src/helpers/addresses'
import { CONTRACT_NAMES, OPERATION_NAMES, TEN } from 'oasis-actions/src/helpers/constants'
=======
>>>>>>> 49a0e72d

import { executeThroughProxy } from '../../helpers/deploy'
import init, { resetNode } from '../../helpers/init'
import { ServiceRegistry } from '../../helpers/serviceRegistry'
import { RuntimeConfig } from '../../helpers/types/common'
import { ensureWeiFormat } from '../../helpers/utils'
import { ActionFactory } from '../../packages/oasis-actions/src/actions/actionFactory'
import { calldataTypes } from '../../packages/oasis-actions/src/actions/types/actions'
import { DeployedSystemInfo, deploySystem } from '../deploySystem'

const createAction = ActionFactory.create

describe('TakeFlashloan Action', () => {
  const BLOCK_NUMBER = 14798701
  const AMOUNT = new BigNumber(1000)
  let config: RuntimeConfig
  let system: DeployedSystemInfo
  let registry: ServiceRegistry
  let snapshotId: string
  let provider: JsonRpcProvider

  before(async () => {
    config = await init()
    provider = config.provider
    await resetNode(config.provider, BLOCK_NUMBER)

    const { system: _system, registry: _registry } = await deploySystem(config)
    system = _system
    registry = _registry
  })

  beforeEach(async () => {
    snapshotId = await provider.send('evm_snapshot', [])
  })

  afterEach(async () => {
    await provider.send('evm_revert', [snapshotId])
  })

  it('should take flashloan', async () => {
    const sendBackDAI = createAction(
      await registry.getEntryHash(CONTRACT_NAMES.common.SEND_TOKEN),
      [calldataTypes.common.SendToken],
      [
        {
          amount: ensureWeiFormat(AMOUNT),
          asset: ADDRESSES.main.DAI,
          to: system.common.operationExecutor.address,
        },
        [0],
      ],
    )

    const takeAFlashloan = createAction(
      await registry.getEntryHash(CONTRACT_NAMES.common.TAKE_A_FLASHLOAN),
      [calldataTypes.common.TakeAFlashLoan, calldataTypes.paramsMap],
      [
        {
          amount: ensureWeiFormat(AMOUNT),
          borrower: system.common.operationExecutor.address,
          dsProxyFlashloan: true,
          calls: [sendBackDAI],
        },
        [0],
      ],
    )

    const [_, txReceipt] = await executeThroughProxy(
      system.common.userProxyAddress,
      {
        address: system.common.operationExecutor.address,
        calldata: system.common.operationExecutor.interface.encodeFunctionData('executeOp', [
          [takeAFlashloan],
          OPERATION_NAMES.common.CUSTOM_OPERATION, //just to skip operation's actions verification
        ]),
      },
      config.signer,
    )
    await expect(txReceipt).to.be.ok
  })

  it('should fail if partially repayed', async () => {
    const sendBackDAI = createAction(
      await registry.getEntryHash(CONTRACT_NAMES.common.SEND_TOKEN),
      [calldataTypes.common.SendToken],
      [
        {
          amount: ensureWeiFormat(AMOUNT.minus(TEN)),
          asset: ADDRESSES.main.DAI,
          to: system.common.operationExecutor.address,
        },
        [0],
      ],
    )

    const takeAFlashloan = createAction(
      await registry.getEntryHash(CONTRACT_NAMES.common.TAKE_A_FLASHLOAN),
      [calldataTypes.common.TakeAFlashLoan, calldataTypes.paramsMap],
      [
        {
          amount: ensureWeiFormat(AMOUNT),
          borrower: system.common.operationExecutor.address,
          dsProxyFlashloan: true,
          calls: [sendBackDAI],
        },
        [0],
      ],
    )

    const [_, txReceipt] = await executeThroughProxy(
      system.common.userProxyAddress,
      {
        address: system.common.operationExecutor.address,
        calldata: system.common.operationExecutor.interface.encodeFunctionData('executeOp', [
          [takeAFlashloan],
          OPERATION_NAMES.common.CUSTOM_OPERATION, //just to skip operation's actions verification
        ]),
      },
      config.signer,
    )
    expect(txReceipt.toString()).to.contain(`Error: Transaction reverted without a reason string`)
  })

  it('should fail if flashloan not repayed', async () => {
    const takeAFlashloan = createAction(
      await registry.getEntryHash(CONTRACT_NAMES.common.TAKE_A_FLASHLOAN),
      [calldataTypes.common.TakeAFlashLoan, calldataTypes.paramsMap],
      [
        {
          amount: ensureWeiFormat(AMOUNT),
          borrower: system.common.operationExecutor.address,
          dsProxyFlashloan: true,
          calls: [],
        },
        [0],
      ],
    )

    const [_, txReceipt] = await executeThroughProxy(
      system.common.userProxyAddress,
      {
        address: system.common.operationExecutor.address,
        calldata: system.common.operationExecutor.interface.encodeFunctionData('executeOp', [
          [takeAFlashloan],
          OPERATION_NAMES.common.CUSTOM_OPERATION, //just to skip operation's actions verification
        ]),
      },
      config.signer,
    )
    expect(txReceipt.toString()).to.contain(`Error: Transaction reverted without a reason string`)
  })
})<|MERGE_RESOLUTION|>--- conflicted
+++ resolved
@@ -1,12 +1,8 @@
 import { JsonRpcProvider } from '@ethersproject/providers'
 import BigNumber from 'bignumber.js'
 import { expect } from 'chai'
-<<<<<<< HEAD
-import { Signer } from 'ethers'
 import { ADDRESSES } from 'oasis-actions/src/helpers/addresses'
 import { CONTRACT_NAMES, OPERATION_NAMES, TEN } from 'oasis-actions/src/helpers/constants'
-=======
->>>>>>> 49a0e72d
 
 import { executeThroughProxy } from '../../helpers/deploy'
 import init, { resetNode } from '../../helpers/init'
