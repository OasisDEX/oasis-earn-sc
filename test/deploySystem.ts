--- conflicted
+++ resolved
@@ -22,6 +22,7 @@
     dummySwap: Contract
     operationExecutor: Contract
     operationStorage: Contract
+    operationRegistry: Contract
     serviceRegistry: Contract
   }
   aave: {
@@ -196,13 +197,6 @@
     options,
   )
   deployedContracts.aave.withdraw = withdrawInAAVEAction
-
-  const [operationsRegistry, operationsRegistryAddress] = await deploy(
-    CONTRACT_NAMES.common.OPERATIONS_REGISTRY,
-    [],
-    options,
-  )
-  deployedContracts.common.operationsRegistry = operationsRegistry
 
   debug && console.log('4/ Adding contracts to registry')
   //-- Add Token Contract Entries
@@ -293,13 +287,8 @@
       `DSProxy address: ${deployedContracts.common.dsProxy.address}`,
       `Registry address: ${deployedContracts.common.serviceRegistry.address}`,
       `Operation Executor address: ${deployedContracts.common.operationExecutor.address}`,
-<<<<<<< HEAD
-      `Operation Registry address: ${deployedContracts.common.operationRegistry.address}`,
-      `Operator Storage address: ${deployedContracts.common.operationStorage.address}`,
-=======
       `Operation Storage address: ${deployedContracts.common.operationStorage.address}`,
-      `Operations Registry address: ${deployedContracts.common.operationsRegistry.address}`,
->>>>>>> 3b80059b
+      `Operations Registry address: ${deployedContracts.common.operationRegistry.address}`,
       `Send Token address: ${deployedContracts.common.sendToken.address}`,
       `Pull Token address: ${deployedContracts.common.pullToken.address}`,
       `Flashloan Action address: ${deployedContracts.common.takeFlashLoan.address}`,
