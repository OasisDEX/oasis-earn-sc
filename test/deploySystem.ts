--- conflicted
+++ resolved
@@ -76,11 +76,8 @@
 
   const [pullToken, pullTokenAddress] = await deploy(CONTRACT_NAMES.common.PULL_TOKEN, [])
 
-<<<<<<< HEAD
   const [setApproval, setApprovalAddress] = await deploy(CONTRACT_NAMES.common.SET_APPROVAL, [])
-=======
   const [cdpAllow, cdpAllowAddress] = await deploy(CONTRACT_NAMES.maker.CDP_ALLOW, [serviceRegistryAddress])
->>>>>>> f1ef2ec8
 
   const [actionFl, actionFlAddress] = await deploy(CONTRACT_NAMES.common.TAKE_A_FLASHLOAN, [
     serviceRegistryAddress,
