--- conflicted
+++ resolved
@@ -1,5 +1,6 @@
 import { ADDRESSES, CONTRACT_NAMES, OPERATION_NAMES } from '@oasisdex/oasis-actions'
 import { ethers } from 'hardhat'
+import { encode } from 'punycode'
 
 import DSProxyABI from '../abi/ds-proxy.json'
 import { createDeploy } from '../helpers/deploy'
@@ -9,6 +10,7 @@
 import { RuntimeConfig, Unbox } from '../helpers/types/common'
 import { logDebug } from '../helpers/utils'
 import { OperationsRegistry } from '../helpers/wrappers/operationsRegistry'
+import { getExecutorWhitelistedCallers } from '../scripts/deployment/utils'
 
 export async function deploySystem(config: RuntimeConfig, debug = false, useFallbackSwap = true) {
   const { provider, signer, address } = config
@@ -119,25 +121,25 @@
   )
 
   //-- Maker Actions
-  // const [actionOpenVault, actionOpenVaultAddress] = await deploy(CONTRACT_NAMES.maker.OPEN_VAULT, [
-  //   serviceRegistryAddress,
-  // ])
-
-  // const [actionDeposit, actionDepositAddress] = await deploy(CONTRACT_NAMES.maker.DEPOSIT, [
-  //   serviceRegistryAddress,
-  // ])
-
-  // const [actionPayback, actionPaybackAddress] = await deploy(CONTRACT_NAMES.maker.PAYBACK, [
-  //   serviceRegistryAddress,
-  // ])
-
-  // const [actionWithdraw, actionWithdrawAddress] = await deploy(CONTRACT_NAMES.maker.WITHDRAW, [
-  //   serviceRegistryAddress,
-  // ])
-
-  // const [actionGenerate, actionGenerateAddress] = await deploy(CONTRACT_NAMES.maker.GENERATE, [
-  //   serviceRegistryAddress,
-  // ])
+  const [actionOpenVault, actionOpenVaultAddress] = await deploy(CONTRACT_NAMES.maker.OPEN_VAULT, [
+    serviceRegistryAddress,
+  ])
+
+  const [actionDeposit, actionDepositAddress] = await deploy(CONTRACT_NAMES.maker.DEPOSIT, [
+    serviceRegistryAddress,
+  ])
+
+  const [actionPayback, actionPaybackAddress] = await deploy(CONTRACT_NAMES.maker.PAYBACK, [
+    serviceRegistryAddress,
+  ])
+
+  const [actionWithdraw, actionWithdrawAddress] = await deploy(CONTRACT_NAMES.maker.WITHDRAW, [
+    serviceRegistryAddress,
+  ])
+
+  const [actionGenerate, actionGenerateAddress] = await deploy(CONTRACT_NAMES.maker.GENERATE, [
+    serviceRegistryAddress,
+  ])
 
   //-- AAVE Actions
   const [depositInAAVEAction, actionDepositInAAVEAddress] = await deploy(
@@ -212,26 +214,26 @@
   await registry.addEntry(CONTRACT_NAMES.maker.MCD_MANAGER, ADDRESSES.main.maker.cdpManager)
   await registry.addEntry(CONTRACT_NAMES.maker.MCD_JUG, ADDRESSES.main.maker.jug)
   await registry.addEntry(CONTRACT_NAMES.maker.MCD_JOIN_DAI, ADDRESSES.main.maker.joinDAI)
-  // const makerOpenVaultHash = await registry.addEntry(
-  //   CONTRACT_NAMES.maker.OPEN_VAULT,
-  //   actionOpenVaultAddress,
-  // )
-  // const makerDepositHash = await registry.addEntry(
-  //   CONTRACT_NAMES.maker.DEPOSIT,
-  //   actionDepositAddress,
-  // )
-  // const makerPaybackHash = await registry.addEntry(
-  //   CONTRACT_NAMES.maker.PAYBACK,
-  //   actionPaybackAddress,
-  // )
-  // const makerWithdrawHash = await registry.addEntry(
-  //   CONTRACT_NAMES.maker.WITHDRAW,
-  //   actionWithdrawAddress,
-  // )
-  // const makerGenerateHash = await registry.addEntry(
-  //   CONTRACT_NAMES.maker.GENERATE,
-  //   actionGenerateAddress,
-  // )
+  const makerOpenVaultHash = await registry.addEntry(
+    CONTRACT_NAMES.maker.OPEN_VAULT,
+    actionOpenVaultAddress,
+  )
+  const makerDepositHash = await registry.addEntry(
+    CONTRACT_NAMES.maker.DEPOSIT,
+    actionDepositAddress,
+  )
+  const makerPaybackHash = await registry.addEntry(
+    CONTRACT_NAMES.maker.PAYBACK,
+    actionPaybackAddress,
+  )
+  const makerWithdrawHash = await registry.addEntry(
+    CONTRACT_NAMES.maker.WITHDRAW,
+    actionWithdrawAddress,
+  )
+  const makerGenerateHash = await registry.addEntry(
+    CONTRACT_NAMES.maker.GENERATE,
+    actionGenerateAddress,
+  )
 
   await registry.addEntry(CONTRACT_NAMES.maker.CDP_ALLOW, cdpAllowAddress)
 
@@ -263,88 +265,6 @@
   )
   await operationsRegistry.addOp(OPERATION_NAMES.common.CUSTOM_OPERATION, [], [])
 
-<<<<<<< HEAD
-  // await operationsRegistry.addOp(OPERATION_NAMES.maker.OPEN_AND_DRAW, [
-  //   makerOpenVaultHash,
-  //   pullTokenHash,
-  //   makerDepositHash,
-  //   makerGenerateHash,
-  // ])
-  // await operationsRegistry.addOp(OPERATION_NAMES.maker.OPEN_DRAW_AND_CLOSE, [
-  //   makerOpenVaultHash,
-  //   pullTokenHash,
-  //   makerDepositHash,
-  //   makerGenerateHash,
-  //   makerPaybackHash,
-  //   makerWithdrawHash,
-  // ])
-  // await operationsRegistry.addOp(OPERATION_NAMES.maker.INCREASE_MULTIPLE, [
-  //   makerOpenVaultHash,
-  //   pullTokenHash,
-  //   makerDepositHash,
-  //   makerGenerateHash,
-  //   swapActionHash,
-  //   makerDepositHash,
-  // ])
-  // await operationsRegistry.addOp(OPERATION_NAMES.maker.INCREASE_MULTIPLE_WITH_DAI_TOP_UP, [
-  //   makerOpenVaultHash,
-  //   pullTokenHash,
-  //   makerDepositHash,
-  //   pullTokenHash,
-  //   makerGenerateHash,
-  //   swapActionHash,
-  //   makerDepositHash,
-  // ])
-  // await operationsRegistry.addOp(OPERATION_NAMES.maker.INCREASE_MULTIPLE_WITH_COLL_TOP_UP, [
-  //   makerOpenVaultHash,
-  //   pullTokenHash,
-  //   makerDepositHash,
-  //   pullTokenHash,
-  //   makerDepositHash,
-  //   makerGenerateHash,
-  //   swapActionHash,
-  //   makerDepositHash,
-  // ])
-  // await operationsRegistry.addOp(OPERATION_NAMES.maker.INCREASE_MULTIPLE_WITH_DAI_AND_COLL_TOP_UP, [
-  //   makerOpenVaultHash,
-  //   pullTokenHash,
-  //   makerDepositHash,
-  //   pullTokenHash,
-  //   pullTokenHash,
-  //   makerDepositHash,
-  //   makerGenerateHash,
-  //   swapActionHash,
-  //   makerDepositHash,
-  // ])
-  // await operationsRegistry.addOp(OPERATION_NAMES.maker.INCREASE_MULTIPLE_WITH_FLASHLOAN, [
-  //   makerOpenVaultHash,
-  //   pullTokenHash,
-  //   makerDepositHash,
-  //   takeFlashLoanHash,
-  //   // pullTokenHash,
-  //   swapActionHash,
-  //   makerDepositHash,
-  //   makerGenerateHash,
-  //   sendTokenHash,
-  // ])
-  // await operationsRegistry.addOp(
-  //   OPERATION_NAMES.maker.INCREASE_MULTIPLE_WITH_FLASHLOAN_AND_DAI_AND_COLL_TOP_UP,
-  //   [
-  //     makerOpenVaultHash,
-  //     pullTokenHash,
-  //     makerDepositHash,
-  //     pullTokenHash,
-  //     pullTokenHash,
-  //     makerDepositHash,
-  //     takeFlashLoanHash,
-  //     // pullTokenHash,
-  //     swapActionHash,
-  //     makerDepositHash,
-  //     makerGenerateHash,
-  //     sendTokenHash,
-  //   ],
-  // )
-=======
   await operationsRegistry.addOp(
     OPERATION_NAMES.maker.OPEN_AND_DRAW,
     [makerOpenVaultHash, pullTokenHash, makerDepositHash, makerGenerateHash],
@@ -449,7 +369,6 @@
     ],
     Array(11).fill(false),
   )
->>>>>>> 8bf0a88e
 
   // Add AAVE Operations
   await operationsRegistry.addOp(
@@ -497,6 +416,18 @@
       returnFundsActionHash,
     ],
     Array(10).fill(false),
+  )
+
+  await operationsRegistry.addOp(
+    OPERATION_NAMES.aave.DEPOSIT_WITH_OPTIONAL_SWAP,
+    [
+      wrapEthHash,
+      pullTokenHash,
+      swapActionHash,
+      setApprovalHash,
+      aaveDepositHash
+    ],
+    [true, true, true, false, false],
   )
 
   const deployedContracts = {
