--- conflicted
+++ resolved
@@ -1,6 +1,5 @@
 import { ethers } from 'hardhat'
-import { ADDRESSES } from 'oasis-actions/src/helpers/addresses'
-import { CONTRACT_NAMES, OPERATION_NAMES } from 'oasis-actions/src/helpers/constants'
+import { CONTRACT_NAMES, OPERATION_NAMES, ADDRESSES } from '@oasisdex/oasis-actions'
 
 import DSProxyABI from '../abi/ds-proxy.json'
 import { createDeploy } from '../helpers/deploy'
@@ -78,15 +77,8 @@
   // Deploy Actions
   debug && console.log('3/ Deploying actions')
   //-- Common Actions
-<<<<<<< HEAD
   const [swapAction, swapActionAddress] = await deploy(CONTRACT_NAMES.common.SWAP_ACTION, [
     serviceRegistryAddress,
-=======
-  const [dummySwap, dummySwapAddress] = await deploy(CONTRACT_NAMES.test.DUMMY_SWAP, [
-    serviceRegistryAddress,
-    ADDRESSES.main.WETH,
-    dummyExchangeAddress,
->>>>>>> f18bd884
   ])
 
   const [sendToken, sendTokenAddress] = await deploy(CONTRACT_NAMES.common.SEND_TOKEN, [])
@@ -168,10 +160,6 @@
     setApprovalAddress,
   )
 
-<<<<<<< HEAD
-=======
-  await registry.addEntry(CONTRACT_NAMES.common.SWAP, swapAddress)
->>>>>>> f18bd884
   await registry.addEntry(
     CONTRACT_NAMES.common.ONE_INCH_AGGREGATOR,
     ADDRESSES.main.oneInchAggregator,
@@ -331,10 +319,7 @@
     setApprovalHash,
     aaveDepositHash,
     aaveBorrowHash,
-<<<<<<< HEAD
     swapHash,
-=======
->>>>>>> f18bd884
     aaveWithdrawHash,
     sendTokenHash,
   ])
@@ -349,13 +334,8 @@
       operationRegistry,
       dummyAutomation,
       exchange: dummyExchange,
-<<<<<<< HEAD
       swap: useDummySwap ? uSwap : swap,
       swapAction,
-=======
-      swap,
-      dummySwap,
->>>>>>> f18bd884
       sendToken,
       pullToken,
       takeFlashLoan: actionFl,
