--- conflicted
+++ resolved
@@ -123,25 +123,25 @@
   )
 
   //-- Maker Actions
-  // const [actionOpenVault, actionOpenVaultAddress] = await deploy(CONTRACT_NAMES.maker.OPEN_VAULT, [
-  //   serviceRegistryAddress,
-  // ])
-
-  // const [actionDeposit, actionDepositAddress] = await deploy(CONTRACT_NAMES.maker.DEPOSIT, [
-  //   serviceRegistryAddress,
-  // ])
-
-  // const [actionPayback, actionPaybackAddress] = await deploy(CONTRACT_NAMES.maker.PAYBACK, [
-  //   serviceRegistryAddress,
-  // ])
-
-  // const [actionWithdraw, actionWithdrawAddress] = await deploy(CONTRACT_NAMES.maker.WITHDRAW, [
-  //   serviceRegistryAddress,
-  // ])
-
-  // const [actionGenerate, actionGenerateAddress] = await deploy(CONTRACT_NAMES.maker.GENERATE, [
-  //   serviceRegistryAddress,
-  // ])
+  const [actionOpenVault, actionOpenVaultAddress] = await deploy(CONTRACT_NAMES.maker.OPEN_VAULT, [
+    serviceRegistryAddress,
+  ])
+
+  const [actionDeposit, actionDepositAddress] = await deploy(CONTRACT_NAMES.maker.DEPOSIT, [
+    serviceRegistryAddress,
+  ])
+
+  const [actionPayback, actionPaybackAddress] = await deploy(CONTRACT_NAMES.maker.PAYBACK, [
+    serviceRegistryAddress,
+  ])
+
+  const [actionWithdraw, actionWithdrawAddress] = await deploy(CONTRACT_NAMES.maker.WITHDRAW, [
+    serviceRegistryAddress,
+  ])
+
+  const [actionGenerate, actionGenerateAddress] = await deploy(CONTRACT_NAMES.maker.GENERATE, [
+    serviceRegistryAddress,
+  ])
 
   //-- AAVE Actions
   const [depositInAAVEAction, actionDepositInAAVEAddress] = await deploy(
@@ -220,26 +220,26 @@
   await registry.addEntry(CONTRACT_NAMES.maker.MCD_MANAGER, ADDRESSES.main.maker.cdpManager)
   await registry.addEntry(CONTRACT_NAMES.maker.MCD_JUG, ADDRESSES.main.maker.jug)
   await registry.addEntry(CONTRACT_NAMES.maker.MCD_JOIN_DAI, ADDRESSES.main.maker.joinDAI)
-  // const makerOpenVaultHash = await registry.addEntry(
-  //   CONTRACT_NAMES.maker.OPEN_VAULT,
-  //   actionOpenVaultAddress,
-  // )
-  // const makerDepositHash = await registry.addEntry(
-  //   CONTRACT_NAMES.maker.DEPOSIT,
-  //   actionDepositAddress,
-  // )
-  // const makerPaybackHash = await registry.addEntry(
-  //   CONTRACT_NAMES.maker.PAYBACK,
-  //   actionPaybackAddress,
-  // )
-  // const makerWithdrawHash = await registry.addEntry(
-  //   CONTRACT_NAMES.maker.WITHDRAW,
-  //   actionWithdrawAddress,
-  // )
-  // const makerGenerateHash = await registry.addEntry(
-  //   CONTRACT_NAMES.maker.GENERATE,
-  //   actionGenerateAddress,
-  // )
+  const makerOpenVaultHash = await registry.addEntry(
+    CONTRACT_NAMES.maker.OPEN_VAULT,
+    actionOpenVaultAddress,
+  )
+  const makerDepositHash = await registry.addEntry(
+    CONTRACT_NAMES.maker.DEPOSIT,
+    actionDepositAddress,
+  )
+  const makerPaybackHash = await registry.addEntry(
+    CONTRACT_NAMES.maker.PAYBACK,
+    actionPaybackAddress,
+  )
+  const makerWithdrawHash = await registry.addEntry(
+    CONTRACT_NAMES.maker.WITHDRAW,
+    actionWithdrawAddress,
+  )
+  const makerGenerateHash = await registry.addEntry(
+    CONTRACT_NAMES.maker.GENERATE,
+    actionGenerateAddress,
+  )
 
   await registry.addEntry(CONTRACT_NAMES.maker.CDP_ALLOW, cdpAllowAddress)
 
@@ -271,88 +271,6 @@
   )
   await operationsRegistry.addOp(OPERATION_NAMES.common.CUSTOM_OPERATION, [])
 
-<<<<<<< HEAD
-  // await operationsRegistry.addOp(OPERATION_NAMES.maker.OPEN_AND_DRAW, [
-  //   makerOpenVaultHash,
-  //   pullTokenHash,
-  //   makerDepositHash,
-  //   makerGenerateHash,
-  // ])
-  // await operationsRegistry.addOp(OPERATION_NAMES.maker.OPEN_DRAW_AND_CLOSE, [
-  //   makerOpenVaultHash,
-  //   pullTokenHash,
-  //   makerDepositHash,
-  //   makerGenerateHash,
-  //   makerPaybackHash,
-  //   makerWithdrawHash,
-  // ])
-  // await operationsRegistry.addOp(OPERATION_NAMES.maker.INCREASE_MULTIPLE, [
-  //   makerOpenVaultHash,
-  //   pullTokenHash,
-  //   makerDepositHash,
-  //   makerGenerateHash,
-  //   swapActionHash,
-  //   makerDepositHash,
-  // ])
-  // await operationsRegistry.addOp(OPERATION_NAMES.maker.INCREASE_MULTIPLE_WITH_DAI_TOP_UP, [
-  //   makerOpenVaultHash,
-  //   pullTokenHash,
-  //   makerDepositHash,
-  //   pullTokenHash,
-  //   makerGenerateHash,
-  //   swapActionHash,
-  //   makerDepositHash,
-  // ])
-  // await operationsRegistry.addOp(OPERATION_NAMES.maker.INCREASE_MULTIPLE_WITH_COLL_TOP_UP, [
-  //   makerOpenVaultHash,
-  //   pullTokenHash,
-  //   makerDepositHash,
-  //   pullTokenHash,
-  //   makerDepositHash,
-  //   makerGenerateHash,
-  //   swapActionHash,
-  //   makerDepositHash,
-  // ])
-  // await operationsRegistry.addOp(OPERATION_NAMES.maker.INCREASE_MULTIPLE_WITH_DAI_AND_COLL_TOP_UP, [
-  //   makerOpenVaultHash,
-  //   pullTokenHash,
-  //   makerDepositHash,
-  //   pullTokenHash,
-  //   pullTokenHash,
-  //   makerDepositHash,
-  //   makerGenerateHash,
-  //   swapActionHash,
-  //   makerDepositHash,
-  // ])
-  // await operationsRegistry.addOp(OPERATION_NAMES.maker.INCREASE_MULTIPLE_WITH_FLASHLOAN, [
-  //   makerOpenVaultHash,
-  //   pullTokenHash,
-  //   makerDepositHash,
-  //   takeFlashLoanHash,
-  //   // pullTokenHash,
-  //   swapActionHash,
-  //   makerDepositHash,
-  //   makerGenerateHash,
-  //   sendTokenHash,
-  // ])
-  // await operationsRegistry.addOp(
-  //   OPERATION_NAMES.maker.INCREASE_MULTIPLE_WITH_FLASHLOAN_AND_DAI_AND_COLL_TOP_UP,
-  //   [
-  //     makerOpenVaultHash,
-  //     pullTokenHash,
-  //     makerDepositHash,
-  //     pullTokenHash,
-  //     pullTokenHash,
-  //     makerDepositHash,
-  //     takeFlashLoanHash,
-  //     // pullTokenHash,
-  //     swapActionHash,
-  //     makerDepositHash,
-  //     makerGenerateHash,
-  //     sendTokenHash,
-  //   ],
-  // )
-=======
   await operationsRegistry.addOp(OPERATION_NAMES.maker.OPEN_AND_DRAW, [
     {
       hash: makerOpenVaultHash,
@@ -615,7 +533,6 @@
       },
     ],
   )
->>>>>>> 5225c442
 
   // Add AAVE Operations
   await operationsRegistry.addOp(OPERATION_NAMES.aave.OPEN_POSITION, [
