--- conflicted
+++ resolved
@@ -862,50 +862,46 @@
     },
   ])
 
-<<<<<<< HEAD
+  await operationsRegistry.addOp(OPERATION_NAMES.aave.v2.OPEN_DEPOSIT_BORROW, [
+    {
+      hash: wrapEthHash,
+      optional: true,
+    },
+    {
+      hash: pullTokenHash,
+      optional: true,
+    },
+    {
+      hash: swapActionHash,
+      optional: true,
+    },
+    {
+      hash: setApprovalHash,
+      optional: false,
+    },
+    {
+      hash: aaveDepositHash,
+      optional: false,
+    },
+    {
+      hash: aaveBorrowHash,
+      optional: true,
+    },
+    {
+      hash: unwrapEthHash,
+      optional: true,
+    },
+    {
+      hash: returnFundsActionHash,
+      optional: true,
+    },
+    {
+      hash: positionCreatedHash,
+      optional: false,
+    },
+  ])
+
   await operationsRegistry.addOp(OPERATION_NAMES.aave.v2.DECREASE_POSITION, [
-=======
-  await operationsRegistry.addOp(OPERATION_NAMES.aave.OPEN_DEPOSIT_BORROW, [
-    {
-      hash: wrapEthHash,
-      optional: true,
-    },
-    {
-      hash: pullTokenHash,
-      optional: true,
-    },
-    {
-      hash: swapActionHash,
-      optional: true,
-    },
-    {
-      hash: setApprovalHash,
-      optional: false,
-    },
-    {
-      hash: aaveDepositHash,
-      optional: false,
-    },
-    {
-      hash: aaveBorrowHash,
-      optional: true,
-    },
-    {
-      hash: unwrapEthHash,
-      optional: true,
-    },
-    {
-      hash: returnFundsActionHash,
-      optional: true,
-    },
-    {
-      hash: positionCreatedHash,
-      optional: false,
-    },
-  ])
-
-  await operationsRegistry.addOp(OPERATION_NAMES.aave.DECREASE_POSITION, [
->>>>>>> 5b645bf9
     {
       hash: takeFlashLoanHash,
       optional: false,
