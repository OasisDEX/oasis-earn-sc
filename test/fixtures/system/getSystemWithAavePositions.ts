import { getOrCreateProxy } from '@helpers/proxy'
import { RuntimeConfig } from '@helpers/types/common'
import { AaveVersion, protocols, strategies } from '@oasisdex/oasis-actions/src'
import hre from 'hardhat'

import { buildGetTokenByImpersonateFunction, buildGetTokenFunction } from '../../../helpers/aave/'
import { getOneInchCall } from '../../../helpers/swap/OneInchCall'
import { oneInchCallMock } from '../../../helpers/swap/OneInchCallMock'
import { DeploymentSystem } from '../../../scripts/deployment20/deploy'
import { mainnetAddresses } from '../../addresses'
<<<<<<< HEAD
import { testBlockNumber } from '../../config'
=======
import { deploySystem } from '../../deploySystem'
>>>>>>> 2595c1a2
import {
  createDPMAccount,
  createEthUsdcMultiplyAAVEPosition,
  createStEthEthEarnAAVEPosition,
  createStEthUsdcMultiplyAAVEPosition,
  createWbtcUsdcMultiplyAAVEPosition,
} from '../factories'
import { AavePositionStrategy, SystemWithAAVEPositions } from '../types'
import { StrategyDependenciesAaveV2 } from '../types/strategiesDependencies'

export function getSupportedStrategies(ciMode?: boolean): Array<{
  name: AavePositionStrategy
  localOnly: boolean
}> {
  return [
    { name: 'ETH/USDC Multiply' as AavePositionStrategy, localOnly: false },
    { name: 'WBTC/USDC Multiply' as AavePositionStrategy, localOnly: false },
    { name: 'STETH/USDC Multiply' as AavePositionStrategy, localOnly: true },
    { name: 'STETH/ETH Earn' as AavePositionStrategy, localOnly: true },
  ].filter(s => !ciMode || !s.localOnly)
}

// Do not change test block numbers as they're linked to uniswap liquidity levels
export const blockNumberForAAVEV2System = 15695000

export const getSystemWithAavePositions =
  ({ use1inch }: { use1inch: boolean }) =>
  async (): Promise<SystemWithAAVEPositions> => {
    const ds = new DeploymentSystem(hre)
    const config: RuntimeConfig = await ds.init()
    ds.loadConfig('test-configs/test-aave-v2-mainnet.conf.json')

    // If you update test block numbers you may run into issues where whale addresses
    // We use impersonation on test block number but with 1inch we use uniswap
    const getTokens = use1inch
      ? buildGetTokenFunction(config, await import('hardhat'))
      : buildGetTokenByImpersonateFunction(config, await import('hardhat'))
    const useFallbackSwap = !use1inch
<<<<<<< HEAD
    if (testBlockNumber && useFallbackSwap) {
      await ds.resetNode(testBlockNumber)
=======
    if (blockNumberForAAVEV2System && useFallbackSwap) {
      await resetNode(config.provider, blockNumberForAAVEV2System)
>>>>>>> 2595c1a2
    }

    if (use1inch) {
      await ds.resetNodeToLatestBlock()
    }

    if (!blockNumberForAAVEV2System && useFallbackSwap) {
      throw 'testBlockNumber is not set'
    }
    ds.mapAddresses()
    await ds.deployAll()
    await ds.setupLocalSystem(use1inch)

    const { system, registry } = ds.getSystem()

    const dependencies: StrategyDependenciesAaveV2 = {
      addresses: {
        ...mainnetAddresses,
        priceOracle: mainnetAddresses.aave.v2.priceOracle,
        lendingPool: mainnetAddresses.aave.v2.lendingPool,
        protocolDataProvider: mainnetAddresses.aave.v2.protocolDataProvider,
        accountFactory: system.AccountFactory.contract.address,
        operationExecutor: system.OperationExecutor.contract.address,
      },
      contracts: {
        operationExecutor: system.OperationExecutor.contract,
      },
      provider: config.provider,
      user: config.address,
      protocol: {
        version: AaveVersion.v2,
        getCurrentPosition: strategies.aave.v2.view,
        getProtocolData: protocols.aave.getAaveProtocolData,
      },
      getSwapData: use1inch
        ? swapAddress => getOneInchCall(swapAddress)
        : (marketPrice, precision) => oneInchCallMock(marketPrice, precision),
    }

    const [dpmProxyForEarnStEthEth] = await createDPMAccount(system.AccountFactory.contract, config)
    const [dpmProxyForMultiplyEthUsdc] = await createDPMAccount(
      system.AccountFactory.contract,
      config,
    )
    const [dpmProxyForMultiplyStEthUsdc] = await createDPMAccount(
      system.AccountFactory.contract,
      config,
    )
    const [dpmProxyForMultiplyWbtcUsdc] = await createDPMAccount(
      system.AccountFactory.contract,
      config,
    )

    const dsProxy = await getOrCreateProxy(system.DsProxyRegistry.contract, config.signer)

    if (
      !dpmProxyForEarnStEthEth ||
      !dpmProxyForMultiplyStEthUsdc ||
      !dpmProxyForMultiplyEthUsdc ||
      !dpmProxyForMultiplyWbtcUsdc
    ) {
      throw new Error('Cant create a DPM proxy')
    }

    const swapAddress = system.Swap.contract.address

    const stEthEthEarnPosition = await createStEthEthEarnAAVEPosition({
      proxy: dpmProxyForEarnStEthEth,
      isDPM: true,
      use1inch,
      swapAddress,
      dependencies,
      config,
    })

    const ethUsdcMultiplyPosition = await createEthUsdcMultiplyAAVEPosition({
      proxy: dpmProxyForMultiplyEthUsdc,
      isDPM: true,
      use1inch,
      swapAddress,
      dependencies,
      config,
    })

    const stethUsdcMultiplyPosition = await createStEthUsdcMultiplyAAVEPosition({
      proxy: dpmProxyForMultiplyStEthUsdc,
      isDPM: true,
      use1inch,
      swapAddress,
      dependencies,
      config,
      getTokens,
    })

    const wbtcUsdcMultiplyPositon = await createWbtcUsdcMultiplyAAVEPosition({
      proxy: dpmProxyForMultiplyWbtcUsdc,
      isDPM: true,
      use1inch,
      swapAddress,
      dependencies,
      config,
      getTokens,
    })

    const dsProxyStEthEthEarnPosition = await createStEthEthEarnAAVEPosition({
      proxy: dsProxy.address,
      isDPM: false,
      use1inch,
      swapAddress,
      dependencies,
      config,
    })

    const dpmPositions = {
      ...(stEthEthEarnPosition ? { [stEthEthEarnPosition.strategy]: stEthEthEarnPosition } : {}),
      ...(ethUsdcMultiplyPosition
        ? { [ethUsdcMultiplyPosition.strategy]: ethUsdcMultiplyPosition }
        : {}),
      ...(stethUsdcMultiplyPosition
        ? { [stethUsdcMultiplyPosition.strategy]: stethUsdcMultiplyPosition }
        : {}),
      ...(wbtcUsdcMultiplyPositon
        ? { [wbtcUsdcMultiplyPositon.strategy]: wbtcUsdcMultiplyPositon }
        : {}),
    }

    return {
      config,
      system,
      registry,
      strategiesDependencies: dependencies,
      dpmPositions,
      dsProxyPosition: dsProxyStEthEthEarnPosition,
      getTokens,
    }
  }<|MERGE_RESOLUTION|>--- conflicted
+++ resolved
@@ -8,11 +8,7 @@
 import { oneInchCallMock } from '../../../helpers/swap/OneInchCallMock'
 import { DeploymentSystem } from '../../../scripts/deployment20/deploy'
 import { mainnetAddresses } from '../../addresses'
-<<<<<<< HEAD
 import { testBlockNumber } from '../../config'
-=======
-import { deploySystem } from '../../deploySystem'
->>>>>>> 2595c1a2
 import {
   createDPMAccount,
   createEthUsdcMultiplyAAVEPosition,
@@ -51,13 +47,8 @@
       ? buildGetTokenFunction(config, await import('hardhat'))
       : buildGetTokenByImpersonateFunction(config, await import('hardhat'))
     const useFallbackSwap = !use1inch
-<<<<<<< HEAD
-    if (testBlockNumber && useFallbackSwap) {
-      await ds.resetNode(testBlockNumber)
-=======
     if (blockNumberForAAVEV2System && useFallbackSwap) {
-      await resetNode(config.provider, blockNumberForAAVEV2System)
->>>>>>> 2595c1a2
+      await ds.resetNode(blockNumberForAAVEV2System)
     }
 
     if (use1inch) {
