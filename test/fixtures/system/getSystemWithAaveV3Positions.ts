import { ChainIdByNetwork, Network } from '@helpers/network'
import { getOrCreateProxy } from '@helpers/proxy'
import { RuntimeConfig } from '@helpers/types/common'
import { AaveVersion, protocols, strategies } from '@oasisdex/oasis-actions/src'
import hre from 'hardhat'

import { buildGetTokenFunction } from '../../../helpers/aave/'
import { getOneInchCall } from '../../../helpers/swap/OneInchCall'
import { oneInchCallMock } from '../../../helpers/swap/OneInchCallMock'
import { DeploymentSystem } from '../../../scripts/deployment20/deploy'
import { testBlockNumberForAaveOptimismV3, testBlockNumberForAaveV3 } from '../../config'
import { addressesByNetwork } from '../../test-utils/addresses'
import { createDPMAccount, createEthUsdcMultiplyAAVEPosition } from '../factories'
import { createWstEthEthEarnAAVEPosition } from '../factories/createWstEthEthEarnAAVEPosition'
import { AaveV3PositionStrategy, PositionDetails } from '../types/positionDetails'
import { StrategyDependenciesAaveV3 } from '../types/strategiesDependencies'
import { SystemWithAAVEV3Positions } from '../types/systemWithAAVEPositions'

export function getSupportedAaveV3Strategies(ciMode?: boolean): Array<{
  name: AaveV3PositionStrategy
  /* Test should only be run locally as is flakey */
  localOnly: boolean
}> {
  return [
    { name: 'ETH/USDC Multiply' as AaveV3PositionStrategy, localOnly: false },
    { name: 'WSTETH/ETH Earn' as AaveV3PositionStrategy, localOnly: false },
  ].filter(s => !ciMode || !s.localOnly)
}

const testBlockNumberByNetwork: Record<
  Exclude<Network, Network.LOCAL | Network.GOERLI | Network.HARDHAT>,
  number
> = {
  [Network.MAINNET]: testBlockNumberForAaveV3,
  [Network.OPT_MAINNET]: testBlockNumberForAaveOptimismV3,
}

export const getSystemWithAaveV3Positions =
  ({
    use1inch,
    network,
    systemConfigPath,
  }: {
    use1inch: boolean
    network: Network
    systemConfigPath: string
  }) =>
  async (): Promise<SystemWithAAVEV3Positions> => {
    const ds = new DeploymentSystem(hre)
    const config: RuntimeConfig = await ds.init()
    const useFallbackSwap = !use1inch
    const isMainnet = network === Network.MAINNET

<<<<<<< HEAD
    ds.loadConfig('mainnet.conf.ts')
    // We're using uniswap to get tokens here rather than impersonating a user
    const getTokens = buildGetTokenFunction(config, await import('hardhat'))
=======
    if (network !== Network.MAINNET && network !== Network.OPT_MAINNET)
      throw new Error('Unsupported network')
>>>>>>> 0fae0f33

    if (testBlockNumberByNetwork[network] && useFallbackSwap) {
      await ds.resetNode(testBlockNumberByNetwork[network])
    }

    if (use1inch) {
      await ds.resetNodeToLatestBlock()
    }

    if (!testBlockNumberForAaveV3 && useFallbackSwap) {
      throw 'testBlockNumber is not set'
    }

<<<<<<< HEAD
=======
    ds.loadConfig(systemConfigPath)
    // We're using uniswap to get tokens here rather than impersonating a user
    const getTokens = buildGetTokenFunction(config, await import('hardhat'))

    ds.mapAddresses()
>>>>>>> 0fae0f33
    await ds.deployAll()
    await ds.setupLocalSystem(use1inch)

    const { system, registry } = ds.getSystem()

    const addresses = addressesByNetwork(network)

    const oneInchVersionMap = {
      [Network.MAINNET]: 'v4.0' as const,
      [Network.OPT_MAINNET]: 'v5.0' as const,
    }
    const oneInchVersion = oneInchVersionMap[network]
    if (!oneInchVersion) throw new Error('Unsupported network')
    const dependencies: StrategyDependenciesAaveV3 = {
      addresses: {
        DAI: addresses.DAI,
        ETH: addresses.ETH,
        USDC: addresses.USDC,
        WETH: addresses.WETH,
        WSTETH: addresses.WSTETH,
        WBTC: addresses.WBTC,
        chainlinkEthUsdPriceFeed: addresses.chainlinkEthUsdPriceFeed,
        aaveOracle: addresses.aave.v3.aaveOracle,
        pool: addresses.aave.v3.pool,
        poolDataProvider: addresses.aave.v3.poolDataProvider,
        accountFactory: system.AccountFactory.contract.address,
        operationExecutor: system.OperationExecutor.contract.address,
      },
      contracts: {
        operationExecutor: system.OperationExecutor.contract,
      },
      provider: config.provider,
      user: config.address,
      protocol: {
        version: AaveVersion.v3,
        getCurrentPosition: strategies.aave.v3.view,
        getProtocolData: protocols.aave.getAaveProtocolData,
      },
      getSwapData: use1inch
        ? swapAddress => getOneInchCall(swapAddress, [], ChainIdByNetwork[network], oneInchVersion)
        : (marketPrice, precision) => oneInchCallMock(marketPrice, precision),
    }

    const [dpmProxyForMultiplyEthUsdc] = await createDPMAccount(system.AccountFactory.contract)
    const [dpmProxyForEarnWstEthEth] = await createDPMAccount(system.AccountFactory.contract)

    const dsProxy = await getOrCreateProxy(system.DsProxyRegistry.contract, config.signer)

    if (!dpmProxyForMultiplyEthUsdc || !dpmProxyForEarnWstEthEth) {
      throw new Error('Cant create a DPM proxy')
    }

    const configWithDeployedSystem = {
      ...config,
      ds,
    }

    const swapAddress = system.Swap.contract.address

    let ethUsdcMultiplyPosition: PositionDetails | undefined
    //TODO: Remove mainnet flag once DPM is deployed on Optimism
    /* Re isMainnet: Waiting for DPM deployment on Optimism */
    if (isMainnet) {
      ethUsdcMultiplyPosition = await createEthUsdcMultiplyAAVEPosition({
        proxy: dpmProxyForMultiplyEthUsdc,
        isDPM: true,
        use1inch,
        swapAddress,
        dependencies,
        config: configWithDeployedSystem,
      })
    }

    let wstethEthEarnPosition: PositionDetails | undefined
    /* Re use1inch: Wsteth lacks sufficient liquidity on uniswap */
    //TODO: Remove mainnet flag once DPM is deployed on Optimism
    /* Re isMainnet: Waiting for DPM deployment on Optimism */
    if (use1inch && isMainnet) {
      wstethEthEarnPosition = await createWstEthEthEarnAAVEPosition({
        proxy: dpmProxyForEarnWstEthEth,
        isDPM: true,
        use1inch,
        swapAddress,
        dependencies,
        config: configWithDeployedSystem,
      })
    }

    const dsProxyEthUsdcMultiplyPosition = await createEthUsdcMultiplyAAVEPosition({
      proxy: dsProxy.address,
      isDPM: false,
      use1inch,
      swapAddress,
      dependencies,
      config: configWithDeployedSystem,
    })

    return {
      config,
      system,
      registry,
      strategiesDependencies: dependencies,
      dpmPositions: {
        ...(ethUsdcMultiplyPosition
          ? { [ethUsdcMultiplyPosition.strategy]: ethUsdcMultiplyPosition }
          : {}),
        ...(wstethEthEarnPosition
          ? { [wstethEthEarnPosition.strategy]: wstethEthEarnPosition }
          : {}),
      },
      dsProxyPosition: dsProxyEthUsdcMultiplyPosition,
      getTokens,
    }
  }<|MERGE_RESOLUTION|>--- conflicted
+++ resolved
@@ -48,17 +48,16 @@
   async (): Promise<SystemWithAAVEV3Positions> => {
     const ds = new DeploymentSystem(hre)
     const config: RuntimeConfig = await ds.init()
+
+    ds.loadConfig('mainnet.conf.ts')
+    // We're using uniswap to get tokens here rather than impersonating a user
+    const getTokens = buildGetTokenFunction(config, await import('hardhat'))
+
     const useFallbackSwap = !use1inch
     const isMainnet = network === Network.MAINNET
 
-<<<<<<< HEAD
-    ds.loadConfig('mainnet.conf.ts')
-    // We're using uniswap to get tokens here rather than impersonating a user
-    const getTokens = buildGetTokenFunction(config, await import('hardhat'))
-=======
     if (network !== Network.MAINNET && network !== Network.OPT_MAINNET)
       throw new Error('Unsupported network')
->>>>>>> 0fae0f33
 
     if (testBlockNumberByNetwork[network] && useFallbackSwap) {
       await ds.resetNode(testBlockNumberByNetwork[network])
@@ -72,14 +71,6 @@
       throw 'testBlockNumber is not set'
     }
 
-<<<<<<< HEAD
-=======
-    ds.loadConfig(systemConfigPath)
-    // We're using uniswap to get tokens here rather than impersonating a user
-    const getTokens = buildGetTokenFunction(config, await import('hardhat'))
-
-    ds.mapAddresses()
->>>>>>> 0fae0f33
     await ds.deployAll()
     await ds.setupLocalSystem(use1inch)
 
