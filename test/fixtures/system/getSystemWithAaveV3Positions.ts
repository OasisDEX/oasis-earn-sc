import { ChainIdByNetwork, Network } from '@helpers/network'
import { getOrCreateProxy } from '@helpers/proxy'
import { RuntimeConfig } from '@helpers/types/common'
import { AaveVersion, protocols, strategies } from '@oasisdex/oasis-actions/src'
import hre from 'hardhat'

import { buildGetTokenFunction } from '../../../helpers/aave/'
import { getOneInchCall, optimismLiquidityProviders } from '../../../helpers/swap/OneInchCall'
import { oneInchCallMock } from '../../../helpers/swap/OneInchCallMock'
import { DeploymentSystem } from '../../../scripts/deployment20/deploy'
import { testBlockNumberForAaveOptimismV3, testBlockNumberForAaveV3 } from '../../config'
import { resolveOneInchVersion } from '../../test-utils/one-inch-version'
import { createDPMAccount, createEthUsdcMultiplyAAVEPosition } from '../factories'
import { createWstEthEthEarnAAVEPosition } from '../factories/createWstEthEthEarnAAVEPosition'
import { AaveV3PositionStrategy, PositionDetails } from '../types/positionDetails'
import { StrategyDependenciesAaveV3 } from '../types/strategiesDependencies'
import { SystemWithAAVEV3Positions } from '../types/systemWithAAVEPositions'

export function getSupportedAaveV3Strategies(ciMode?: boolean): Array<{
  name: AaveV3PositionStrategy
  /* Test should only be run locally as is flakey */
  localOnly: boolean
}> {
  return [
    { name: 'ETH/USDC Multiply' as AaveV3PositionStrategy, localOnly: false },
    { name: 'WSTETH/ETH Earn' as AaveV3PositionStrategy, localOnly: false },
  ].filter(s => !ciMode || !s.localOnly)
}

const testBlockNumberByNetwork: Record<
  Exclude<Network, Network.LOCAL | Network.GOERLI | Network.HARDHAT>,
  number
> = {
  [Network.MAINNET]: testBlockNumberForAaveV3,
  [Network.OPT_MAINNET]: testBlockNumberForAaveOptimismV3,
}

export const getSystemWithAaveV3Positions =
  ({
    use1inch,
    network,
    systemConfigPath,
    configExtentionPaths,
  }: {
    use1inch: boolean
    network: Network
    systemConfigPath?: string
    configExtentionPaths?: string[]
  }) =>
  async (): Promise<SystemWithAAVEV3Positions> => {
    const ds = new DeploymentSystem(hre)
    const config: RuntimeConfig = await ds.init()

    await ds.loadConfig(systemConfigPath)
    if (configExtentionPaths) {
      configExtentionPaths.forEach(async configPath => {
        await ds.extendConfig(configPath)
      })
    }
    // We're using uniswap to get tokens here rather than impersonating a user
    const getTokens = buildGetTokenFunction(config, await import('hardhat'))

    const useFallbackSwap = !use1inch

    if (network !== Network.MAINNET && network !== Network.OPT_MAINNET)
      throw new Error('Unsupported network')

    if (testBlockNumberByNetwork[network] && useFallbackSwap) {
      await ds.resetNode(testBlockNumberByNetwork[network])
    }

    if (use1inch) {
      await ds.resetNodeToLatestBlock()
    }

    if (!testBlockNumberForAaveV3 && useFallbackSwap) {
      throw 'testBlockNumber is not set'
    }

    await ds.deployAll()
    await ds.addAllEntries()

    const dsSystem = ds.getSystem()
    const { system, registry, config: systemConfig } = dsSystem

<<<<<<< HEAD
    const oneInchVersion = resolveOneInchVersion(network)
=======
    const swapContract = system.uSwap ? system.uSwap.contract : system.Swap.contract
    const swapAddress = swapContract.address

    await swapContract.addFeeTier(0)
    await system.AccountGuard.contract.setWhitelist(system.OperationExecutor.contract.address, true)

    const oneInchVersionMap = {
      [Network.MAINNET]: 'v4.0' as const,
      [Network.OPT_MAINNET]: 'v5.0' as const,
    }
    const oneInchVersion = oneInchVersionMap[network]
>>>>>>> d6f4d068
    if (!oneInchVersion) throw new Error('Unsupported network')
    const dependencies: StrategyDependenciesAaveV3 = {
      addresses: {
        DAI: systemConfig.common.DAI.address,
        ETH: systemConfig.common.ETH.address,
        USDC: systemConfig.common.USDC.address,
        WETH: systemConfig.common.WETH.address,
        WSTETH: systemConfig.common.WSTETH.address,
        WBTC: systemConfig.common.WBTC.address,
        chainlinkEthUsdPriceFeed: systemConfig.common.ChainlinkEthUsdPriceFeed.address,
        aaveOracle: systemConfig.aave.v3.AaveOracle.address,
        pool: systemConfig.aave.v3.Pool.address,
        poolDataProvider: systemConfig.aave.v3.AaveProtocolDataProvider.address,
        accountFactory: system.AccountFactory.contract.address,
        operationExecutor: system.OperationExecutor.contract.address,
      },
      contracts: {
        operationExecutor: system.OperationExecutor.contract,
      },
      provider: config.provider,
      user: config.address,
      protocol: {
        version: AaveVersion.v3,
        getCurrentPosition: strategies.aave.v3.view,
        getProtocolData: protocols.aave.getAaveProtocolData,
      },
      getSwapData: use1inch
        ? swapAddress =>
            getOneInchCall(
              swapAddress,
              // We remove Balancer to avoid re-entrancy errors when also using Balancer FL
              network === Network.OPT_MAINNET
                ? optimismLiquidityProviders.filter(l => l !== 'OPTIMISM_BALANCER_V2')
                : [],
              ChainIdByNetwork[network],
              oneInchVersion,
            )
        : (marketPrice, precision) => oneInchCallMock(marketPrice, precision),
    }

    const [dpmProxyForMultiplyEthUsdc] = await createDPMAccount(system.AccountFactory.contract)
    const [dpmProxyForEarnWstEthEth] = await createDPMAccount(system.AccountFactory.contract)

<<<<<<< HEAD
    if (!system.DsProxyRegistry) throw new Error('Cant find DsProxyRegistry')
    const dsProxy = await getOrCreateProxy(system.DsProxyRegistry.contract, config.signer)
=======
    const dsProxy = await getOrCreateProxy(system.DSProxyRegistry.contract, config.signer)
>>>>>>> d6f4d068

    if (!dpmProxyForMultiplyEthUsdc || !dpmProxyForEarnWstEthEth) {
      throw new Error('Cant create a DPM proxy')
    }

    const configWithDeployedSystem = {
      ...config,
      ds,
      network,
    }

<<<<<<< HEAD
    const swapAddress = system.Swap.contract.address
=======
>>>>>>> d6f4d068
    const ethUsdcMultiplyPosition = await createEthUsdcMultiplyAAVEPosition({
      proxy: dpmProxyForMultiplyEthUsdc,
      isDPM: true,
      use1inch,
      swapAddress,
      dependencies,
      config: configWithDeployedSystem,
    })

    let wstethEthEarnPosition: PositionDetails | undefined
    /* Re use1inch: Wsteth lacks sufficient liquidity on uniswap */
    if (use1inch) {
      wstethEthEarnPosition = await createWstEthEthEarnAAVEPosition({
        proxy: dpmProxyForEarnWstEthEth,
        isDPM: true,
        use1inch,
        swapAddress,
        dependencies,
        config: configWithDeployedSystem,
      })
    }

    const dsProxyEthUsdcMultiplyPosition = await createEthUsdcMultiplyAAVEPosition({
      proxy: dsProxy.address,
      isDPM: false,
      use1inch,
      swapAddress,
      dependencies,
      config: configWithDeployedSystem,
    })

    return {
      config,
      system,
      registry,
      dsSystem,
      strategiesDependencies: dependencies,
      dpmPositions: {
        ...(ethUsdcMultiplyPosition
          ? { [ethUsdcMultiplyPosition.strategy]: ethUsdcMultiplyPosition }
          : {}),
        ...(wstethEthEarnPosition
          ? { [wstethEthEarnPosition.strategy]: wstethEthEarnPosition }
          : {}),
      },
      dsProxyPosition: dsProxyEthUsdcMultiplyPosition,
      getTokens,
    }
  }<|MERGE_RESOLUTION|>--- conflicted
+++ resolved
@@ -83,21 +83,13 @@
     const dsSystem = ds.getSystem()
     const { system, registry, config: systemConfig } = dsSystem
 
-<<<<<<< HEAD
     const oneInchVersion = resolveOneInchVersion(network)
-=======
     const swapContract = system.uSwap ? system.uSwap.contract : system.Swap.contract
     const swapAddress = swapContract.address
 
     await swapContract.addFeeTier(0)
     await system.AccountGuard.contract.setWhitelist(system.OperationExecutor.contract.address, true)
 
-    const oneInchVersionMap = {
-      [Network.MAINNET]: 'v4.0' as const,
-      [Network.OPT_MAINNET]: 'v5.0' as const,
-    }
-    const oneInchVersion = oneInchVersionMap[network]
->>>>>>> d6f4d068
     if (!oneInchVersion) throw new Error('Unsupported network')
     const dependencies: StrategyDependenciesAaveV3 = {
       addresses: {
@@ -141,12 +133,8 @@
     const [dpmProxyForMultiplyEthUsdc] = await createDPMAccount(system.AccountFactory.contract)
     const [dpmProxyForEarnWstEthEth] = await createDPMAccount(system.AccountFactory.contract)
 
-<<<<<<< HEAD
     if (!system.DsProxyRegistry) throw new Error('Cant find DsProxyRegistry')
     const dsProxy = await getOrCreateProxy(system.DsProxyRegistry.contract, config.signer)
-=======
-    const dsProxy = await getOrCreateProxy(system.DSProxyRegistry.contract, config.signer)
->>>>>>> d6f4d068
 
     if (!dpmProxyForMultiplyEthUsdc || !dpmProxyForEarnWstEthEth) {
       throw new Error('Cant create a DPM proxy')
@@ -158,10 +146,6 @@
       network,
     }
 
-<<<<<<< HEAD
-    const swapAddress = system.Swap.contract.address
-=======
->>>>>>> d6f4d068
     const ethUsdcMultiplyPosition = await createEthUsdcMultiplyAAVEPosition({
       proxy: dpmProxyForMultiplyEthUsdc,
       isDPM: true,
