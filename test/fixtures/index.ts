--- conflicted
+++ resolved
@@ -1,13 +1,8 @@
 export * from './oneInchFixtures'
 export * from './setup'
-<<<<<<< HEAD
 export {
   getSupportedStrategies,
   getSystemWithAavePositions,
 } from './system/getSystemWithAavePositions'
 export * from './system/getSystemWithProxies'
-export { SystemWithAAVEPositions } from './types'
-export { SystemWithProxies } from './types'
-=======
-export * from './types'
->>>>>>> d13793eb
+export * from './types'