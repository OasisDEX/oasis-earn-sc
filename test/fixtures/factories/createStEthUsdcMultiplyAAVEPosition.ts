--- conflicted
+++ resolved
@@ -1,13 +1,9 @@
-import { ADDRESSES, strategies } from '@oasisdex/oasis-actions/src'
+import { strategies } from '@oasisdex/oasis-actions/src'
 import BigNumber from 'bignumber.js'
 
 import { executeThroughDPMProxy, executeThroughProxy } from '../../../helpers/deploy'
 import { RuntimeConfig } from '../../../helpers/types/common'
-<<<<<<< HEAD
 import { amountToWei, approve, balanceOf } from '../../../helpers/utils'
-=======
-import { amountToWei, approve } from '../../../helpers/utils'
->>>>>>> 6cd04893
 import { mainnetAddresses } from '../../addresses'
 import { AavePositionStrategy, PositionDetails, StrategiesDependencies } from '../types'
 import { MULTIPLE, SLIPPAGE, STETH, USDC } from './common'
@@ -39,7 +35,7 @@
   swapAddress,
   dependencies,
   config,
-  getToken,
+  getTokens,
 }: {
   proxy: string
   isDPM: boolean
@@ -47,11 +43,10 @@
   swapAddress?: string
   dependencies: StrategiesDependencies
   config: RuntimeConfig
-  getToken: (symbol: 'STETH', amount: string) => Promise<boolean>
+  getTokens: (symbol: 'STETH', amount: string) => Promise<boolean>
 }): Promise<PositionDetails> {
   const strategy: AavePositionStrategy = 'STETH/USDC Multiply'
 
-<<<<<<< HEAD
   if (use1inch && !swapAddress) throw new Error('swapAddress is required when using 1inch')
 
   const getSwapData = use1inch
@@ -60,12 +55,6 @@
         from: USDC.precision,
         to: STETH.precision,
       })
-=======
-  const getSwapData = dependencies.getSwapData(new BigNumber(1217.85), {
-    from: USDC.precision,
-    to: STETH.precision,
-  })
->>>>>>> 6cd04893
 
   const position = await getStEthUsdcMultiplyAAVEPosition({
     ...dependencies,
@@ -74,15 +63,19 @@
     proxy: proxy,
   })
 
-  await getToken('STETH', amountInBaseUnit.toString())
+  await getTokens('STETH', amountInBaseUnit.toString())
 
   await approve(mainnetAddresses.STETH, proxy, amountInBaseUnit, config)
 
   const proxyFunction = isDPM ? executeThroughDPMProxy : executeThroughProxy
 
-  const feeWalletBalanceBefore = await balanceOf(ADDRESSES.main.USDC, ADDRESSES.main.feeRecipient, {
-    config,
-  })
+  const feeWalletBalanceBefore = await balanceOf(
+    mainnetAddresses.USDC,
+    mainnetAddresses.feeRecipient,
+    {
+      config,
+    },
+  )
 
   const [status] = await proxyFunction(
     proxy,
@@ -101,9 +94,13 @@
     throw new Error(`Creating ${strategy} position failed`)
   }
 
-  const feeWalletBalanceAfter = await balanceOf(ADDRESSES.main.USDC, ADDRESSES.main.feeRecipient, {
-    config,
-  })
+  const feeWalletBalanceAfter = await balanceOf(
+    mainnetAddresses.USDC,
+    mainnetAddresses.feeRecipient,
+    {
+      config,
+    },
+  )
 
   return {
     proxy: proxy,
@@ -127,10 +124,7 @@
     collateralToken: STETH,
     debtToken: USDC,
     getSwapData,
-<<<<<<< HEAD
     __openPositionSimulation: position.simulation,
     __feeWalletBalanceChange: feeWalletBalanceAfter.minus(feeWalletBalanceBefore),
-=======
->>>>>>> 6cd04893
   }
 }