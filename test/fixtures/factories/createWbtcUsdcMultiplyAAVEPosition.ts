--- conflicted
+++ resolved
@@ -1,9 +1,10 @@
-import { ADDRESSES, strategies } from '@oasisdex/oasis-actions/src'
+import { strategies } from '@oasisdex/oasis-actions/src'
 import BigNumber from 'bignumber.js'
 
 import { executeThroughDPMProxy, executeThroughProxy } from '../../../helpers/deploy'
 import { RuntimeConfig } from '../../../helpers/types/common'
 import { amountToWei, approve, balanceOf } from '../../../helpers/utils'
+import { mainnetAddresses } from '../../addresses'
 import { AavePositionStrategy, PositionDetails, StrategiesDependencies } from '../types'
 import { MULTIPLE, SLIPPAGE, USDC, WBTC } from './common'
 import { OpenPositionTypes } from './openPositionTypes'
@@ -34,7 +35,7 @@
   swapAddress,
   dependencies,
   config,
-  getToken,
+  getTokens,
 }: {
   proxy: string
   isDPM: boolean
@@ -42,11 +43,10 @@
   swapAddress?: string
   dependencies: StrategiesDependencies
   config: RuntimeConfig
-  getToken: (symbol: 'WBTC', amount: string) => Promise<boolean>
+  getTokens: (symbol: 'WBTC', amount: string) => Promise<boolean>
 }): Promise<PositionDetails> {
   const strategy: AavePositionStrategy = 'WBTC/USDC Multiply'
 
-<<<<<<< HEAD
   if (use1inch && !swapAddress) throw new Error('swapAddress is required when using 1inch')
 
   const getSwapData = use1inch
@@ -57,29 +57,25 @@
       })
 
   const position = await openWbtcUsdcMultiplyAAVEPosition({
-=======
-  const getSwapData = dependencies.getSwapData(new BigNumber(22842.53), {
-    from: USDC.precision,
-    to: WBTC.precision,
-  })
-
-  const position = await getWbtcUsdcMultiplyAAVEPosition({
->>>>>>> 6cd04893
     ...dependencies,
     getSwapData,
     isDPMProxy: isDPM,
     proxy: proxy,
   })
 
-  await getToken('WBTC', amountInBaseUnit.toString())
+  await getTokens('WBTC', amountInBaseUnit.toString())
 
   await approve(WBTC.address, proxy, amountInBaseUnit, config, false)
 
   const proxyFunction = isDPM ? executeThroughDPMProxy : executeThroughProxy
 
-  const feeWalletBalanceBefore = await balanceOf(ADDRESSES.main.USDC, ADDRESSES.main.feeRecipient, {
-    config,
-  })
+  const feeWalletBalanceBefore = await balanceOf(
+    mainnetAddresses.USDC,
+    mainnetAddresses.feeRecipient,
+    {
+      config,
+    },
+  )
 
   const [status] = await proxyFunction(
     proxy,
@@ -98,9 +94,13 @@
     throw new Error(`Creating ${strategy} position failed`)
   }
 
-  const feeWalletBalanceAfter = await balanceOf(ADDRESSES.main.USDC, ADDRESSES.main.feeRecipient, {
-    config,
-  })
+  const feeWalletBalanceAfter = await balanceOf(
+    mainnetAddresses.USDC,
+    mainnetAddresses.feeRecipient,
+    {
+      config,
+    },
+  )
 
   return {
     proxy: proxy,
@@ -124,10 +124,7 @@
     collateralToken: WBTC,
     debtToken: USDC,
     getSwapData,
-<<<<<<< HEAD
     __openPositionSimulation: position.simulation,
     __feeWalletBalanceChange: feeWalletBalanceAfter.minus(feeWalletBalanceBefore),
-=======
->>>>>>> 6cd04893
   }
 }