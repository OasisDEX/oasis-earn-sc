--- conflicted
+++ resolved
@@ -14,7 +14,7 @@
 import BigNumber from 'bignumber.js'
 import { expect } from 'chai'
 import { loadFixture } from 'ethereum-waffle'
-import { Contract, ContractReceipt, ethers, Signer } from 'ethers'
+import { Contract, ContractReceipt, ethers, providers, Signer } from 'ethers'
 
 import AAVEDataProviderABI from '../../abi/aaveDataProvider.json'
 import AAVELendigPoolABI from '../../abi/aaveLendingPool.json'
@@ -35,7 +35,6 @@
 import { DeployedSystemInfo, deploySystem } from '../deploySystem'
 import { initialiseConfig } from '../fixtures/setup'
 import { expectToBe, expectToBeEqual } from '../utils'
-import { providers } from 'ethers'
 
 describe(`Strategy | AAVE | Open Position`, async function () {
   let aaveLendingPool: Contract
@@ -267,13 +266,8 @@
       before(async function () {
         const setup = await setupOpenPositionTest(
           {
-<<<<<<< HEAD
-            depositAmountInWei: ZERO,
-            symbol: tokens.stETH,
-=======
             depositAmountInBaseUnit: ZERO,
             symbol: tokens.STETH,
->>>>>>> 5225c442
             address: ADDRESSES.main.stETH,
             precision: 18,
             isEth: false,
@@ -436,15 +430,9 @@
       before(async function () {
         const setup = await setupOpenPositionTest(
           {
-<<<<<<< HEAD
-            depositAmountInWei: amountToWei(depositWBTCAmount, 8),
-            symbol: tokens.wBTC,
-            address: ADDRESSES.main.wBTC,
-=======
             depositAmountInBaseUnit: amountToWei(depositWBTCAmount, 8),
             symbol: tokens.WBTC,
             address: ADDRESSES.main.WBTC,
->>>>>>> 5225c442
             precision: 8,
             isEth: false,
           },
@@ -518,15 +506,9 @@
       before(async function () {
         const setup = await setupOpenPositionTest(
           {
-<<<<<<< HEAD
-            depositAmountInWei: amountToWei(depositWBTCAmount, 8),
-            symbol: tokens.wBTC,
-            address: ADDRESSES.main.wBTC,
-=======
             depositAmountInBaseUnit: amountToWei(depositWBTCAmount, 8),
             symbol: tokens.WBTC,
             address: ADDRESSES.main.WBTC,
->>>>>>> 5225c442
             precision: 8,
             isEth: false,
           },
@@ -636,24 +618,8 @@
         )
 
         const proxy = system.common.dsProxy.address
-<<<<<<< HEAD
-        const debtToken = TOKEN_DEFINITIONS.ETH
-        const collateralToken = TOKEN_DEFINITIONS.stETH
-        const currentPosition = await strategies.aave.view(
-          {
-            proxy,
-            collateralToken,
-            debtToken,
-          },
-          {
-            addresses,
-            provider,
-          },
-        )
-=======
         const debtToken = { symbol: 'ETH' as const }
         const collateralToken = { symbol: 'STETH' as const }
->>>>>>> 5225c442
 
         positionTransition = await strategies.aave.open(
           {
