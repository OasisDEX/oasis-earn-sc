--- conflicted
+++ resolved
@@ -570,13 +570,8 @@
     })
   })
 
-<<<<<<< HEAD
-  describe.skip('On latest block using one inch exchange and api', function () {
-    const depositEthAmount = amountToWei(new BigNumber(60 / 1e15))
-=======
   describe('On latest block using one inch exchange and api', function () {
     const depositEthAmount = amountToWei(new BigNumber(1))
->>>>>>> 157b6ad8
     const multiple = new BigNumber(2)
     const slippage = new BigNumber(0.1)
 
