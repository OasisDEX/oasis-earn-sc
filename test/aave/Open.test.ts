import { JsonRpcProvider } from '@ethersproject/providers'
import {
  ADDRESSES,
  IPosition,
  IPositionTransition,
  Position,
  strategies,
  TYPICAL_PRECISION,
} from '@oasisdex/oasis-actions'
import aavePriceOracleABI from '@oasisdex/oasis-actions/lib/src/abi/aavePriceOracle.json'
import { amountFromWei } from '@oasisdex/oasis-actions/lib/src/helpers'
import { PositionType } from '@oasisdex/oasis-actions/lib/src/strategies/types/PositionType'
import { ONE, ZERO } from '@oasisdex/oasis-actions/src'
import { AAVETokens } from '@oasisdex/oasis-actions/src/operations/aave/tokens'
import { Address } from '@oasisdex/oasis-actions/src/strategies/types/IPositionRepository'
import BigNumber from 'bignumber.js'
import { expect } from 'chai'
import { loadFixture } from 'ethereum-waffle'
import { Contract, ContractReceipt, ethers, Signer } from 'ethers'

import AAVEDataProviderABI from '../../abi/aaveDataProvider.json'
import AAVELendigPoolABI from '../../abi/aaveLendingPool.json'
import ERC20ABI from '../../abi/IERC20.json'
import { AAVEAccountData, AAVEReserveData } from '../../helpers/aave'
import { executeThroughProxy } from '../../helpers/deploy'
import { GasEstimateHelper, gasEstimateHelper } from '../../helpers/gasEstimation'
import { resetNodeToLatestBlock } from '../../helpers/init'
import { restoreSnapshot } from '../../helpers/restoreSnapshot'
import { getOneInchCall } from '../../helpers/swap/OneInchCall'
import { oneInchCallMock } from '../../helpers/swap/OneInchCallMock'
import { swapUniswapTokens } from '../../helpers/swap/uniswap'
import { RuntimeConfig } from '../../helpers/types/common'
import { amountToWei, balanceOf } from '../../helpers/utils'
import { mainnetAddresses } from '../addresses'
import { testBlockNumber } from '../config'
import { tokens } from '../constants'
import { DeployedSystemInfo, deploySystem } from '../deploySystem'
import { initialiseConfig } from '../fixtures/setup'
import { expectToBe, expectToBeEqual } from '../utils'

describe(`Strategy | AAVE | Open Position`, async function () {
  let aaveLendingPool: Contract
  let aaveDataProvider: Contract
  let provider: JsonRpcProvider
  let config: RuntimeConfig
  let signer: Signer
  let userAddress: Address

  before(async function () {
    ;({ config, provider, signer, address: userAddress } = await loadFixture(initialiseConfig))

    aaveLendingPool = new Contract(
      ADDRESSES.main.aave.MainnetLendingPool,
      AAVELendigPoolABI,
      provider,
    )
    aaveDataProvider = new Contract(ADDRESSES.main.aave.DataProvider, AAVEDataProviderABI, provider)
  })

  describe('Uniswap t/x', function () {
    const multiple = new BigNumber(2)
    const slippage = new BigNumber(0.1)

    let positionTransition: IPositionTransition
    let txStatus: boolean
    let gasEstimates: GasEstimateHelper

    async function setupOpenPositionTest(
      collateralToken: {
        depositAmountInBaseUnit: BigNumber
        symbol: AAVETokens
        address: string
        precision: number
        isEth: boolean
      },
      debtToken: {
        depositAmountInBaseUnit: BigNumber
        symbol: AAVETokens
        address: string
        precision: number
        isEth: boolean
      },
      positionType: PositionType,
      mockMarketPrice: BigNumber | undefined,
      isFeeFromDebtToken: boolean,
      userAddress: Address,
      isDPMProxy: boolean,
    ) {
      const { snapshot } = await restoreSnapshot({
        config,
        provider,
        blockNumber: testBlockNumber,
        useFallbackSwap: true,
      })
      const system = snapshot.deployed.system

      /**
       * Need to have correct tokens in hand before
       * to marry up with what user is depositing
       */
      const swapETHtoDepositTokens = amountToWei(new BigNumber(100))
      !debtToken.isEth &&
        debtToken.depositAmountInBaseUnit.gt(ZERO) &&
        (await swapUniswapTokens(
          ADDRESSES.main.WETH,
          debtToken.address,
          swapETHtoDepositTokens.toFixed(0),
          ONE.toFixed(0),
          config.address,
          config,
        ))

      !collateralToken.isEth &&
        collateralToken.depositAmountInBaseUnit.gt(ZERO) &&
        (await swapUniswapTokens(
          ADDRESSES.main.WETH,
          collateralToken.address,
          swapETHtoDepositTokens.toFixed(0),
          ONE.toFixed(0),
          config.address,
          config,
        ))

      if (!collateralToken.isEth) {
        const COLL_TOKEN = new ethers.Contract(collateralToken.address, ERC20ABI, provider).connect(
          signer,
        )
        await COLL_TOKEN.connect(signer).approve(
          system.common.userProxyAddress,
          collateralToken.depositAmountInBaseUnit.toFixed(0),
        )
      }
      if (!debtToken.isEth) {
        const DEBT_TOKEN = new ethers.Contract(debtToken.address, ERC20ABI, provider).connect(
          signer,
        )
        await DEBT_TOKEN.connect(signer).approve(
          system.common.userProxyAddress,
          debtToken.depositAmountInBaseUnit.toFixed(0),
        )
      }

      const addresses = {
        ...mainnetAddresses,
        operationExecutor: system.common.operationExecutor.address,
      }

      const proxy = system.common.dsProxy.address
      const positionTransition = await strategies.aave.open(
        {
          depositedByUser: {
            debtToken: { amountInBaseUnit: debtToken.depositAmountInBaseUnit },
            collateralToken: { amountInBaseUnit: collateralToken.depositAmountInBaseUnit },
          },
          // TODO: Integrate properly with DPM and execute t/x through that
          slippage,
          multiple,
          debtToken: { symbol: debtToken.symbol, precision: debtToken.precision },
          collateralToken: { symbol: collateralToken.symbol, precision: collateralToken.precision },
          collectSwapFeeFrom: isFeeFromDebtToken ? 'sourceToken' : 'targetToken',
          positionType: 'Earn',
        },
        {
          addresses,
          provider,
          getSwapData: oneInchCallMock(mockMarketPrice, {
            from: debtToken.precision,
            to: collateralToken.precision,
          }),
          proxy,
          user: userAddress,
          isDPMProxy,
        },
      )

      const feeRecipientBalanceBefore = await balanceOf(
        isFeeFromDebtToken ? debtToken.address : collateralToken.address,
        ADDRESSES.main.feeRecipient,
        { config },
      )

      const ethDepositAmt = (debtToken.isEth ? debtToken.depositAmountInBaseUnit : ZERO).plus(
        collateralToken.isEth ? collateralToken.depositAmountInBaseUnit : ZERO,
      )

      const [txStatus, tx] = await executeThroughProxy(
        system.common.dsProxy.address,
        {
          address: system.common.operationExecutor.address,
          calldata: system.common.operationExecutor.interface.encodeFunctionData('executeOp', [
            positionTransition.transaction.calls,
            positionTransition.transaction.operationName,
          ]),
        },
        signer,
        ethDepositAmt.toFixed(0),
      )

      const userCollateralReserveData = await aaveDataProvider.getUserReserveData(
        collateralToken.address,
        system.common.dsProxy.address,
      )

      const userDebtReserveData = await aaveDataProvider.getUserReserveData(
        debtToken.address,
        system.common.dsProxy.address,
      )

      const aavePriceOracle = new ethers.Contract(
        addresses.aavePriceOracle,
        aavePriceOracleABI,
        provider,
      )

      const aaveCollateralTokenPriceInEth = collateralToken.isEth
        ? ONE
        : await aavePriceOracle
            .getAssetPrice(collateralToken.address)
            .then((amount: ethers.BigNumberish) => amountFromWei(new BigNumber(amount.toString())))

      const aaveDebtTokenPriceInEth = debtToken.isEth
        ? ONE
        : await aavePriceOracle
            .getAssetPrice(debtToken.address)
            .then((amount: ethers.BigNumberish) => amountFromWei(new BigNumber(amount.toString())))

      const oracle = aaveCollateralTokenPriceInEth.div(aaveDebtTokenPriceInEth)

      const actualPosition = new Position(
        {
          amount: new BigNumber(userDebtReserveData.currentVariableDebt.toString()),
          precision: debtToken.precision,
          symbol: debtToken.symbol,
        },
        {
          amount: new BigNumber(userCollateralReserveData.currentATokenBalance.toString()),
          precision: collateralToken.precision,
          symbol: collateralToken.symbol,
        },
        oracle,
        positionTransition.simulation.position.category,
      )

      return {
        system,
        positionTransition,
        feeRecipientBalanceBefore,
        txStatus,
        tx,
        oracle,
        actualPosition,
        userCollateralReserveData,
        userDebtReserveData,
      }
    }

    describe(`With ${tokens.STETH} collateral & ${tokens.ETH} debt`, function () {
      const depositEthAmount = amountToWei(new BigNumber(1))
      gasEstimates = gasEstimateHelper()
      let userStEthReserveData: AAVEReserveData
      let userWethReserveData: AAVEReserveData
      let feeRecipientWethBalanceBefore: BigNumber
      let actualPosition: IPosition
      let tx: ContractReceipt

      before(async function () {
        const setup = await setupOpenPositionTest(
          {
            depositAmountInBaseUnit: ZERO,
            symbol: tokens.STETH,
            address: ADDRESSES.main.stETH,
            precision: 18,
            isEth: false,
          },
          {
            depositAmountInBaseUnit: depositEthAmount,
            symbol: tokens.ETH,
            address: ADDRESSES.main.WETH,
            precision: 18,
            isEth: true,
          },
          'Earn',
          new BigNumber(0.9759),
          true,
          userAddress,
          false,
        )
        txStatus = setup.txStatus
        tx = setup.tx
        positionTransition = setup.positionTransition
        actualPosition = setup.actualPosition
        userStEthReserveData = setup.userCollateralReserveData
        userWethReserveData = setup.userDebtReserveData
        feeRecipientWethBalanceBefore = setup.feeRecipientBalanceBefore

        gasEstimates.save(tx)
      })

      it('Tx should pass', function () {
        expect(txStatus).to.be.true
      })

      it('Should draw debt according to multiple', function () {
        expectToBeEqual(
          positionTransition.simulation.position.debt.amount.toFixed(0),
          new BigNumber(userWethReserveData.currentVariableDebt.toString()).toFixed(0),
        )
      })

      it(`Should deposit all ${tokens.STETH} tokens to aave`, function () {
        expectToBe(
          new BigNumber(userStEthReserveData.currentATokenBalance.toString()).toFixed(0),
          'gte',
          positionTransition.simulation.position.collateral.amount,
        )
      })

      it('Should achieve target multiple', function () {
        expectToBe(
          positionTransition.simulation.position.riskRatio.multiple,
          'gte',
          actualPosition.riskRatio.multiple,
        )
      })

      it('Should collect fee', async function () {
        const feeRecipientWethBalanceAfter = await balanceOf(
          ADDRESSES.main.WETH,
          ADDRESSES.main.feeRecipient,
          { config },
        )

        expectToBeEqual(
          new BigNumber(positionTransition.simulation.swap.tokenFee),
          feeRecipientWethBalanceAfter.minus(feeRecipientWethBalanceBefore),
        )
      })

      after(() => {
        gasEstimates.print()
      })
    })

    describe(`With ${tokens.ETH} collateral (+dep) & ${tokens.USDC} debt`, function () {
      const depositEthAmount = new BigNumber(600)

      let userEthReserveData: AAVEReserveData
      let userUSDCReserveData: AAVEReserveData
      let feeRecipientUSDCBalanceBefore: BigNumber
      let actualPosition: IPosition

      before(async function () {
        const setup = await setupOpenPositionTest(
          {
            depositAmountInBaseUnit: amountToWei(depositEthAmount),
            symbol: tokens.ETH,
            address: ADDRESSES.main.WETH,
            precision: 18,
            isEth: true,
          },
          {
            depositAmountInBaseUnit: ZERO,
            symbol: tokens.USDC,
            address: ADDRESSES.main.USDC,
            precision: 6,
            isEth: false,
          },
          'Multiply',
          new BigNumber(1300),
          true,
          userAddress,
          false,
        )
        txStatus = setup.txStatus
        positionTransition = setup.positionTransition
        actualPosition = setup.actualPosition
        userEthReserveData = setup.userCollateralReserveData
        userUSDCReserveData = setup.userDebtReserveData
        feeRecipientUSDCBalanceBefore = setup.feeRecipientBalanceBefore
      })

      it('Tx should pass', function () {
        expect(txStatus).to.be.true
      })

      it('Should draw debt according to multiple', function () {
        expect(
          new BigNumber(positionTransition.simulation.position.debt.amount.toString()).toString(),
        ).to.be.oneOf([
          new BigNumber(userUSDCReserveData.currentVariableDebt.toString()).toFixed(0),
          new BigNumber(userUSDCReserveData.currentVariableDebt.toString()).minus(ONE).toFixed(0),
        ])
      })

      it(`Should deposit all ${tokens.ETH} tokens to aave`, function () {
        expectToBe(
          new BigNumber(userEthReserveData.currentATokenBalance.toString()).toFixed(0),
          'gte',
          positionTransition.simulation.position.collateral.amount,
        )
      })

      it('Should achieve target multiple', function () {
        expectToBe(
          positionTransition.simulation.position.riskRatio.multiple,
          'gte',
          actualPosition.riskRatio.multiple,
        )
      })

      it('Should collect fee', async function () {
        const feeRecipientUSDCBalanceAfter = await balanceOf(
          ADDRESSES.main.USDC,
          ADDRESSES.main.feeRecipient,
          { config },
        )

        expectToBeEqual(
          new BigNumber(positionTransition.simulation.swap.tokenFee),
          feeRecipientUSDCBalanceAfter.minus(feeRecipientUSDCBalanceBefore),
        )
      })
    })

    describe(`With ${tokens.WBTC} collateral & ${tokens.USDC} debt`, function () {
      const depositWBTCAmount = new BigNumber(6)

      let userWBTCReserveData: AAVEReserveData
      let feeRecipientUSDCBalanceBefore: BigNumber
      let actualPosition: IPosition

      before(async function () {
        const setup = await setupOpenPositionTest(
          {
            depositAmountInBaseUnit: amountToWei(depositWBTCAmount, 8),
            symbol: tokens.WBTC,
            address: ADDRESSES.main.WBTC,
            precision: 8,
            isEth: false,
          },
          {
            depositAmountInBaseUnit: ZERO,
            symbol: tokens.USDC,
            address: ADDRESSES.main.USDC,
            precision: 6,
            isEth: false,
          },
          'Multiply',
          new BigNumber(20032),
          true,
          userAddress,
          false,
        )
        txStatus = setup.txStatus
        positionTransition = setup.positionTransition
        actualPosition = setup.actualPosition
        userWBTCReserveData = setup.userCollateralReserveData
        feeRecipientUSDCBalanceBefore = setup.feeRecipientBalanceBefore
      })

      it('Tx should pass', function () {
        expect(txStatus).to.be.true
      })

      it('Should draw debt according to multiple', function () {
        expect(new BigNumber(actualPosition.debt.amount.toString()).toString()).to.be.oneOf([
          positionTransition.simulation.position.debt.amount.toFixed(0),
          positionTransition.simulation.position.debt.amount.minus(ONE).toFixed(0),
        ])
      })

      it(`Should deposit all ${tokens.WBTC} tokens to aave`, function () {
        expectToBe(
          new BigNumber(userWBTCReserveData.currentATokenBalance.toString()).toFixed(0),
          'gte',
          positionTransition.simulation.position.collateral.amount,
        )
      })

      it('Should achieve target multiple', function () {
        expectToBe(
          positionTransition.simulation.position.riskRatio.multiple,
          'gte',
          actualPosition.riskRatio.multiple,
        )
      })

      it('Should collect fee', async function () {
        const feeRecipientUSDCBalanceAfter = await balanceOf(
          ADDRESSES.main.USDC,
          ADDRESSES.main.feeRecipient,
          { config },
        )

        expectToBeEqual(
          new BigNumber(positionTransition.simulation.swap.tokenFee),
          feeRecipientUSDCBalanceAfter.minus(feeRecipientUSDCBalanceBefore),
        )
      })
    })

    describe(`With ${tokens.WBTC} collateral (take fee from coll) & ${tokens.USDC} debt`, function () {
      const depositWBTCAmount = new BigNumber(6)

      let userWBTCReserveData: AAVEReserveData
      let feeRecipientWBTCBalanceBefore: BigNumber
      let actualPosition: IPosition

      before(async function () {
        const setup = await setupOpenPositionTest(
          {
            depositAmountInBaseUnit: amountToWei(depositWBTCAmount, 8),
            symbol: tokens.WBTC,
            address: ADDRESSES.main.WBTC,
            precision: 8,
            isEth: false,
          },
          {
            depositAmountInBaseUnit: ZERO,
            symbol: tokens.USDC,
            address: ADDRESSES.main.USDC,
            precision: 6,
            isEth: false,
          },
          'Multiply',
          new BigNumber(20032),
          false,
          userAddress,
          false,
        )
        txStatus = setup.txStatus
        positionTransition = setup.positionTransition
        actualPosition = setup.actualPosition
        userWBTCReserveData = setup.userCollateralReserveData
        feeRecipientWBTCBalanceBefore = setup.feeRecipientBalanceBefore
      })

      it('Tx should pass', function () {
        expect(txStatus).to.be.true
      })

      it('Should draw debt according to multiple', function () {
        expect(new BigNumber(actualPosition.debt.amount.toString()).toString()).to.be.oneOf([
          positionTransition.simulation.position.debt.amount.toFixed(0),
          positionTransition.simulation.position.debt.amount.minus(ONE).toFixed(0),
        ])
      })

      it(`Should deposit all ${tokens.WBTC} tokens to aave`, function () {
        expectToBe(
          new BigNumber(userWBTCReserveData.currentATokenBalance.toString()).toFixed(0),
          'gte',
          positionTransition.simulation.position.collateral.amount,
        )
      })

      it('Should achieve target multiple', function () {
        expectToBe(
          positionTransition.simulation.position.riskRatio.multiple,
          'gte',
          actualPosition.riskRatio.multiple,
        )
      })

      it('Should collect fee', async function () {
        const feeRecipientWBTCBalanceAfter = await balanceOf(
          ADDRESSES.main.WBTC,
          ADDRESSES.main.feeRecipient,
          { config },
        )

        // Test for equivalence within slippage adjusted range when taking fee from target token
        expectToBe(
          new BigNumber(
            positionTransition.simulation.swap.tokenFee.div(ONE.minus(slippage)).toString(),
          ).toFixed(0),
          'gte',
          feeRecipientWBTCBalanceAfter.minus(feeRecipientWBTCBalanceBefore),
        )

        expectToBe(
          positionTransition.simulation.swap.tokenFee,
          'lte',
          feeRecipientWBTCBalanceAfter.minus(feeRecipientWBTCBalanceBefore),
        )
      })
    })
  })

  describe(`[1inch] Increase Multiple: With ${tokens.STETH} collateral & ${tokens.ETH} debt`, function () {
    const depositEthAmount = amountToWei(new BigNumber(1))
    const multiple = new BigNumber(2)
    const slippage = new BigNumber(0.1)

    let system: DeployedSystemInfo

    let positionTransition: IPositionTransition
    let txStatus: boolean

    let userAccountData: AAVEAccountData
    let userStEthReserveData: AAVEReserveData

    let feeRecipientWethBalanceBefore: BigNumber

    before(async function () {
      const shouldRun1InchTests = process.env.RUN_1INCH_TESTS === '1'
      if (shouldRun1InchTests) {
        //Reset to the latest block
        await resetNodeToLatestBlock(provider)
        const { system: _system } = await deploySystem(config, false, false)
        system = _system

        const addresses = {
          ...mainnetAddresses,
          operationExecutor: system.common.operationExecutor.address,
        }

        feeRecipientWethBalanceBefore = await balanceOf(
          ADDRESSES.main.WETH,
          ADDRESSES.main.feeRecipient,
          { config },
        )

        const proxy = system.common.dsProxy.address
        const debtToken = { symbol: 'ETH' as const }
        const collateralToken = { symbol: 'STETH' as const }

        positionTransition = await strategies.aave.open(
          {
            depositedByUser: { debtToken: { amountInBaseUnit: depositEthAmount } },
            slippage,
            multiple,
            debtToken,
            collateralToken,
            positionType: 'Earn',
          },
          {
            addresses,
            provider,
            getSwapData: getOneInchCall(system.common.swap.address),
            proxy,
            user: config.address,
            isDPMProxy: false,
          },
        )

        const [_txStatus] = await executeThroughProxy(
          system.common.dsProxy.address,
          {
            address: system.common.operationExecutor.address,
            calldata: system.common.operationExecutor.interface.encodeFunctionData('executeOp', [
              positionTransition.transaction.calls,
              positionTransition.transaction.operationName,
            ]),
          },
          signer,
          depositEthAmount.toFixed(0),
        )
        txStatus = _txStatus

        userAccountData = await aaveLendingPool.getUserAccountData(system.common.dsProxy.address)
        userStEthReserveData = await aaveDataProvider.getUserReserveData(
          ADDRESSES.main.stETH,
          system.common.dsProxy.address,
        )
      } else {
        this.skip()
      }
    })

    it('Tx should pass', function () {
      expect(txStatus).to.be.true
    })

    it('Should draw debt according to multiple', function () {
      expectToBeEqual(
        positionTransition.simulation.position.debt.amount.toFixed(0),
        new BigNumber(userAccountData.totalDebtETH.toString()),
      )
    })

    it('Should deposit all stEth tokens to aave', function () {
      expectToBe(
        new BigNumber(userStEthReserveData.currentATokenBalance.toString()).toFixed(0),
        'gte',
        positionTransition.simulation.position.collateral.amount,
      )
    })

    it('Should collect fee', async function () {
      const feeRecipientWethBalanceAfter = await balanceOf(
        ADDRESSES.main.WETH,
        ADDRESSES.main.feeRecipient,
        { config },
      )

      // Test for equivalence within slippage adjusted range when taking fee from target token
      const actualFees = feeRecipientWethBalanceAfter.minus(feeRecipientWethBalanceBefore)
      expectToBe(
        new BigNumber(
          positionTransition.simulation.swap.tokenFee.div(ONE.minus(slippage)).toString(),
        ).toFixed(0),
        'gte',
        actualFees,
      )

      expectToBe(positionTransition.simulation.swap.tokenFee, 'lte', actualFees)
    })
  })

  describe(`[1inch] Increase Multiple: With ${tokens.ETH} collateral & ${tokens.USDC} debt`, function () {
    const depositEthAmount = amountToWei(new BigNumber(1))
    const multiple = new BigNumber(2)
    const slippage = new BigNumber(0.1)
    const ethPrecision = TYPICAL_PRECISION
    const USDCPrecision = 6

    let system: DeployedSystemInfo

    let positionTransition: IPositionTransition
    let txStatus: boolean

    let userUSDCReserveData: AAVEReserveData
    let userWethReserveData: AAVEReserveData

    let feeRecipientUSDCBalanceBefore: BigNumber

    before(async function () {
      const shouldRun1InchTests = process.env.RUN_1INCH_TESTS === '1'
      if (shouldRun1InchTests) {
        //Reset to the latest block
        await resetNodeToLatestBlock(provider)
        const { system: _system } = await deploySystem(config, false, false)
        system = _system

        const addresses = {
          ...mainnetAddresses,
          operationExecutor: system.common.operationExecutor.address,
        }

        feeRecipientUSDCBalanceBefore = await balanceOf(
          ADDRESSES.main.USDC,
          ADDRESSES.main.feeRecipient,
          { config },
        )

        const proxy = system.common.dsProxy.address
        const debtToken = { symbol: tokens.USDC, precision: USDCPrecision }
        const collateralToken = { symbol: tokens.ETH, precision: ethPrecision }

        positionTransition = await strategies.aave.open(
          {
            depositedByUser: { collateralToken: { amountInBaseUnit: depositEthAmount } },
            slippage,
<<<<<<< HEAD
            positionArgs: {
              positionId: 123,
              positionType: 'Multiply',
              protocol: 'AAVE',
            },
=======
            positionType: 'Multiply',
>>>>>>> c06f0b8b
            multiple,
            debtToken,
            collateralToken,
          },
          {
            addresses,
            provider,
            getSwapData: getOneInchCall(system.common.swap.address),
            proxy,
            user: config.address,
          },
        )

        const [_txStatus] = await executeThroughProxy(
          system.common.dsProxy.address,
          {
            address: system.common.operationExecutor.address,
            calldata: system.common.operationExecutor.interface.encodeFunctionData('executeOp', [
              positionTransition.transaction.calls,
              positionTransition.transaction.operationName,
            ]),
          },
          signer,
          depositEthAmount.toFixed(0),
        )
        txStatus = _txStatus

        userWethReserveData = await aaveDataProvider.getUserReserveData(
          ADDRESSES.main.WETH,
          system.common.dsProxy.address,
        )
        userUSDCReserveData = await aaveDataProvider.getUserReserveData(
          ADDRESSES.main.USDC,
          system.common.dsProxy.address,
        )
      } else {
        this.skip()
      }
    })

    it('Tx should pass', function () {
      expect(txStatus).to.be.true
    })

    it('Should draw debt according to multiple', function () {
      expect(
        new BigNumber(positionTransition.simulation.position.debt.amount.toString()).toString(),
      ).to.be.oneOf([
        new BigNumber(userUSDCReserveData.currentVariableDebt.toString()).toFixed(0),
        new BigNumber(userUSDCReserveData.currentVariableDebt.toString()).minus(ONE).toFixed(0),
      ])
    })

    it('Should deposit all WETH tokens to aave', function () {
      expectToBe(
        new BigNumber(userWethReserveData.currentATokenBalance.toString()).toFixed(0),
        'gte',
        positionTransition.simulation.position.collateral.amount,
      )
    })

    it('Should collect fee', async function () {
      const feeRecipientUSDCBalanceAfter = await balanceOf(
        ADDRESSES.main.USDC,
        ADDRESSES.main.feeRecipient,
        { config },
      )

      // Test for equivalence within slippage adjusted range when taking fee from target token
      const actualFees = feeRecipientUSDCBalanceAfter.minus(feeRecipientUSDCBalanceBefore)
      expectToBe(
        new BigNumber(
          positionTransition.simulation.swap.tokenFee.div(ONE.minus(slippage)).toString(),
        ).toFixed(0),
        'gte',
        actualFees,
      )

      expectToBe(positionTransition.simulation.swap.tokenFee, 'lte', actualFees)
    })
  })
})<|MERGE_RESOLUTION|>--- conflicted
+++ resolved
@@ -752,15 +752,7 @@
           {
             depositedByUser: { collateralToken: { amountInBaseUnit: depositEthAmount } },
             slippage,
-<<<<<<< HEAD
-            positionArgs: {
-              positionId: 123,
-              positionType: 'Multiply',
-              protocol: 'AAVE',
-            },
-=======
             positionType: 'Multiply',
->>>>>>> c06f0b8b
             multiple,
             debtToken,
             collateralToken,
