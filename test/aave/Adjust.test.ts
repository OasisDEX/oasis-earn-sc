--- conflicted
+++ resolved
@@ -58,11 +58,7 @@
     aaveDataProvider = new Contract(ADDRESSES.main.aave.DataProvider, AAVEDataProviderABI, provider)
   })
 
-<<<<<<< HEAD
   describe('[Uniswap] Fallback tests', () => {
-=======
-  describe('On forked chain', () => {
->>>>>>> 9e49d74c
     const multiple = new BigNumber(2)
     const slippage = new BigNumber(0.1)
 
@@ -169,7 +165,7 @@
           },
           slippage,
           multiple,
-          positionType: 'Earn',
+          positionType: positionType,
           debtToken: { symbol: debtToken.symbol, precision: debtToken.precision },
           collateralToken: {
             symbol: collateralToken.symbol,
@@ -993,11 +989,7 @@
             depositedByUser: {
               debtToken: { amountInBaseUnit: depositAmount },
             },
-            positionArgs: {
-              positionId: 123,
-              positionType: 'Earn',
-              protocol: 'AAVE' as const,
-            },
+            positionType: 'Earn',
             slippage,
             multiple,
             debtToken,
@@ -1213,11 +1205,7 @@
             depositedByUser: {
               collateralToken: { amountInBaseUnit: depositWBTCAmount },
             },
-            positionArgs: {
-              positionId: 123,
-              positionType: 'Multiply',
-              protocol: 'AAVE' as const,
-            },
+            positionType: 'Multiply',
             slippage,
             multiple,
             debtToken,
