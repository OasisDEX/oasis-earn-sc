import { JsonRpcProvider } from '@ethersproject/providers'
import BigNumber from 'bignumber.js'
import { expect } from 'chai'
import { Contract, ContractReceipt, Signer } from 'ethers'
import { strategy } from 'oasis-actions'
import { ADDRESSES } from 'oasis-actions/src/helpers/addresses'
import { CONTRACT_NAMES, OPERATION_NAMES } from 'oasis-actions/src/helpers/constants'

import AAVEDataProviderABI from '../../abi/aaveDataProvider.json'
import AAVELendigPoolABI from '../../abi/aaveLendingPool.json'
import CDPManagerABI from '../../abi/dss-cdp-manager.json'
import ERC20ABI from '../../abi/IERC20.json'
import { executeThroughProxy } from '../../helpers/deploy'
import { gasEstimateHelper } from '../../helpers/gasEstimation'
import init, { resetNode } from '../../helpers/init'
import { swapOneInchTokens } from '../../helpers/swap/1inch'
import { RuntimeConfig } from '../../helpers/types/common'
<<<<<<< HEAD
import { amountToWei, approve, balanceOf } from '../../helpers/utils'
=======
import { ActionFactory, amountToWei, approve, balanceOf } from '../../helpers/utils'
import { ServiceRegistry } from '../../helpers/wrappers/serviceRegistry'
import { testBlockNumber } from '../config'
>>>>>>> 49a0e72d
import { DeployedSystemInfo, deploySystem } from '../deploySystem'
import { expectToBe, expectToBeEqual } from '../utils'

const oneInchCallMock = async (
  from: string,
  to: string,
  amount: BigNumber,
  slippage: BigNumber,
) => {
  const marketPrice = 0.979
  return {
    fromTokenAddress: from,
    toTokenAddress: to,
    fromTokenAmount: amount,
    toTokenAmount: amount.div(marketPrice),
    minToTokenAmount: amount
      .div(marketPrice)
      .times(new BigNumber(1).minus(slippage))
      .integerValue(BigNumber.ROUND_DOWN), // TODO: figure out slippage
    exchangeCalldata: 0,
  }
}

const getOneInchRealCall =
  (swapAddress: string) =>
  async (from: string, to: string, amount: BigNumber, slippage: BigNumber) => {
    const response = await swapOneInchTokens(
      from,
      to,
      amount.toString(),
      swapAddress,
      slippage.toString(),
    )

    return {
      toTokenAddress: to,
      fromTokenAddress: from,
      minToTokenAmount: new BigNumber(0),
      toTokenAmount: new BigNumber(response.toTokenAmount),
      fromTokenAmount: new BigNumber(response.fromTokenAmount),
      exchangeCalldata: response.tx.data,
    }
  }

interface AAVEReserveData {
  currentATokenBalance: BigNumber
  currentStableDebt: BigNumber
  currentVariableDebt: BigNumber
  principalStableDebt: BigNumber
  scaledVariableDebt: BigNumber
  stableBorrowRate: BigNumber
  liquidityRate: BigNumber
}

interface AAVEAccountData {
  totalCollateralETH: BigNumber
  totalDebtETH: BigNumber
  availableBorrowsETH: BigNumber
  currentLiquidationThreshold: BigNumber
  ltv: BigNumber
  healthFactor: BigNumber
}

describe(`Operations | AAVE | ${OPERATION_NAMES.aave.OPEN_POSITION}`, async () => {
  let WETH: Contract
  let stETH: Contract
  let aaveLendingPool: Contract
  let aaveDataProvider: Contract
  let provider: JsonRpcProvider
  let config: RuntimeConfig
  let signer: Signer
  let address: string

  const mainnetAddresses = {
    DAI: ADDRESSES.main.DAI,
    ETH: ADDRESSES.main.ETH,
    WETH: ADDRESSES.main.WETH,
    stETH: ADDRESSES.main.stETH,
    chainlinkEthUsdPriceFeed: ADDRESSES.main.chainlinkEthUsdPriceFeed,
    aavePriceOracle: ADDRESSES.main.aavePriceOracle,
    aaveLendingPool: ADDRESSES.main.aave.MainnetLendingPool,
  }

  before(async () => {
    config = await init()
    provider = config.provider
    signer = config.signer
    address = config.address

    aaveLendingPool = new Contract(
      ADDRESSES.main.aave.MainnetLendingPool,
      AAVELendigPoolABI,
      provider,
    )
    aaveDataProvider = new Contract(ADDRESSES.main.aave.DataProvider, AAVEDataProviderABI, provider)
    WETH = new Contract(ADDRESSES.main.WETH, ERC20ABI, provider)
    stETH = new Contract(ADDRESSES.main.stETH, ERC20ABI, provider)
  })

<<<<<<< HEAD
  describe('On forked chain', () => {
    const blockNumber = 15191046
    // Apparently there is not enough liquidity (at tested block) to deposit > 100ETH`
    const depositAmount = amountToWei(new BigNumber(60))
    const multiply = new BigNumber(2)
    const slippage = new BigNumber(0.1)
=======
    await resetNode(provider, testBlockNumber)
>>>>>>> 49a0e72d

    let system: DeployedSystemInfo

    let strategyReturn: Awaited<ReturnType<typeof strategy.openStEth>>
    let txStatus: boolean
    let tx: ContractReceipt

    let userAccountData: AAVEAccountData
    let userStEthReserveData: AAVEReserveData

    let feeRecipientWethBalanceBefore: BigNumber

    before(async () => {
      resetNode(provider, blockNumber)

      const { system: _system } = await deploySystem(config)
      system = _system

      const addresses = {
        ...mainnetAddresses,
        operationExecutor: system.common.operationExecutor.address,
      }

      strategyReturn = await strategy.openStEth(
        {
          depositAmount,
          slippage,
          multiply,
        },
        {
          addresses,
          provider,
          getSwapData: oneInchCallMock,
        },
      )

      feeRecipientWethBalanceBefore = await balanceOf(
        ADDRESSES.main.WETH,
        ADDRESSES.main.feeRecipient,
        { config, isFormatted: true },
      )

      const [_txStatus, _tx] = await executeThroughProxy(
        system.common.dsProxy.address,
        {
          address: system.common.operationExecutor.address,
          calldata: system.common.operationExecutor.interface.encodeFunctionData('executeOp', [
            strategyReturn.calls,
            OPERATION_NAMES.common.CUSTOM_OPERATION,
          ]),
        },
        signer,
        depositAmount.toFixed(0),
      )
      txStatus = _txStatus
      tx = _tx

      userAccountData = await aaveLendingPool.getUserAccountData(system.common.dsProxy.address)
      userStEthReserveData = await aaveDataProvider.getUserReserveData(
        ADDRESSES.main.stETH,
        system.common.dsProxy.address,
      )
    })

    it('Tx should pass', () => {
      expect(txStatus).to.be.true
    })

    it('Should draw debt according to multiply', () => {
      expectToBeEqual(
        strategyReturn.multiply
          .times(depositAmount)
          .minus(depositAmount)
          .integerValue(BigNumber.ROUND_UP),
        new BigNumber(userAccountData.totalDebtETH.toString()),
      )
    })

    it('Should deposit all stEth tokens to aave', () => {
      expectToBe(
        strategyReturn.swapData.minToTokenAmount,
        'lte',
        new BigNumber(userStEthReserveData.currentATokenBalance.toString()),
      )
    })

    it('Should collect fee', async () => {
      const feeRecipientWethBalanceAfter = await balanceOf(
        ADDRESSES.main.WETH,
        ADDRESSES.main.feeRecipient,
        { config, isFormatted: true },
      )

      expectToBeEqual(
        new BigNumber(strategyReturn.feeAmount.toString()),
        feeRecipientWethBalanceAfter.minus(feeRecipientWethBalanceBefore),
      )
    })
  })

  describe.only('On latest block using one inch exchange and api', () => {
    const depositAmount = amountToWei(new BigNumber(60))
    const multiply = new BigNumber(2)
    const slippage = new BigNumber(0.1)

    let system: DeployedSystemInfo

    let strategyReturn: Awaited<ReturnType<typeof strategy.openStEth>>
    let txStatus: boolean
    let tx: ContractReceipt

    let userAccountData: AAVEAccountData
    let userStEthReserveData: AAVEReserveData

    let feeRecipientWethBalanceBefore: BigNumber

    before(async () => {
      await provider.send('hardhat_reset', [
        {
          forking: {
            jsonRpcUrl: process.env.MAINNET_URL,
          },
        },
      ])

      const { system: _system } = await deploySystem(config, false, false)
      system = _system

      const addresses = {
        ...mainnetAddresses,
        operationExecutor: system.common.operationExecutor.address,
      }

      feeRecipientWethBalanceBefore = await balanceOf(
        ADDRESSES.main.WETH,
        ADDRESSES.main.feeRecipient,
        { config, isFormatted: true },
      )

      strategyReturn = await strategy.openStEth(
        {
          depositAmount,
          slippage,
          multiply,
        },
        {
          addresses,
          provider,
          getSwapData: getOneInchRealCall(system.common.swap.address),
        },
      )

      const [_txStatus, _tx] = await executeThroughProxy(
        system.common.dsProxy.address,
        {
          address: system.common.operationExecutor.address,
          calldata: system.common.operationExecutor.interface.encodeFunctionData('executeOp', [
            strategyReturn.calls,
            OPERATION_NAMES.common.CUSTOM_OPERATION,
          ]),
        },
        signer,
        depositAmount.toFixed(0),
      )
      txStatus = _txStatus
      tx = _tx

      userAccountData = await aaveLendingPool.getUserAccountData(system.common.dsProxy.address)
      userStEthReserveData = await aaveDataProvider.getUserReserveData(
        ADDRESSES.main.stETH,
        system.common.dsProxy.address,
      )

      function log(obj: object) {
        Object.entries(obj).forEach(([key, v]) => {
          console.log(key, v.toString())
        })
      }

      log(userAccountData)
      log(userStEthReserveData)
    })

    it('Tx should pass', () => {
      expect(txStatus).to.be.true
    })

    it('Should draw debt according to multiply', () => {
      expectToBeEqual(
        strategyReturn.multiply
          .times(depositAmount)
          .minus(depositAmount)
          .integerValue(BigNumber.ROUND_UP),
        new BigNumber(userAccountData.totalDebtETH.toString()),
      )
    })

    it('Should deposit all stEth tokens to aave', () => {
      expectToBe(
        strategyReturn.swapData.minToTokenAmount,
        'lte',
        new BigNumber(userStEthReserveData.currentATokenBalance.toString()),
      )
    })

    it('Should collect fee', async () => {
      const feeRecipientWethBalanceAfter = await balanceOf(
        ADDRESSES.main.WETH,
        ADDRESSES.main.feeRecipient,
        { config, isFormatted: true },
      )

      expectToBeEqual(
        new BigNumber(strategyReturn.feeAmount.toString()),
        feeRecipientWethBalanceAfter.minus(feeRecipientWethBalanceBefore),
      )
    })
  })
})<|MERGE_RESOLUTION|>--- conflicted
+++ resolved
@@ -4,24 +4,17 @@
 import { Contract, ContractReceipt, Signer } from 'ethers'
 import { strategy } from 'oasis-actions'
 import { ADDRESSES } from 'oasis-actions/src/helpers/addresses'
-import { CONTRACT_NAMES, OPERATION_NAMES } from 'oasis-actions/src/helpers/constants'
+import { OPERATION_NAMES } from 'oasis-actions/src/helpers/constants'
 
 import AAVEDataProviderABI from '../../abi/aaveDataProvider.json'
 import AAVELendigPoolABI from '../../abi/aaveLendingPool.json'
-import CDPManagerABI from '../../abi/dss-cdp-manager.json'
 import ERC20ABI from '../../abi/IERC20.json'
 import { executeThroughProxy } from '../../helpers/deploy'
-import { gasEstimateHelper } from '../../helpers/gasEstimation'
 import init, { resetNode } from '../../helpers/init'
 import { swapOneInchTokens } from '../../helpers/swap/1inch'
 import { RuntimeConfig } from '../../helpers/types/common'
-<<<<<<< HEAD
-import { amountToWei, approve, balanceOf } from '../../helpers/utils'
-=======
-import { ActionFactory, amountToWei, approve, balanceOf } from '../../helpers/utils'
-import { ServiceRegistry } from '../../helpers/wrappers/serviceRegistry'
+import { amountToWei, balanceOf } from '../../helpers/utils'
 import { testBlockNumber } from '../config'
->>>>>>> 49a0e72d
 import { DeployedSystemInfo, deploySystem } from '../deploySystem'
 import { expectToBe, expectToBeEqual } from '../utils'
 
@@ -111,6 +104,7 @@
     signer = config.signer
     address = config.address
 
+    await resetNode(provider, testBlockNumber)
     aaveLendingPool = new Contract(
       ADDRESSES.main.aave.MainnetLendingPool,
       AAVELendigPoolABI,
@@ -121,16 +115,12 @@
     stETH = new Contract(ADDRESSES.main.stETH, ERC20ABI, provider)
   })
 
-<<<<<<< HEAD
   describe('On forked chain', () => {
     const blockNumber = 15191046
     // Apparently there is not enough liquidity (at tested block) to deposit > 100ETH`
     const depositAmount = amountToWei(new BigNumber(60))
     const multiply = new BigNumber(2)
     const slippage = new BigNumber(0.1)
-=======
-    await resetNode(provider, testBlockNumber)
->>>>>>> 49a0e72d
 
     let system: DeployedSystemInfo
 
@@ -248,6 +238,7 @@
     let feeRecipientWethBalanceBefore: BigNumber
 
     before(async () => {
+      //Reset to the latest block
       await provider.send('hardhat_reset', [
         {
           forking: {
