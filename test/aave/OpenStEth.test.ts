--- conflicted
+++ resolved
@@ -10,102 +10,24 @@
 import BigNumber from 'bignumber.js'
 import { expect } from 'chai'
 import { loadFixture } from 'ethereum-waffle'
-<<<<<<< HEAD
 import { Contract, Signer } from 'ethers'
 
 import AAVEDataProviderABI from '../../abi/aaveDataProvider.json'
 import AAVELendigPoolABI from '../../abi/aaveLendingPool.json'
-import { executeThroughProxy } from '../../helpers/deploy'
-import { resetNodeToLatestBlock } from '../../helpers/init'
-import { restoreSnapshot } from '../../helpers/restoreSnapshot'
-import { swapOneInchTokens } from '../../helpers/swap/1inch'
-=======
-import { Contract, ContractReceipt, Signer } from 'ethers'
-
-import AAVEDataProviderABI from '../../abi/aaveDataProvider.json'
-import AAVELendigPoolABI from '../../abi/aaveLendingPool.json'
-import ERC20ABI from '../../abi/IERC20.json'
 import { AAVEAccountData, AAVEReserveData } from '../../helpers/aave'
 import { executeThroughProxy } from '../../helpers/deploy'
 import { resetNodeToLatestBlock } from '../../helpers/init'
 import { restoreSnapshot } from '../../helpers/restoreSnapshot'
 import { getOneInchCall } from '../../helpers/swap/OneIchCall'
 import { oneInchCallMock } from '../../helpers/swap/OneInchCallMock'
->>>>>>> ae417ba1
 import { RuntimeConfig } from '../../helpers/types/common'
 import { amountToWei, balanceOf } from '../../helpers/utils'
+import { testBlockNumber } from '../config'
 import { DeployedSystemInfo, deploySystem } from '../deploySystem'
 import { initialiseConfig } from '../fixtures/setup'
 import { expectToBe, expectToBeEqual } from '../utils'
 
-<<<<<<< HEAD
-const oneInchCallMock =
-  (marketPrice: BigNumber) =>
-  async (from: string, to: string, amount: BigNumber, slippage: BigNumber) => {
-    return {
-      fromTokenAddress: from,
-      toTokenAddress: to,
-      fromTokenAmount: amount,
-      toTokenAmount: amount.div(marketPrice),
-      minToTokenAmount: amount
-        .div(marketPrice)
-        .times(new BigNumber(1).minus(slippage))
-        .integerValue(BigNumber.ROUND_DOWN), // TODO: figure out slippage
-      exchangeCalldata: 0,
-    }
-  }
-
-const getOneInchRealCall =
-  (swapAddress: string) =>
-  async (from: string, to: string, amount: BigNumber, slippage: BigNumber) => {
-    const response = await swapOneInchTokens(
-      from,
-      to,
-      amount.toString(),
-      swapAddress,
-      slippage.toString(),
-    )
-
-    console.log('1inch Response:')
-    console.log(response.fromTokenAmount.toString())
-    console.log(response.toTokenAmount.toString())
-    console.log(new BigNumber(0))
-
-    return {
-      toTokenAddress: to,
-      fromTokenAddress: from,
-      minToTokenAmount: new BigNumber(0),
-      toTokenAmount: new BigNumber(response.toTokenAmount),
-      fromTokenAmount: new BigNumber(response.fromTokenAmount),
-      exchangeCalldata: response.tx.data,
-    }
-  }
-
-interface AAVEReserveData {
-  currentATokenBalance: BigNumber
-  currentStableDebt: BigNumber
-  currentVariableDebt: BigNumber
-  principalStableDebt: BigNumber
-  scaledVariableDebt: BigNumber
-  stableBorrowRate: BigNumber
-  liquidityRate: BigNumber
-}
-
-interface AAVEAccountData {
-  totalCollateralETH: BigNumber
-  totalDebtETH: BigNumber
-  availableBorrowsETH: BigNumber
-  currentLiquidationThreshold: BigNumber
-  ltv: BigNumber
-  healthFactor: BigNumber
-}
-
 describe(`Strategy | AAVE | Open Position`, async () => {
-=======
-describe(`Operations | AAVE | ${OPERATION_NAMES.aave.OPEN_POSITION}`, async () => {
-  let WETH: Contract
-  let stETH: Contract
->>>>>>> ae417ba1
   let aaveLendingPool: Contract
   let aaveDataProvider: Contract
   let provider: JsonRpcProvider
@@ -135,12 +57,7 @@
   })
 
   describe('On forked chain', () => {
-<<<<<<< HEAD
     const depositAmount = amountToWei(new BigNumber(60 / 1e15))
-=======
-    // Apparently there is not enough liquidity (at tested block) to deposit > 100ETH`
-    const depositAmount = amountToWei(new BigNumber(60))
->>>>>>> ae417ba1
     const multiple = new BigNumber(2)
     const slippage = new BigNumber(0.1)
     const aaveStEthPriceInEth = new BigNumber(0.98066643)
@@ -157,12 +74,7 @@
     let feeRecipientWethBalanceBefore: BigNumber
 
     before(async () => {
-<<<<<<< HEAD
       const snapshot = await restoreSnapshot(config, provider, testBlockNumber)
-=======
-      const testSpecificBlock = 15200000 // Must be this block to match oracle price above (used when constructing actualPosition below)
-      const snapshot = await restoreSnapshot(config, provider, testSpecificBlock)
->>>>>>> ae417ba1
       system = snapshot.deployed.system
 
       const addresses = {
@@ -179,11 +91,7 @@
         {
           addresses,
           provider,
-<<<<<<< HEAD
           getSwapData: oneInchCallMock(new BigNumber(0.9759)),
-=======
-          getSwapData: oneInchCallMock(),
->>>>>>> ae417ba1
           dsProxy: system.common.dsProxy.address,
         },
       )
@@ -256,25 +164,15 @@
         { config, isFormatted: true },
       )
 
-      // Precision of 13. That's the best precision that could be achieved given data imported from Google Spreadsheets
-      expectToBeEqual(
-<<<<<<< HEAD
+      expectToBeEqual(
         new BigNumber(strategy.simulation.swap.sourceTokenFee),
         feeRecipientWethBalanceAfter.minus(feeRecipientWethBalanceBefore),
-=======
-        new BigNumber(strategy.simulation.swap.fee.toFixed(13)),
-        feeRecipientWethBalanceAfter.minus(feeRecipientWethBalanceBefore).toFixed(13),
->>>>>>> ae417ba1
       )
     })
   })
 
   describe('On latest block using one inch exchange and api', () => {
-<<<<<<< HEAD
     const depositAmount = amountToWei(new BigNumber(60 / 1e15))
-=======
-    const depositAmount = amountToWei(new BigNumber(60))
->>>>>>> ae417ba1
     const multiple = new BigNumber(2)
     const slippage = new BigNumber(0.1)
 
@@ -306,11 +204,6 @@
         { config, isFormatted: true },
       )
 
-<<<<<<< HEAD
-      console.log('feeRecipientWethBalanceBefore:', feeRecipientWethBalanceBefore.toString())
-
-=======
->>>>>>> ae417ba1
       strategy = await strategies.aave.openStEth(
         {
           depositAmount,
@@ -325,7 +218,7 @@
         },
       )
 
-      const [_txStatus, _tx] = await executeThroughProxy(
+      const [_txStatus] = await executeThroughProxy(
         system.common.dsProxy.address,
         {
           address: system.common.operationExecutor.address,
@@ -372,15 +265,9 @@
         { config, isFormatted: true },
       )
 
-      // Precision of 13. That's the best precision that could be achieved given data imported from Google Spreadsheets
-      expectToBeEqual(
-<<<<<<< HEAD
+      expectToBeEqual(
         new BigNumber(strategy.simulation.swap.sourceTokenFee),
         feeRecipientWethBalanceAfter.minus(feeRecipientWethBalanceBefore),
-=======
-        new BigNumber(strategy.simulation.swap.fee.toString(13)),
-        feeRecipientWethBalanceAfter.minus(feeRecipientWethBalanceBefore).toFixed(13),
->>>>>>> ae417ba1
       )
     })
   })
