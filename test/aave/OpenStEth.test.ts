--- conflicted
+++ resolved
@@ -128,7 +128,6 @@
     let userAccountData: AAVEAccountData
     let userStEthReserveData: AAVEReserveData
 
-<<<<<<< HEAD
     let feeRecipientWethBalanceBefore: BigNumber
 
     before(async () => {
@@ -141,19 +140,6 @@
         ...mainnetAddresses,
         operationExecutor: system.common.operationExecutor.address,
       }
-=======
-  it(testName, async () => {
-    // Transfer stETH to exchange for Swap
-
-    const toImpersonate = '0xdc24316b9ae028f1497c275eb9192a3ea0f67022'
-    await provider.send('hardhat_impersonateAccount', [toImpersonate])
-    const account = ethers.provider.getSigner(toImpersonate)
-    const accountAddress = await account.getAddress()
-    stETH = new ethers.Contract(ADDRESSES.main.stETH, ERC20ABI, provider).connect(account)
-    const bal = await stETH.balanceOf(accountAddress)
-    await stETH.transfer(system.common.exchange.address, bal)
-    await provider.send('hardhat_stopImpersonatingAccount', [toImpersonate])
->>>>>>> f18bd884
 
       strategyReturn = await strategy.openStEth(
         {
@@ -165,6 +151,7 @@
           addresses,
           provider,
           getSwapData: oneInchCallMock,
+          dsProxy: system.common.dsProxy.address
         },
       )
 
@@ -189,7 +176,6 @@
       txStatus = _txStatus
       tx = _tx
 
-<<<<<<< HEAD
       userAccountData = await aaveLendingPool.getUserAccountData(system.common.dsProxy.address)
       userStEthReserveData = await aaveDataProvider.getUserReserveData(
         ADDRESSES.main.stETH,
@@ -210,20 +196,6 @@
         new BigNumber(userAccountData.totalDebtETH.toString()),
       )
     })
-=======
-    // BORROW FROM AAVE
-    const borrowEthFromAAVE = createAction(
-      await registry.getEntryHash(CONTRACT_NAMES.aave.BORROW),
-      [calldataTypes.aave.Borrow],
-      [
-        {
-          amount: borrowAmount.toFixed(0),
-          asset: ADDRESSES.main.ETH,
-          to: system.common.dsProxy.address,
-        },
-      ],
-    )
->>>>>>> f18bd884
 
     it('Should deposit all stEth tokens to aave', () => {
       expectToBe(
@@ -289,7 +261,6 @@
 
       strategyReturn = await strategy.openStEth(
         {
-<<<<<<< HEAD
           depositAmount,
           slippage,
           multiply,
@@ -298,18 +269,13 @@
           addresses,
           provider,
           getSwapData: getOneInchRealCall(system.common.swap.address),
-=======
-          asset: ADDRESSES.main.DAI,
-          amount: flashloanAmount.toFixed(0),
-          to: system.common.operationExecutor.address,
->>>>>>> f18bd884
+          dsProxy: system.common.dsProxy.address
         },
       )
 
       const [_txStatus, _tx] = await executeThroughProxy(
         system.common.dsProxy.address,
         {
-<<<<<<< HEAD
           address: system.common.operationExecutor.address,
           calldata: system.common.operationExecutor.interface.encodeFunctionData('executeOp', [
             strategyReturn.calls,
@@ -363,43 +329,5 @@
         feeRecipientWethBalanceAfter.minus(feeRecipientWethBalanceBefore),
       )
     })
-=======
-          amount: flashloanAmount.toFixed(0),
-          dsProxyFlashloan: true,
-          calls: [
-            setDaiApprovalOnLendingPool,
-            depositDaiInAAVE,
-            borrowEthFromAAVE,
-            swapETHforSTETH,
-            withdrawDAIFromAAVE,
-          ],
-        },
-      ],
-    )
-
-    await approve(ADDRESSES.main.DAI, system.common.dsProxy.address, depositAmount, config, true)
-
-    await executeThroughProxy(
-      system.common.dsProxy.address,
-      {
-        address: system.common.operationExecutor.address,
-        calldata: system.common.operationExecutor.interface.encodeFunctionData('executeOp', [
-          [pullToken, takeAFlashloan],
-          OPERATION_NAMES.common.CUSTOM_OPERATION,
-        ]),
-      },
-      signer,
-    )
-
-    expectToBeEqual(await balanceOf(ADDRESSES.main.ETH, system.common.dsProxy.address, options), 0)
-    expectToBeEqual(
-      await balanceOf(ADDRESSES.main.aDAI, system.common.dsProxy.address, options),
-      depositAmount.toFixed(),
-    )
-    expectToBeEqual(
-      await balanceOf(ADDRESSES.main.variableDebtWETH, system.common.dsProxy.address, options),
-      borrowAmount.toFixed(),
-    )
->>>>>>> f18bd884
   })
 })