--- conflicted
+++ resolved
@@ -128,7 +128,6 @@
     let feeRecipientWethBalanceBefore: BigNumber
 
     before(async () => {
-      const testSpecificBlock = 15200000 // Must be this block to match oracle price above (used when constructing actualPosition below)
       const snapshot = await restoreSnapshot(config, provider, testBlockNumber)
       system = snapshot.deployed.system
 
@@ -227,15 +226,9 @@
     })
   })
 
-<<<<<<< HEAD
-  describe.skip('On latest block using one inch exchange and api', () => {
+  describe('On latest block using one inch exchange and api', () => {
     const depositAmount = amountToWei(new BigNumber(60 / 1e15))
     const multiple = new BigNumber(2)
-=======
-  describe('On latest block using one inch exchange and api', () => {
-    const depositAmount = amountToWei(new BigNumber(60))
-    const multiply = new BigNumber(2)
->>>>>>> d573e44a
     const slippage = new BigNumber(0.1)
 
     let system: DeployedSystemInfo
