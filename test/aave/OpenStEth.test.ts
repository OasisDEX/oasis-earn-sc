import { JsonRpcProvider } from '@ethersproject/providers'
import { ADDRESSES, ONE, OPERATION_NAMES, strategies } from '@oasisdex/oasis-actions'
import { IStrategy } from '@oasisdex/oasis-actions/lib/src/strategies'
import BigNumber from 'bignumber.js'
import { expect } from 'chai'
import { Contract, ContractReceipt, Signer } from 'ethers'

import AAVEDataProviderABI from '../../abi/aaveDataProvider.json'
import AAVELendigPoolABI from '../../abi/aaveLendingPool.json'
import ERC20ABI from '../../abi/IERC20.json'
import { executeThroughProxy } from '../../helpers/deploy'
import init, { resetNode, resetNodeToLatestBlock } from '../../helpers/init'
import { swapOneInchTokens } from '../../helpers/swap/1inch'
import { RuntimeConfig } from '../../helpers/types/common'
import { amountToWei, balanceOf } from '../../helpers/utils'
import { testBlockNumber } from '../config'
import { DeployedSystemInfo, deploySystem } from '../deploySystem'
import { expectToBe, expectToBeEqual } from '../utils'

const oneInchCallMock = async (
  from: string,
  to: string,
  amount: BigNumber,
  slippage: BigNumber,
) => {
  const marketPrice = new BigNumber(0.979)
  return {
    fromTokenAddress: from,
    toTokenAddress: to,
    fromTokenAmount: amount,
    toTokenAmount: amount.div(marketPrice),
    minToTokenAmount: amount
      .div(marketPrice.times(ONE.plus(slippage)))
      .integerValue(BigNumber.ROUND_DOWN),
    exchangeCalldata: 0,
  }
}

const getOneInchRealCall =
  (swapAddress: string) =>
  async (from: string, to: string, amount: BigNumber, slippage: BigNumber) => {
    const response = await swapOneInchTokens(
      from,
      to,
      amount.toString(),
      swapAddress,
      slippage.toString(),
    )

    return {
      toTokenAddress: to,
      fromTokenAddress: from,
      minToTokenAmount: new BigNumber(0),
      toTokenAmount: new BigNumber(response.toTokenAmount),
      fromTokenAmount: new BigNumber(response.fromTokenAmount),
      exchangeCalldata: response.tx.data,
    }
  }

interface AAVEReserveData {
  currentATokenBalance: BigNumber
  currentStableDebt: BigNumber
  currentVariableDebt: BigNumber
  principalStableDebt: BigNumber
  scaledVariableDebt: BigNumber
  stableBorrowRate: BigNumber
  liquidityRate: BigNumber
}

interface AAVEAccountData {
  totalCollateralETH: BigNumber
  totalDebtETH: BigNumber
  availableBorrowsETH: BigNumber
  currentLiquidationThreshold: BigNumber
  ltv: BigNumber
  healthFactor: BigNumber
}

describe(`Strategy | AAVE | Open Position`, async () => {
  let WETH: Contract
  let stETH: Contract
  let aaveLendingPool: Contract
  let aaveDataProvider: Contract
  let provider: JsonRpcProvider
  let config: RuntimeConfig
  let signer: Signer
  let address: string

  const mainnetAddresses = {
    DAI: ADDRESSES.main.DAI,
    ETH: ADDRESSES.main.ETH,
    WETH: ADDRESSES.main.WETH,
    stETH: ADDRESSES.main.stETH,
    chainlinkEthUsdPriceFeed: ADDRESSES.main.chainlinkEthUsdPriceFeed,
    aavePriceOracle: ADDRESSES.main.aavePriceOracle,
    aaveLendingPool: ADDRESSES.main.aave.MainnetLendingPool,
  }

  before(async () => {
    config = await init()
    provider = config.provider
    signer = config.signer

    aaveLendingPool = new Contract(
      ADDRESSES.main.aave.MainnetLendingPool,
      AAVELendigPoolABI,
      provider,
    )
    aaveDataProvider = new Contract(ADDRESSES.main.aave.DataProvider, AAVEDataProviderABI, provider)
  })

  describe('On forked chain', () => {
    // Apparently there is not enough liquidity (at tested block) to deposit > 100ETH`
    const depositAmount = amountToWei(new BigNumber(60))
    const multiple = new BigNumber(2)
    const slippage = new BigNumber(0.1)

    let system: DeployedSystemInfo

<<<<<<< HEAD
    let strategy: IStrategy
=======
    let strategyReturn: Awaited<ReturnType<typeof strategy.aave.openStEth>>
>>>>>>> 5f1364ea
    let txStatus: boolean
    let tx: ContractReceipt

    let userAccountData: AAVEAccountData
    let userStEthReserveData: AAVEReserveData

    let feeRecipientWethBalanceBefore: BigNumber

    before(async () => {
      await resetNode(provider, testBlockNumber)

      const { system: _system } = await deploySystem(config)
      system = _system

      const addresses = {
        ...mainnetAddresses,
        operationExecutor: system.common.operationExecutor.address,
      }

<<<<<<< HEAD
      strategy = await strategies.openStEth(
=======
      strategyReturn = await strategy.aave.openStEth(
>>>>>>> 5f1364ea
        {
          depositAmount,
          slippage,
          multiple,
        },
        {
          addresses,
          provider,
          getSwapData: oneInchCallMock,
          dsProxy: system.common.dsProxy.address,
        },
      )

      feeRecipientWethBalanceBefore = await balanceOf(
        ADDRESSES.main.WETH,
        ADDRESSES.main.feeRecipient,
        { config, isFormatted: true },
      )

      const [_txStatus, _tx] = await executeThroughProxy(
        system.common.dsProxy.address,
        {
          address: system.common.operationExecutor.address,
          calldata: system.common.operationExecutor.interface.encodeFunctionData('executeOp', [
            strategy.calls,
            OPERATION_NAMES.common.CUSTOM_OPERATION,
          ]),
        },
        signer,
        depositAmount.toFixed(0),
      )
      txStatus = _txStatus

      userAccountData = await aaveLendingPool.getUserAccountData(system.common.dsProxy.address)
      userStEthReserveData = await aaveDataProvider.getUserReserveData(
        ADDRESSES.main.stETH,
        system.common.dsProxy.address,
      )
    })

    it('Tx should pass', () => {
      expect(txStatus).to.be.true
    })

    it('Should draw debt according to multiply', () => {
      expectToBeEqual(
        strategy.simulation.position.debt.amount.toFixed(0),
        new BigNumber(userAccountData.totalDebtETH.toString()),
      )
    })

    it('Should deposit all stEth tokens to aave', () => {
      expectToBe(
        strategy.simulation.swap.minToTokenAmount,
        'lte',
        new BigNumber(userStEthReserveData.currentATokenBalance.toString()),
      )
    })

    it('Should collect fee', async () => {
      const feeRecipientWethBalanceAfter = await balanceOf(
        ADDRESSES.main.WETH,
        ADDRESSES.main.feeRecipient,
        { config, isFormatted: true },
      )

      // Precision of 13. That's the best precision that could be achieved given data imported from Google Spreadsheets
      expectToBeEqual(
        new BigNumber(strategy.simulation.swap.fee.toFixed(13)),
        feeRecipientWethBalanceAfter.minus(feeRecipientWethBalanceBefore).toFixed(13),
      )
    })
  })

  describe.skip('On latest block using one inch exchange and api', () => {
    const depositAmount = amountToWei(new BigNumber(60))
    const multiple = new BigNumber(2)
    const slippage = new BigNumber(0.1)

    let system: DeployedSystemInfo

<<<<<<< HEAD
    let strategy: IStrategy
=======
    let strategyReturn: Awaited<ReturnType<typeof strategy.aave.openStEth>>
>>>>>>> 5f1364ea
    let txStatus: boolean
    let tx: ContractReceipt

    let userAccountData: AAVEAccountData
    let userStEthReserveData: AAVEReserveData

    let feeRecipientWethBalanceBefore: BigNumber

    before(async () => {
      //Reset to the latest block
      await resetNodeToLatestBlock(provider)

      const { system: _system } = await deploySystem(config, false, false)
      system = _system

      const addresses = {
        ...mainnetAddresses,
        operationExecutor: system.common.operationExecutor.address,
      }

      feeRecipientWethBalanceBefore = await balanceOf(
        ADDRESSES.main.WETH,
        ADDRESSES.main.feeRecipient,
        { config, isFormatted: true },
      )

<<<<<<< HEAD
      strategy = await strategies.openStEth(
=======
      strategyReturn = await strategy.aave.openStEth(
>>>>>>> 5f1364ea
        {
          depositAmount,
          slippage,
          multiple,
        },
        {
          addresses,
          provider,
          getSwapData: getOneInchRealCall(system.common.swap.address),
          dsProxy: system.common.dsProxy.address,
        },
      )

      const [_txStatus, _tx] = await executeThroughProxy(
        system.common.dsProxy.address,
        {
          address: system.common.operationExecutor.address,
          calldata: system.common.operationExecutor.interface.encodeFunctionData('executeOp', [
            strategy.calls,
            OPERATION_NAMES.common.CUSTOM_OPERATION,
          ]),
        },
        signer,
        depositAmount.toFixed(0),
      )
      txStatus = _txStatus

      userAccountData = await aaveLendingPool.getUserAccountData(system.common.dsProxy.address)
      userStEthReserveData = await aaveDataProvider.getUserReserveData(
        ADDRESSES.main.stETH,
        system.common.dsProxy.address,
      )
    })

    it('Tx should pass', () => {
      expect(txStatus).to.be.true
    })

    it('Should draw debt according to multiply', () => {
      expectToBeEqual(
        strategy.simulation.position.debt.amount.toFixed(0),
        new BigNumber(userAccountData.totalDebtETH.toString()),
      )
    })

    it('Should deposit all stEth tokens to aave', () => {
      expectToBe(
        strategy.simulation.swap.minToTokenAmount,
        'lte',
        new BigNumber(userStEthReserveData.currentATokenBalance.toString()),
      )
    })

    it('Should collect fee', async () => {
      const feeRecipientWethBalanceAfter = await balanceOf(
        ADDRESSES.main.WETH,
        ADDRESSES.main.feeRecipient,
        { config, isFormatted: true },
      )

      // Precision of 13. That's the best precision that could be achieved given data imported from Google Spreadsheets
      expectToBeEqual(
        new BigNumber(strategy.simulation.swap.fee.toString(13)),
        feeRecipientWethBalanceAfter.minus(feeRecipientWethBalanceBefore).toFixed(13),
      )
    })
  })
})<|MERGE_RESOLUTION|>--- conflicted
+++ resolved
@@ -117,11 +117,7 @@
 
     let system: DeployedSystemInfo
 
-<<<<<<< HEAD
-    let strategy: IStrategy
-=======
     let strategyReturn: Awaited<ReturnType<typeof strategy.aave.openStEth>>
->>>>>>> 5f1364ea
     let txStatus: boolean
     let tx: ContractReceipt
 
@@ -141,11 +137,7 @@
         operationExecutor: system.common.operationExecutor.address,
       }
 
-<<<<<<< HEAD
-      strategy = await strategies.openStEth(
-=======
       strategyReturn = await strategy.aave.openStEth(
->>>>>>> 5f1364ea
         {
           depositAmount,
           slippage,
@@ -227,11 +219,7 @@
 
     let system: DeployedSystemInfo
 
-<<<<<<< HEAD
-    let strategy: IStrategy
-=======
     let strategyReturn: Awaited<ReturnType<typeof strategy.aave.openStEth>>
->>>>>>> 5f1364ea
     let txStatus: boolean
     let tx: ContractReceipt
 
@@ -258,11 +246,7 @@
         { config, isFormatted: true },
       )
 
-<<<<<<< HEAD
-      strategy = await strategies.openStEth(
-=======
       strategyReturn = await strategy.aave.openStEth(
->>>>>>> 5f1364ea
         {
           depositAmount,
           slippage,
