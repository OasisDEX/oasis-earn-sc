--- conflicted
+++ resolved
@@ -1,5 +1,5 @@
 import { JsonRpcProvider } from '@ethersproject/providers'
-import { ADDRESSES, OPERATION_NAMES, strategy } from '@oasisdex/oasis-actions/src'
+import { ADDRESSES, OPERATION_NAMES, strategy } from '@oasisdex/oasis-actions'
 import BigNumber from 'bignumber.js'
 import { expect } from 'chai'
 import { Contract, ContractReceipt, Signer } from 'ethers'
@@ -102,7 +102,7 @@
     signer = config.signer
     address = config.address
 
-    // await resetNode(provider, testBlockNumber)
+    await resetNode(provider, testBlockNumber)
     aaveLendingPool = new Contract(
       ADDRESSES.main.aave.MainnetLendingPool,
       AAVELendigPoolABI,
@@ -131,9 +131,9 @@
     let feeRecipientWethBalanceBefore: BigNumber
 
     before(async () => {
-      // resetNode(provider, testBlockNumber)
-
-      const { system: _system } = await deploySystem(config, true, true)
+      resetNode(provider, testBlockNumber)
+
+      const { system: _system } = await deploySystem(config)
       system = _system
 
       const addresses = {
@@ -150,7 +150,6 @@
         {
           addresses,
           provider,
-          // getSwapData: getOneInchRealCall(system.common.swap.address),
           getSwapData: oneInchCallMock,
           dsProxy: system.common.dsProxy.address
         },
@@ -182,58 +181,6 @@
         ADDRESSES.main.stETH,
         system.common.dsProxy.address,
       )
-      console.log('userStEthReserveData:', userStEthReserveData)
-
-      const options = {
-        debug: true,
-        config,
-      }
-<<<<<<< HEAD
-      console.log('DEBUG: stETH')
-      await balanceOf(ADDRESSES.main.stETH, system.common.dsProxy.address, options)
-=======
-
-      feeRecipientWethBalanceBefore = await balanceOf(
-        ADDRESSES.main.WETH,
-        ADDRESSES.main.feeRecipient,
-        { config, isFormatted: true },
-      )
-
-      strategyReturn = await strategy.openStEth(
-        {
-          depositAmount,
-          slippage,
-          multiply,
-        },
-        {
-          addresses,
-          provider,
-          getSwapData: getOneInchRealCall(system.common.swap.address),
-          dsProxy: system.common.dsProxy.address
-        },
-      )
-
-      const [_txStatus, _tx] = await executeThroughProxy(
-        system.common.dsProxy.address,
-        {
-          address: system.common.operationExecutor.address,
-          calldata: system.common.operationExecutor.interface.encodeFunctionData('executeOp', [
-            strategyReturn.calls,
-            OPERATION_NAMES.common.CUSTOM_OPERATION,
-          ]),
-        },
-        signer,
-        depositAmount.toFixed(0),
-      )
-      txStatus = _txStatus
-      tx = _tx
-
-      userAccountData = await aaveLendingPool.getUserAccountData(system.common.dsProxy.address)
-      userStEthReserveData = await aaveDataProvider.getUserReserveData(
-        ADDRESSES.main.stETH,
-        system.common.dsProxy.address,
-      )
->>>>>>> 595c668f
     })
 
     it('Tx should pass', () => {
@@ -271,116 +218,116 @@
       )
     })
   })
-})
-//
-//   describe.skip('On latest block using one inch exchange and api', () => {
-//     const depositAmount = amountToWei(new BigNumber(60))
-//     const multiply = new BigNumber(2)
-//     const slippage = new BigNumber(0.1)
-//
-//     let system: DeployedSystemInfo
-//
-//     let strategyReturn: Awaited<ReturnType<typeof strategy.openStEth>>
-//     let txStatus: boolean
-//     let tx: ContractReceipt
-//
-//     let userAccountData: AAVEAccountData
-//     let userStEthReserveData: AAVEReserveData
-//
-//     let feeRecipientWethBalanceBefore: BigNumber
-//
-//     before(async () => {
-//       //Reset to the latest block
-//       await provider.send('hardhat_reset', [
-//         {
-//           forking: {
-//             jsonRpcUrl: process.env.MAINNET_URL,
-//           },
-//         },
-//       ])
-//
-//       const { system: _system } = await deploySystem(config, false, false)
-//       system = _system
-//
-//       const addresses = {
-//         ...mainnetAddresses,
-//         operationExecutor: system.common.operationExecutor.address,
-//       }
-//
-//       feeRecipientWethBalanceBefore = await balanceOf(
-//         ADDRESSES.main.WETH,
-//         ADDRESSES.main.feeRecipient,
-//         { config, isFormatted: true },
-//       )
-//
-//       strategyReturn = await strategy.openStEth(
-//         {
-//           depositAmount,
-//           slippage,
-//           multiply,
-//         },
-//         {
-//           addresses,
-//           provider,
-//           getSwapData: getOneInchRealCall(system.common.swap.address),
-//         },
-//       )
-//
-//       const [_txStatus, _tx] = await executeThroughProxy(
-//         system.common.dsProxy.address,
-//         {
-//           address: system.common.operationExecutor.address,
-//           calldata: system.common.operationExecutor.interface.encodeFunctionData('executeOp', [
-//             strategyReturn.calls,
-//             OPERATION_NAMES.common.CUSTOM_OPERATION,
-//           ]),
-//         },
-//         signer,
-//         depositAmount.toFixed(0),
-//       )
-//       txStatus = _txStatus
-//       tx = _tx
-//
-//       userAccountData = await aaveLendingPool.getUserAccountData(system.common.dsProxy.address)
-//       userStEthReserveData = await aaveDataProvider.getUserReserveData(
-//         ADDRESSES.main.stETH,
-//         system.common.dsProxy.address,
-//       )
-//     })
-//
-//     it('Tx should pass', () => {
-//       expect(txStatus).to.be.true
-//     })
-//
-//     it('Should draw debt according to multiply', () => {
-//       expectToBeEqual(
-//         strategyReturn.multiply
-//           .times(depositAmount)
-//           .minus(depositAmount)
-//           .integerValue(BigNumber.ROUND_UP),
-//         new BigNumber(userAccountData.totalDebtETH.toString()),
-//       )
-//     })
-//
-//     it('Should deposit all stEth tokens to aave', async () => {
-//       expectToBe(
-//         strategyReturn.swapData.minToTokenAmount,
-//         'lte',
-//         new BigNumber(userStEthReserveData.currentATokenBalance.toString()),
-//       )
-//     })
-//
-//     it('Should collect fee', async () => {
-//       const feeRecipientWethBalanceAfter = await balanceOf(
-//         ADDRESSES.main.WETH,
-//         ADDRESSES.main.feeRecipient,
-//         { config, isFormatted: true },
-//       )
-//
-//       expectToBeEqual(
-//         new BigNumber(strategyReturn.feeAmount.toString()),
-//         feeRecipientWethBalanceAfter.minus(feeRecipientWethBalanceBefore),
-//       )
-//     })
-//   })
-// })+
+  describe('On latest block using one inch exchange and api', () => {
+    const depositAmount = amountToWei(new BigNumber(60))
+    const multiply = new BigNumber(2)
+    const slippage = new BigNumber(0.1)
+
+    let system: DeployedSystemInfo
+
+    let strategyReturn: Awaited<ReturnType<typeof strategy.openStEth>>
+    let txStatus: boolean
+    let tx: ContractReceipt
+
+    let userAccountData: AAVEAccountData
+    let userStEthReserveData: AAVEReserveData
+
+    let feeRecipientWethBalanceBefore: BigNumber
+
+    before(async () => {
+      //Reset to the latest block
+      await provider.send('hardhat_reset', [
+        {
+          forking: {
+            jsonRpcUrl: process.env.MAINNET_URL,
+          },
+        },
+      ])
+
+      const { system: _system } = await deploySystem(config, false, false)
+      system = _system
+
+      const addresses = {
+        ...mainnetAddresses,
+        operationExecutor: system.common.operationExecutor.address,
+      }
+
+      feeRecipientWethBalanceBefore = await balanceOf(
+        ADDRESSES.main.WETH,
+        ADDRESSES.main.feeRecipient,
+        { config, isFormatted: true },
+      )
+
+      strategyReturn = await strategy.openStEth(
+        {
+          depositAmount,
+          slippage,
+          multiply,
+        },
+        {
+          addresses,
+          provider,
+          getSwapData: getOneInchRealCall(system.common.swap.address),
+          dsProxy: system.common.dsProxy.address
+        },
+      )
+
+      const [_txStatus, _tx] = await executeThroughProxy(
+        system.common.dsProxy.address,
+        {
+          address: system.common.operationExecutor.address,
+          calldata: system.common.operationExecutor.interface.encodeFunctionData('executeOp', [
+            strategyReturn.calls,
+            OPERATION_NAMES.common.CUSTOM_OPERATION,
+          ]),
+        },
+        signer,
+        depositAmount.toFixed(0),
+      )
+      txStatus = _txStatus
+      tx = _tx
+
+      userAccountData = await aaveLendingPool.getUserAccountData(system.common.dsProxy.address)
+      userStEthReserveData = await aaveDataProvider.getUserReserveData(
+        ADDRESSES.main.stETH,
+        system.common.dsProxy.address,
+      )
+    })
+
+    it('Tx should pass', () => {
+      expect(txStatus).to.be.true
+    })
+
+    it('Should draw debt according to multiply', () => {
+      expectToBeEqual(
+        strategyReturn.multiply
+          .times(depositAmount)
+          .minus(depositAmount)
+          .integerValue(BigNumber.ROUND_UP),
+        new BigNumber(userAccountData.totalDebtETH.toString()),
+      )
+    })
+
+    it('Should deposit all stEth tokens to aave', () => {
+      expectToBe(
+        strategyReturn.swapData.minToTokenAmount,
+        'lte',
+        new BigNumber(userStEthReserveData.currentATokenBalance.toString()),
+      )
+    })
+
+    it('Should collect fee', async () => {
+      const feeRecipientWethBalanceAfter = await balanceOf(
+        ADDRESSES.main.WETH,
+        ADDRESSES.main.feeRecipient,
+        { config, isFormatted: true },
+      )
+
+      expectToBeEqual(
+        new BigNumber(strategyReturn.feeAmount.toString()),
+        feeRecipientWethBalanceAfter.minus(feeRecipientWethBalanceBefore),
+      )
+    })
+  })
+})