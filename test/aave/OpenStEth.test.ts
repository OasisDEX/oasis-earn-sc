import { JsonRpcProvider } from '@ethersproject/providers'
import {
  ADDRESSES,
<<<<<<< HEAD
  IPosition,
  IStrategy,
  ONE,
  OPERATION_NAMES,
  Position,
  strategies,
=======
  IStrategy,
  IVault,
  OPERATION_NAMES,
  strategies,
  Vault,
>>>>>>> 559161e8
} from '@oasisdex/oasis-actions'
import BigNumber from 'bignumber.js'
import { expect } from 'chai'
import { Contract, Signer } from 'ethers'

import AAVEDataProviderABI from '../../abi/aaveDataProvider.json'
import AAVELendigPoolABI from '../../abi/aaveLendingPool.json'
import { executeThroughProxy } from '../../helpers/deploy'
import init, { resetNode, resetNodeToLatestBlock } from '../../helpers/init'
import { swapOneInchTokens } from '../../helpers/swap/1inch'
import { RuntimeConfig } from '../../helpers/types/common'
import { amountToWei, balanceOf } from '../../helpers/utils'
import { DeployedSystemInfo, deploySystem } from '../deploySystem'
import { expectToBe, expectToBeEqual } from '../utils'

const oneInchCallMock =
  (marketPrice: BigNumber) =>
  async (from: string, to: string, amount: BigNumber, slippage: BigNumber) => {
    return {
      fromTokenAddress: from,
      toTokenAddress: to,
      fromTokenAmount: amount,
      toTokenAmount: amount.div(marketPrice),
      minToTokenAmount: amount
        .div(marketPrice)
        .times(new BigNumber(1).minus(slippage))
        .integerValue(BigNumber.ROUND_DOWN), // TODO: figure out slippage
      exchangeCalldata: 0,
    }
  }

const getOneInchRealCall =
  (swapAddress: string) =>
  async (from: string, to: string, amount: BigNumber, slippage: BigNumber) => {
    const response = await swapOneInchTokens(
      from,
      to,
      amount.toString(),
      swapAddress,
      slippage.toString(),
    )

    return {
      toTokenAddress: to,
      fromTokenAddress: from,
      minToTokenAmount: new BigNumber(0),
      toTokenAmount: new BigNumber(response.toTokenAmount),
      fromTokenAmount: new BigNumber(response.fromTokenAmount),
      exchangeCalldata: response.tx.data,
    }
  }

interface AAVEReserveData {
  currentATokenBalance: BigNumber
  currentStableDebt: BigNumber
  currentVariableDebt: BigNumber
  principalStableDebt: BigNumber
  scaledVariableDebt: BigNumber
  stableBorrowRate: BigNumber
  liquidityRate: BigNumber
}

interface AAVEAccountData {
  totalCollateralETH: BigNumber
  totalDebtETH: BigNumber
  availableBorrowsETH: BigNumber
  currentLiquidationThreshold: BigNumber
  ltv: BigNumber
  healthFactor: BigNumber
}

describe(`Strategy | AAVE | Open Position`, async () => {
  let aaveLendingPool: Contract
  let aaveDataProvider: Contract
  let provider: JsonRpcProvider
  let config: RuntimeConfig
  let signer: Signer

  const mainnetAddresses = {
    DAI: ADDRESSES.main.DAI,
    ETH: ADDRESSES.main.ETH,
    WETH: ADDRESSES.main.WETH,
    stETH: ADDRESSES.main.stETH,
    chainlinkEthUsdPriceFeed: ADDRESSES.main.chainlinkEthUsdPriceFeed,
    aaveProtocolDataProvider: ADDRESSES.main.aave.DataProvider,
    aavePriceOracle: ADDRESSES.main.aavePriceOracle,
    aaveLendingPool: ADDRESSES.main.aave.MainnetLendingPool,
  }

  before(async () => {
    config = await init()
    provider = config.provider
    signer = config.signer

    aaveLendingPool = new Contract(
      ADDRESSES.main.aave.MainnetLendingPool,
      AAVELendigPoolABI,
      provider,
    )
    aaveDataProvider = new Contract(ADDRESSES.main.aave.DataProvider, AAVEDataProviderABI, provider)
  })

  describe('On forked chain', () => {
<<<<<<< HEAD
    const depositAmount = amountToWei(new BigNumber(60))
=======
    const depositAmount = amountToWei(new BigNumber(60 / 1e15))
>>>>>>> 559161e8
    const multiple = new BigNumber(2)
    const slippage = new BigNumber(0.1)
    const aaveStEthPriceInEth = new BigNumber(0.98066643)

    let system: DeployedSystemInfo

    let strategy: IStrategy
    let txStatus: boolean

    let userAccountData: AAVEAccountData
    let userStEthReserveData: AAVEReserveData
<<<<<<< HEAD
    let actualPosition: IPosition
=======
    let actualVault: IVault
>>>>>>> 559161e8

    let feeRecipientWethBalanceBefore: BigNumber

    before(async () => {
      const testSpecificBlock = 15200000 // Must be this block to match oracle price above (used when constructing actualPosition below)
      await resetNode(provider, testSpecificBlock)

      const { system: _system } = await deploySystem(config)
      system = _system

      const addresses = {
        ...mainnetAddresses,
        operationExecutor: system.common.operationExecutor.address,
      }

      strategy = await strategies.aave.openStEth(
        {
          depositAmount,
          slippage,
          multiple,
        },
        {
          addresses,
          provider,
          getSwapData: oneInchCallMock(new BigNumber(0.9759)),
          dsProxy: system.common.dsProxy.address,
        },
      )

      feeRecipientWethBalanceBefore = await balanceOf(
        ADDRESSES.main.WETH,
        ADDRESSES.main.feeRecipient,
        { config, isFormatted: true },
      )

      const [_txStatus, _tx] = await executeThroughProxy(
        system.common.dsProxy.address,
        {
          address: system.common.operationExecutor.address,
          calldata: system.common.operationExecutor.interface.encodeFunctionData('executeOp', [
            strategy.calls,
            OPERATION_NAMES.common.CUSTOM_OPERATION,
          ]),
        },
        signer,
        depositAmount.toFixed(0),
      )
      txStatus = _txStatus

      userAccountData = await aaveLendingPool.getUserAccountData(system.common.dsProxy.address)
      userStEthReserveData = await aaveDataProvider.getUserReserveData(
        ADDRESSES.main.stETH,
        system.common.dsProxy.address,
      )

<<<<<<< HEAD
      actualPosition = new Position(
        { amount: new BigNumber(userAccountData.totalDebtETH.toString()) },
        { amount: new BigNumber(userStEthReserveData.currentATokenBalance.toString()) },
        aaveStEthPriceInEth,
        strategy.simulation.position.category,
      )

      console.log('=====')
      console.log('Actual Position on AAVE')
      console.log('Debt: ', actualPosition.debt.amount.toString())
      console.log('Collateral: ', actualPosition.collateral.amount.toString())
=======
      actualVault = new Vault(
        { amount: new BigNumber(userAccountData.totalDebtETH.toString()) },
        { amount: new BigNumber(userStEthReserveData.currentATokenBalance.toString()) },
        aaveStEthPriceInEth,
        strategy.simulation.vault.category,
      )
>>>>>>> 559161e8
    })

    it('Tx should pass', () => {
      expect(txStatus).to.be.true
    })

    it('Should draw debt according to multiple', () => {
      expectToBeEqual(
        strategy.simulation.vault.debt.amount.toFixed(0),
        new BigNumber(userAccountData.totalDebtETH.toString()),
      )
    })

<<<<<<< HEAD
    it('Should achieve target multiple', () => {
      expectToBe(
        strategy.simulation.position.riskRatio.multiple,
        'gte',
        actualPosition.riskRatio.multiple,
      )
    })

=======
>>>>>>> 559161e8
    it('Should deposit all stEth tokens to aave', () => {
      expectToBe(
        strategy.simulation.swap.minToTokenAmount,
        'lte',
        new BigNumber(userStEthReserveData.currentATokenBalance.toString()),
      )
    })

    it('Should achieve target multiple', () => {
      expectToBe(
        strategy.simulation.vault.riskRatio.multiple,
        'gte',
        actualVault.riskRatio.multiple,
      )
    })

    it('Should collect fee', async () => {
      const feeRecipientWethBalanceAfter = await balanceOf(
        ADDRESSES.main.WETH,
        ADDRESSES.main.feeRecipient,
        { config, isFormatted: true },
      )

      // Precision of 13. That's the best precision that could be achieved given data imported from Google Spreadsheets
      expectToBeEqual(
        new BigNumber(strategy.simulation.swap.fee.toFixed(13)),
        feeRecipientWethBalanceAfter.minus(feeRecipientWethBalanceBefore).toFixed(13),
      )
    })
  })

  describe.skip('On latest block using one inch exchange and api', () => {
    const depositAmount = amountToWei(new BigNumber(60 / 1e15))
    const multiple = new BigNumber(2)
    const slippage = new BigNumber(0.1)

    let system: DeployedSystemInfo

    let strategy: IStrategy
    let txStatus: boolean

    let userAccountData: AAVEAccountData
    let userStEthReserveData: AAVEReserveData

    let feeRecipientWethBalanceBefore: BigNumber

    before(async () => {
      //Reset to the latest block
      await resetNodeToLatestBlock(provider)

      const { system: _system } = await deploySystem(config, false, false)
      system = _system

      const addresses = {
        ...mainnetAddresses,
        operationExecutor: system.common.operationExecutor.address,
      }

      feeRecipientWethBalanceBefore = await balanceOf(
        ADDRESSES.main.WETH,
        ADDRESSES.main.feeRecipient,
        { config, isFormatted: true },
      )

      strategy = await strategies.aave.openStEth(
        {
          depositAmount,
          slippage,
          multiple,
        },
        {
          addresses,
          provider,
          getSwapData: getOneInchRealCall(system.common.swap.address),
          dsProxy: system.common.dsProxy.address,
        },
      )

      const [_txStatus, _tx] = await executeThroughProxy(
        system.common.dsProxy.address,
        {
          address: system.common.operationExecutor.address,
          calldata: system.common.operationExecutor.interface.encodeFunctionData('executeOp', [
            strategy.calls,
            OPERATION_NAMES.common.CUSTOM_OPERATION,
          ]),
        },
        signer,
        depositAmount.toFixed(0),
      )
      txStatus = _txStatus

      userAccountData = await aaveLendingPool.getUserAccountData(system.common.dsProxy.address)
      userStEthReserveData = await aaveDataProvider.getUserReserveData(
        ADDRESSES.main.stETH,
        system.common.dsProxy.address,
      )
    })

    it('Tx should pass', () => {
      expect(txStatus).to.be.true
    })

    it('Should draw debt according to multiple', () => {
      expectToBeEqual(
        strategy.simulation.vault.debt.amount.toFixed(0),
        new BigNumber(userAccountData.totalDebtETH.toString()),
      )
    })

    it('Should deposit all stEth tokens to aave', () => {
      expectToBe(
        strategy.simulation.swap.minToTokenAmount,
        'lte',
        new BigNumber(userStEthReserveData.currentATokenBalance.toString()),
      )
    })

    it('Should collect fee', async () => {
      const feeRecipientWethBalanceAfter = await balanceOf(
        ADDRESSES.main.WETH,
        ADDRESSES.main.feeRecipient,
        { config, isFormatted: true },
      )

      // Precision of 13. That's the best precision that could be achieved given data imported from Google Spreadsheets
      expectToBeEqual(
        new BigNumber(strategy.simulation.swap.fee.toString(13)),
        feeRecipientWethBalanceAfter.minus(feeRecipientWethBalanceBefore).toFixed(13),
      )
    })
  })
})<|MERGE_RESOLUTION|>--- conflicted
+++ resolved
@@ -1,20 +1,11 @@
 import { JsonRpcProvider } from '@ethersproject/providers'
 import {
   ADDRESSES,
-<<<<<<< HEAD
-  IPosition,
-  IStrategy,
-  ONE,
-  OPERATION_NAMES,
-  Position,
-  strategies,
-=======
   IStrategy,
   IVault,
   OPERATION_NAMES,
   strategies,
   Vault,
->>>>>>> 559161e8
 } from '@oasisdex/oasis-actions'
 import BigNumber from 'bignumber.js'
 import { expect } from 'chai'
@@ -118,11 +109,7 @@
   })
 
   describe('On forked chain', () => {
-<<<<<<< HEAD
-    const depositAmount = amountToWei(new BigNumber(60))
-=======
     const depositAmount = amountToWei(new BigNumber(60 / 1e15))
->>>>>>> 559161e8
     const multiple = new BigNumber(2)
     const slippage = new BigNumber(0.1)
     const aaveStEthPriceInEth = new BigNumber(0.98066643)
@@ -134,11 +121,7 @@
 
     let userAccountData: AAVEAccountData
     let userStEthReserveData: AAVEReserveData
-<<<<<<< HEAD
-    let actualPosition: IPosition
-=======
     let actualVault: IVault
->>>>>>> 559161e8
 
     let feeRecipientWethBalanceBefore: BigNumber
 
@@ -194,26 +177,12 @@
         system.common.dsProxy.address,
       )
 
-<<<<<<< HEAD
-      actualPosition = new Position(
-        { amount: new BigNumber(userAccountData.totalDebtETH.toString()) },
-        { amount: new BigNumber(userStEthReserveData.currentATokenBalance.toString()) },
-        aaveStEthPriceInEth,
-        strategy.simulation.position.category,
-      )
-
-      console.log('=====')
-      console.log('Actual Position on AAVE')
-      console.log('Debt: ', actualPosition.debt.amount.toString())
-      console.log('Collateral: ', actualPosition.collateral.amount.toString())
-=======
       actualVault = new Vault(
         { amount: new BigNumber(userAccountData.totalDebtETH.toString()) },
         { amount: new BigNumber(userStEthReserveData.currentATokenBalance.toString()) },
         aaveStEthPriceInEth,
         strategy.simulation.vault.category,
       )
->>>>>>> 559161e8
     })
 
     it('Tx should pass', () => {
@@ -227,17 +196,6 @@
       )
     })
 
-<<<<<<< HEAD
-    it('Should achieve target multiple', () => {
-      expectToBe(
-        strategy.simulation.position.riskRatio.multiple,
-        'gte',
-        actualPosition.riskRatio.multiple,
-      )
-    })
-
-=======
->>>>>>> 559161e8
     it('Should deposit all stEth tokens to aave', () => {
       expectToBe(
         strategy.simulation.swap.minToTokenAmount,
