import { JsonRpcProvider } from '@ethersproject/providers'
<<<<<<< HEAD
=======
import { TYPICAL_PRECISION } from '@oasisdex/oasis-actions'
>>>>>>> c0af8dfa
import {
  AAVETokens,
  ADDRESSES,
  IPositionTransition,
  ONE,
  Position,
  strategies,
  ZERO,
} from '@oasisdex/oasis-actions/src'
import aavePriceOracleABI from '@oasisdex/oasis-actions/src/abi/aavePriceOracle.json'
import { amountFromWei } from '@oasisdex/oasis-actions/src/helpers'
import { Address } from '@oasisdex/oasis-actions/src/strategies/types/IPositionRepository'
import { PositionType } from '@oasisdex/oasis-actions/src/strategies/types/PositionType'
import BigNumber from 'bignumber.js'
import { expect } from 'chai'
import { loadFixture } from 'ethereum-waffle'
import { Contract, ethers, Signer } from 'ethers'
import hre from 'hardhat'

import AAVEDataProviderABI from '../../abi/aaveDataProvider.json'
import AAVELendigPoolABI from '../../abi/aaveLendingPool.json'
import ERC20ABI from '../../abi/IERC20.json'
import { AAVEAccountData, AAVEReserveData } from '../../helpers/aave'
import { executeThroughProxy } from '../../helpers/deploy'
import { resetNodeToLatestBlock } from '../../helpers/init'
import { restoreSnapshot } from '../../helpers/restoreSnapshot'
import { getOneInchCall } from '../../helpers/swap/OneInchCall'
import { oneInchCallMock } from '../../helpers/swap/OneInchCallMock'
import { swapUniswapTokens } from '../../helpers/swap/uniswap'
import { RuntimeConfig } from '../../helpers/types/common'
import { amountToWei, balanceOf } from '../../helpers/utils'
import { acceptedFeeToken } from '../../packages/oasis-actions/src/helpers/acceptedFeeToken'
import { mainnetAddresses } from '../addresses'
import { testBlockNumber } from '../config'
import { tokens } from '../constants'
import { DeployedSystemInfo, deploySystem } from '../deploySystem'
import { initialiseConfig } from '../fixtures'
import { expectToBe, expectToBeEqual, TESTING_OFFSET } from '../utils'

describe(`Strategy | AAVE | Close Position`, async () => {
  let aaveLendingPool: Contract
  let aaveDataProvider: Contract
  let provider: JsonRpcProvider
  let config: RuntimeConfig
  let signer: Signer
  let userAddress: Address

  before(async () => {
    ;({ config, provider, signer, address: userAddress } = await loadFixture(initialiseConfig))

    aaveLendingPool = new Contract(
      ADDRESSES.main.aave.MainnetLendingPool,
      AAVELendigPoolABI,
      provider,
    )
    aaveDataProvider = new Contract(ADDRESSES.main.aave.DataProvider, AAVEDataProviderABI, provider)
  })

  describe.skip('[Uniswap]', () => {
    const multiple = new BigNumber(2)
    const slippage = new BigNumber(0.1)
    const blockNumber = 15695000 // Required to marry up with market price

    let positionTransition: IPositionTransition
    let openTxStatus: boolean
    let txStatus: boolean

    async function setupClosePositionTest(
      collateralToken: {
        depositOnOpenAmountInWei: BigNumber
        symbol: AAVETokens
        address: string
        precision: number
        isEth: boolean
      },
      debtToken: {
        depositOnOpenAmountInWei: BigNumber
        symbol: AAVETokens
        address: string
        precision: number
        isEth: boolean
      },
      mockMarketPriceOnOpen: BigNumber,
      mockMarketPriceOnClose: BigNumber,
      userAddress: Address,
      positionType: PositionType,
      blockNumber?: number,
    ) {
      const _blockNumber = blockNumber || testBlockNumber
      const { snapshot } = await restoreSnapshot({
        config,
        provider,
        blockNumber: _blockNumber,
        useFallbackSwap: true,
      })

      const system = snapshot.deployed.system

      /**
       * Need to have correct tokens in hand before
       * to marry up with what user is depositing
       */
      const swapETHtoDepositTokens = amountToWei(new BigNumber(100))
      !debtToken.isEth &&
        debtToken.depositOnOpenAmountInWei.gt(ZERO) &&
        (await swapUniswapTokens(
          ADDRESSES.main.WETH,
          debtToken.address,
          swapETHtoDepositTokens.toFixed(0),
          ONE.toFixed(0),
          config.address,
          config,
        ))

      !collateralToken.isEth &&
        collateralToken.depositOnOpenAmountInWei.gt(ZERO) &&
        (await swapUniswapTokens(
          ADDRESSES.main.WETH,
          collateralToken.address,
          swapETHtoDepositTokens.toFixed(0),
          ONE.toFixed(0),
          config.address,
          config,
        ))

      const addresses = {
        ...mainnetAddresses,
        operationExecutor: system.common.operationExecutor.address,
      }

      if (!collateralToken.isEth) {
        const COLL_TOKEN = new ethers.Contract(collateralToken.address, ERC20ABI, provider)
        await COLL_TOKEN.connect(signer).approve(
          system.common.userProxyAddress,
          collateralToken.depositOnOpenAmountInWei.toFixed(0),
        )
      }
      if (!debtToken.isEth) {
        const DEBT_TOKEN = new ethers.Contract(debtToken.address, ERC20ABI, provider)
        await DEBT_TOKEN.connect(signer).approve(
          system.common.userProxyAddress,
          debtToken.depositOnOpenAmountInWei.toFixed(0),
        )
      }

      const ethDepositAmt = (debtToken.isEth ? debtToken.depositOnOpenAmountInWei : ZERO).plus(
        collateralToken.isEth ? collateralToken.depositOnOpenAmountInWei : ZERO,
      )

      // Set up the position
      const proxy = system.common.dsProxy.address
      const openPositionTransition = await strategies.aave.open(
        {
          depositedByUser: {
            debtToken: { amountInBaseUnit: debtToken.depositOnOpenAmountInWei },
            collateralToken: { amountInBaseUnit: collateralToken.depositOnOpenAmountInWei },
          },
          slippage,
          multiple,
          debtToken: { symbol: debtToken.symbol, precision: debtToken.precision },
          collateralToken: { symbol: collateralToken.symbol, precision: collateralToken.precision },
          positionType: 'Multiply',
        },
        {
          isDPMProxy: false,
          addresses,
          provider,
          getSwapData: oneInchCallMock(mockMarketPriceOnOpen),
          proxy,
          user: userAddress,
        },
      )

      const [_openTxStatus] = await executeThroughProxy(
        system.common.dsProxy.address,
        {
          address: system.common.operationExecutor.address,
          calldata: system.common.operationExecutor.interface.encodeFunctionData('executeOp', [
            openPositionTransition.transaction.calls,
            openPositionTransition.transaction.operationName,
          ]),
        },
        signer,
        ethDepositAmt.toFixed(0),
      )
      const openTxStatus = _openTxStatus

      if (!openTxStatus) throw new Error('open t/x failed')
      const userCollateralReserveData = await aaveDataProvider.getUserReserveData(
        collateralToken.address,
        system.common.dsProxy.address,
      )

      const userDebtReserveData = await aaveDataProvider.getUserReserveData(
        debtToken.address,
        system.common.dsProxy.address,
      )

      const aavePriceOracle = new ethers.Contract(
        addresses.aavePriceOracle,
        aavePriceOracleABI,
        provider,
      )

      const aaveCollateralTokenPriceInEth = collateralToken.isEth
        ? ONE
        : await aavePriceOracle
            .getAssetPrice(collateralToken.address)
            .then((amount: ethers.BigNumberish) => amountFromWei(new BigNumber(amount.toString())))

      const aaveDebtTokenPriceInEth = debtToken.isEth
        ? ONE
        : await aavePriceOracle
            .getAssetPrice(debtToken.address)
            .then((amount: ethers.BigNumberish) => amountFromWei(new BigNumber(amount.toString())))

      const oracle = aaveCollateralTokenPriceInEth.div(aaveDebtTokenPriceInEth)

      const positionAfterOpen = new Position(
        {
          amount: new BigNumber(userDebtReserveData.currentVariableDebt.toString()),
          precision: debtToken.precision,
          symbol: debtToken.symbol,
        },
        {
          amount: new BigNumber(userCollateralReserveData.currentATokenBalance.toString()),
          precision: collateralToken.precision,
          symbol: collateralToken.symbol,
        },
        oracle,
        openPositionTransition.simulation.position.category,
      )

      // Now close the position
      const positionTransition = await strategies.aave.close(
        {
          slippage,
          collateralAmountLockedInProtocolInWei: positionAfterOpen.collateral.amount,
          debtToken: { symbol: debtToken.symbol, precision: debtToken.precision },
          collateralToken: {
            symbol: collateralToken.symbol,
            precision: collateralToken.precision,
          },
        },
        {
          isDPMProxy: false,
          addresses,
          provider,
          currentPosition: positionAfterOpen,
          getSwapData: oneInchCallMock(mockMarketPriceOnClose, {
            from: collateralToken.precision,
            to: debtToken.precision,
          }),
          proxy,
          user: userAddress,
        },
      )

      const isFeeFromDebtToken =
        acceptedFeeToken({
          fromToken: collateralToken.symbol,
          toToken: debtToken.symbol,
        }) === 'targetToken'

      const feeRecipientBalanceBeforeClose = await balanceOf(
        isFeeFromDebtToken ? debtToken.address : collateralToken.address,
        ADDRESSES.main.feeRecipient,
        { config },
      )

      const userEthBalanceBeforeTx = await balanceOf(ADDRESSES.main.ETH, config.address, {
        config,
      })

      const [txStatus, tx] = await executeThroughProxy(
        system.common.dsProxy.address,
        {
          address: system.common.operationExecutor.address,
          calldata: system.common.operationExecutor.interface.encodeFunctionData('executeOp', [
            positionTransition.transaction.calls,
            positionTransition.transaction.operationName,
          ]),
        },
        signer,
        '0',
      )

      const afterCloseUserAccountData = await aaveLendingPool.getUserAccountData(
        system.common.dsProxy.address,
      )

      const userCollateralReserveDataAfterClose = await aaveDataProvider.getUserReserveData(
        collateralToken.address,
        system.common.dsProxy.address,
      )

      const userDebtReserveDataAfterClose = await aaveDataProvider.getUserReserveData(
        debtToken.address,
        system.common.dsProxy.address,
      )

      const aavePriceOracleAfterClose = new ethers.Contract(
        addresses.aavePriceOracle,
        aavePriceOracleABI,
        provider,
      )

      const aaveCollateralTokenPriceInEthAfterClose = collateralToken.isEth
        ? ONE
        : await aavePriceOracleAfterClose
            .getAssetPrice(collateralToken.address)
            .then((amount: ethers.BigNumberish) => amountFromWei(new BigNumber(amount.toString())))

      const aaveDebtTokenPriceInEthAfterClose = debtToken.isEth
        ? ONE
        : await aavePriceOracleAfterClose
            .getAssetPrice(debtToken.address)
            .then((amount: ethers.BigNumberish) => amountFromWei(new BigNumber(amount.toString())))

      const oracleAfterClose = aaveCollateralTokenPriceInEthAfterClose.div(
        aaveDebtTokenPriceInEthAfterClose,
      )

      const finalPosition = new Position(
        {
          amount: new BigNumber(userDebtReserveDataAfterClose.currentVariableDebt.toString()),
          precision: debtToken.precision,
          symbol: debtToken.symbol,
        },
        {
          amount: new BigNumber(
            userCollateralReserveDataAfterClose.currentATokenBalance.toString(),
          ),
          precision: collateralToken.precision,
          symbol: collateralToken.symbol,
        },
        oracleAfterClose,
        positionTransition.simulation.position.category,
      )

      return {
        system,
        address: config.address,
        positionTransition,
        feeRecipientBalanceBefore: feeRecipientBalanceBeforeClose,
        openTxStatus,
        txStatus,
        tx,
        oracle,
        positionAfterOpen,
        finalPosition,
        userEthBalanceBeforeTx,
        userCollateralReserveData: userCollateralReserveDataAfterClose,
        userDebtReserveData: userCollateralReserveDataAfterClose,
        userAccountData: afterCloseUserAccountData,
      }
    }

    describe(`With ${tokens.STETH} collateral & ${tokens.ETH} debt`, () => {
      const depositAmount = amountToWei(new BigNumber(1))

      let userStEthReserveData: AAVEReserveData
      let userAccountData: AAVEAccountData
      let feeRecipientWethBalanceBefore: BigNumber
      let system: DeployedSystemInfo

      before(async () => {
        const setup = await setupClosePositionTest(
          {
            depositOnOpenAmountInWei: ZERO,
            symbol: tokens.STETH,
            address: ADDRESSES.main.STETH,
            precision: 18,
            isEth: false,
          },
          {
            depositOnOpenAmountInWei: depositAmount,
            symbol: tokens.ETH,
            address: ADDRESSES.main.WETH,
            precision: 18,
            isEth: true,
          },
          new BigNumber(0.9759),
          ONE.div(new BigNumber(0.9759)),
          userAddress,
          'Earn',
        )
        system = setup.system
        txStatus = setup.txStatus
        openTxStatus = setup.openTxStatus
        positionTransition = setup.positionTransition
        userStEthReserveData = setup.userCollateralReserveData
        userAccountData = setup.userAccountData
        feeRecipientWethBalanceBefore = setup.feeRecipientBalanceBefore
      })

      it('Open Tx should pass', () => {
        expect(openTxStatus).to.be.true
      })

      it('Close Tx should pass', () => {
        expect(txStatus).to.be.true
      })

      it('Should payback all debt', () => {
        expectToBeEqual(new BigNumber(userAccountData.totalDebtETH.toString()), ZERO)
      })

      it(`Should withdraw all ${tokens.STETH} tokens from aave`, () => {
        //due to quirks of how stEth works there might be 1 wei left in aave
        expectToBe(new BigNumber(userStEthReserveData.currentATokenBalance.toString()), 'lte', ONE)
      })

      it('Should collect fee', async () => {
        const feeRecipientWethBalanceAfter = await balanceOf(
          ADDRESSES.main.WETH,
          ADDRESSES.main.feeRecipient,
          { config },
        )

        const actualWethFees = feeRecipientWethBalanceAfter.minus(feeRecipientWethBalanceBefore)

        // Test for equivalence within slippage adjusted range when taking fee from target token
        expectToBe(
          new BigNumber(
            positionTransition.simulation.swap.tokenFee
              .div(ONE.minus(slippage).minus(TESTING_OFFSET))
              .toString(),
          ).toFixed(0),
          'gte',
          actualWethFees,
        )

        expectToBe(positionTransition.simulation.swap.tokenFee, 'lte', actualWethFees)
      })

      it('should not be any token left on proxy', async () => {
        const proxyWethBalance = await balanceOf(
          ADDRESSES.main.WETH,
          system.common.dsProxy.address,
          {
            config,
            isFormatted: true,
          },
        )
        const proxyStEthBalance = await balanceOf(
          ADDRESSES.main.STETH,
          system.common.dsProxy.address,
          {
            config,
            isFormatted: true,
          },
        )
        const proxyEthBalance = await balanceOf(ADDRESSES.main.ETH, system.common.dsProxy.address, {
          config,
          isFormatted: true,
        })

        expectToBeEqual(proxyWethBalance, ZERO)
        expectToBeEqual(proxyStEthBalance, ZERO)
        expectToBeEqual(proxyEthBalance, ZERO)
      })
    })

    describe(`With ${tokens.ETH} collateral & ${tokens.USDC} debt`, () => {
      const depositEthAmount = amountToWei(new BigNumber(1))

      let userWethReserveData: AAVEReserveData
      let userAccountData: AAVEAccountData
      let feeRecipientWethBalanceBefore: BigNumber
      let system: DeployedSystemInfo

      before(async () => {
        const setup = await setupClosePositionTest(
          {
            depositOnOpenAmountInWei: depositEthAmount,
            symbol: tokens.ETH,
            address: ADDRESSES.main.WETH,
            precision: 18,
            isEth: true,
          },
          {
            depositOnOpenAmountInWei: ZERO,
            symbol: tokens.USDC,
            address: ADDRESSES.main.USDC,
            precision: 6,
            isEth: false,
          },
          new BigNumber(1351),
          ONE.div(new BigNumber(1351)),
          userAddress,
          'Multiply',
        )
        system = setup.system
        txStatus = setup.txStatus
        openTxStatus = setup.openTxStatus
        positionTransition = setup.positionTransition
        userWethReserveData = setup.userCollateralReserveData
        userAccountData = setup.userAccountData
        feeRecipientWethBalanceBefore = setup.feeRecipientBalanceBefore
      })

      it('Open Tx should pass', () => {
        expect(openTxStatus).to.be.true
      })

      it('Close Tx should pass', () => {
        expect(txStatus).to.be.true
      })

      it('Should payback all debt', () => {
        expectToBeEqual(new BigNumber(userAccountData.totalDebtETH.toString()), ZERO)
      })

      it(`Should withdraw all ${tokens.ETH} tokens from aave`, () => {
        //due to quirks of how stEth works there might be 1 wei left in aave
        expectToBe(new BigNumber(userWethReserveData.currentATokenBalance.toString()), 'lte', ONE)
      })

      it('Should collect fee', async () => {
        const feeRecipientWethBalanceAfter = await balanceOf(
          ADDRESSES.main.WETH,
          ADDRESSES.main.feeRecipient,
          { config },
        )

        const actualWethFees = feeRecipientWethBalanceAfter.minus(feeRecipientWethBalanceBefore)

        // Test for equivalence within slippage adjusted range when taking fee from target token
        expectToBe(
          new BigNumber(
            positionTransition.simulation.swap.tokenFee
              .div(ONE.minus(slippage).minus(TESTING_OFFSET))
              .toString(),
          ).toFixed(0),
          'gte',
          actualWethFees,
        )

        expectToBe(positionTransition.simulation.swap.tokenFee, 'lte', actualWethFees)
      })

      it('should not be any token left on proxy', async () => {
        const proxyWethBalance = await balanceOf(
          ADDRESSES.main.WETH,
          system.common.dsProxy.address,
          {
            config,
          },
        )
        const proxyUSDCBalance = await balanceOf(
          ADDRESSES.main.USDC,
          system.common.dsProxy.address,
          {
            config,
          },
        )

        expectToBeEqual(proxyWethBalance, ZERO)
        expectToBeEqual(proxyUSDCBalance, ZERO)
      })
    })

    describe(`With ${tokens.WBTC} collateral & ${tokens.USDC} debt`, () => {
      const depositWBTCAmount = new BigNumber(6)

      let userWethReserveData: AAVEReserveData
      let userAccountData: AAVEAccountData
      let feeRecipientWBTCBalanceBefore: BigNumber
      let system: DeployedSystemInfo

      before(async () => {
        const setup = await setupClosePositionTest(
          {
            depositOnOpenAmountInWei: amountToWei(depositWBTCAmount, 8),
            symbol: tokens.WBTC,
            address: ADDRESSES.main.WBTC,
            precision: 8,
            isEth: false,
          },
          {
            depositOnOpenAmountInWei: ZERO,
            symbol: tokens.USDC,
            address: ADDRESSES.main.USDC,
            precision: 6,
            isEth: false,
          },
          new BigNumber(19829),
          ONE.div(new BigNumber(19829)),
          userAddress,
          'Multiply',
          blockNumber,
        )
        system = setup.system
        txStatus = setup.txStatus
        openTxStatus = setup.openTxStatus
        positionTransition = setup.positionTransition
        userWethReserveData = setup.userCollateralReserveData
        userAccountData = setup.userAccountData
        feeRecipientWBTCBalanceBefore = setup.feeRecipientBalanceBefore
      })

      it('Open Tx should pass', () => {
        expect(openTxStatus).to.be.true
      })

      it('Close Tx should pass', () => {
        expect(txStatus).to.be.true
      })

      it('Should payback all debt', () => {
        expectToBeEqual(new BigNumber(userAccountData.totalDebtETH.toString()), ZERO)
      })

      it(`Should withdraw all ${tokens.ETH} tokens from aave`, () => {
        //due to quirks of how stEth works there might be 1 wei left in aave
        expectToBe(new BigNumber(userWethReserveData.currentATokenBalance.toString()), 'lte', ONE)
      })

      it('Should collect fee', async () => {
        const feeRecipientWBTCBalanceAfter = await balanceOf(
          ADDRESSES.main.WBTC,
          ADDRESSES.main.feeRecipient,
          { config },
        )

        const actualWBTCFees = feeRecipientWBTCBalanceAfter.minus(feeRecipientWBTCBalanceBefore)

        // Test for equivalence within slippage adjusted range when taking fee from target token
        expectToBe(
          new BigNumber(
            positionTransition.simulation.swap.tokenFee
              .div(ONE.minus(slippage).minus(TESTING_OFFSET))
              .toString(),
          ).toFixed(0),
          'gte',
          actualWBTCFees,
        )

        expectToBe(positionTransition.simulation.swap.tokenFee, 'lte', actualWBTCFees)
      })

      it('should not be any token left on proxy', async () => {
        const proxyWBTCBalance = await balanceOf(
          ADDRESSES.main.WBTC,
          system.common.dsProxy.address,
          {
            config,
          },
        )
        const proxyUSDCBalance = await balanceOf(
          ADDRESSES.main.USDC,
          system.common.dsProxy.address,
          {
            config,
          },
        )

        expectToBeEqual(proxyWBTCBalance, ZERO)
        expectToBeEqual(proxyUSDCBalance, ZERO)
      })
    })
  })

  describe.skip(`[1inch] Close Position: With ${tokens.STETH} collateral & ${tokens.ETH} debt`, () => {
    const multiple = new BigNumber(2)
    const slippage = new BigNumber(0.2)
    const depositAmount = amountToWei(new BigNumber(20))

    let openTxStatus: boolean
    let txStatus: boolean

    let userStEthReserveData: AAVEReserveData
    let userAccountData: AAVEAccountData
    let system: DeployedSystemInfo

    before(async function () {
      const shouldRun1InchTests = process.env.RUN_1INCH_TESTS === '1'
      if (shouldRun1InchTests) {
        await resetNodeToLatestBlock(provider)

        const { system: _system } = await deploySystem(config, false, false)
        system = _system
        hre.tracer.enabled = process.env.TRACE_TX === 'true' || false

        const addresses = {
          ...mainnetAddresses,
          operationExecutor: system.common.operationExecutor.address,
        }

        const proxy = system.common.dsProxy.address
        const debtToken = { symbol: tokens.ETH }
        const collateralToken = {
          symbol: tokens.STETH,
        }
        const openPositionTransition = await strategies.aave.open(
          {
            depositedByUser: {
              debtToken: { amountInBaseUnit: depositAmount },
            },
            slippage,
            multiple,
            debtToken,
            collateralToken,
            positionType: 'Multiply',
          },
          {
            isDPMProxy: false,
            addresses,
            provider,
            getSwapData: getOneInchCall(system.common.swap.address, ['ST_ETH']),
            proxy,
            user: config.address,
          },
        )

        const [_openTxStatus] = await executeThroughProxy(
          system.common.dsProxy.address,
          {
            address: system.common.operationExecutor.address,
            calldata: system.common.operationExecutor.interface.encodeFunctionData('executeOp', [
              openPositionTransition.transaction.calls,
              openPositionTransition.transaction.operationName,
            ]),
          },
          signer,
          depositAmount.toFixed(0),
        )
        openTxStatus = _openTxStatus

        const beforeCloseUserWethReserveData = await aaveDataProvider.getUserReserveData(
          ADDRESSES.main.WETH,
          system.common.dsProxy.address,
        )

        const beforeCloseUserStEthReserveData = await aaveDataProvider.getUserReserveData(
          ADDRESSES.main.STETH,
          system.common.dsProxy.address,
        )

        const stEthAmount = new BigNumber(
          beforeCloseUserStEthReserveData.currentATokenBalance.toString(),
        )

        const aavePriceOracle = new ethers.Contract(
          addresses.aavePriceOracle,
          aavePriceOracleABI,
          provider,
        )

        const aaveStEthTokenPriceInEthOnOpen = await aavePriceOracle
          .getAssetPrice(ADDRESSES.main.STETH)
          .then((amount: ethers.BigNumberish) => amountFromWei(new BigNumber(amount.toString())))

        const positionAfterOpen = new Position(
          {
            amount: new BigNumber(beforeCloseUserWethReserveData.currentVariableDebt.toString()),
            precision: 18,
            symbol: tokens.ETH,
          },
          {
            amount: new BigNumber(beforeCloseUserStEthReserveData.currentATokenBalance.toString()),
            precision: 18,
            symbol: tokens.STETH,
          },
          aaveStEthTokenPriceInEthOnOpen,
          openPositionTransition.simulation.position.category,
        )

        const positionTransition = await strategies.aave.close(
          {
            collateralToken: { symbol: tokens.STETH },
            debtToken: { symbol: tokens.ETH },
            slippage,
            collateralAmountLockedInProtocolInWei: stEthAmount,
          },
          {
            addresses,
            provider,
            currentPosition: positionAfterOpen,
            getSwapData: getOneInchCall(system.common.swap.address),
            proxy: system.common.dsProxy.address,
            user: config.address,
            isDPMProxy: false,
          },
        )

        const [_closeTxStatus] = await executeThroughProxy(
          system.common.dsProxy.address,
          {
            address: system.common.operationExecutor.address,
            calldata: system.common.operationExecutor.interface.encodeFunctionData('executeOp', [
              positionTransition.transaction.calls,
              positionTransition.transaction.operationName,
            ]),
          },
          signer,
          '0',
        )
        txStatus = _closeTxStatus

        userAccountData = await aaveLendingPool.getUserAccountData(system.common.dsProxy.address)
        userStEthReserveData = await aaveDataProvider.getUserReserveData(
          ADDRESSES.main.STETH,
          system.common.dsProxy.address,
        )
      } else {
        this.skip()
      }

      hre.tracer.enabled = false
    })

    it('Open Tx should pass', () => {
      expect(openTxStatus).to.be.true
    })

    it('Close Tx should pass', () => {
      expect(txStatus).to.be.true
    })

    it('Should payback all debt', () => {
      expectToBeEqual(new BigNumber(userAccountData.totalDebtETH.toString()), ZERO)
    })

    it('Should withdraw all stEth tokens from aave', () => {
      expectToBe(new BigNumber(userStEthReserveData.currentATokenBalance.toString()), 'lte', ONE)
    })
  })

<<<<<<< HEAD
  describe(`[1inch] Close Position: With ${tokens.WBTC} collateral & ${tokens.USDC} debt`, () => {
=======
  // Skipped: reverting with REVERT Error(reason="LOP: bad signature")
  describe.skip(`[1inch] Close Position: With ${tokens.WBTC} collateral & ${tokens.USDC} debt`, () => {
>>>>>>> c0af8dfa
    const multiple = new BigNumber(2)
    const slippage = new BigNumber(0.2)
    const USDCPrecision = 6
    const wBTCPrecision = 8
    const depositWBTCAmount = amountToWei(new BigNumber(1), wBTCPrecision)

    let openTxStatus: boolean
    let txStatus: boolean

    let userWBTCReserveData: AAVEReserveData
    let userUSDCReserveData: AAVEReserveData
    let system: DeployedSystemInfo

    before(async function () {
      const shouldRun1InchTests = process.env.RUN_1INCH_TESTS === '1'
      if (shouldRun1InchTests) {
        await resetNodeToLatestBlock(provider)

        const { system: _system } = await deploySystem(config, false, false)
        system = _system
        hre.tracer.enabled = process.env.TRACE_TX === 'true' || false
        const addresses = {
          ...mainnetAddresses,
          operationExecutor: system.common.operationExecutor.address,
        }

        const proxy = system.common.dsProxy.address
        const debtToken = { symbol: tokens.USDC, precision: USDCPrecision }
        const collateralToken = { symbol: tokens.WBTC, precision: wBTCPrecision }

        await swapUniswapTokens(
          ADDRESSES.main.WETH,
          ADDRESSES.main.WBTC,
          amountToWei(new BigNumber(100)).toFixed(0),
          ONE.toFixed(0),
          config.address,
          config,
        )

        const COLL_TOKEN = new ethers.Contract(ADDRESSES.main.WBTC, ERC20ABI, provider)
        await COLL_TOKEN.connect(signer).approve(
          system.common.userProxyAddress,
          depositWBTCAmount.toFixed(0),
        )

        const openPositionTransition = await strategies.aave.open(
          {
            depositedByUser: {
              collateralToken: { amountInBaseUnit: depositWBTCAmount },
            },
            positionType: 'Multiply',
            slippage,
            multiple,
            debtToken,
            collateralToken,
          },
          {
            isDPMProxy: false,
            addresses,
            provider,
            getSwapData: getOneInchCall(system.common.swap.address),
            proxy,
            user: config.address,
          },
        )

        const [_openTxStatus] = await executeThroughProxy(
          system.common.dsProxy.address,
          {
            address: system.common.operationExecutor.address,
            calldata: system.common.operationExecutor.interface.encodeFunctionData('executeOp', [
              openPositionTransition.transaction.calls,
              openPositionTransition.transaction.operationName,
            ]),
          },
          signer,
          '',
        )
        openTxStatus = _openTxStatus

        const beforeCloseUserWBTCReserveData = await aaveDataProvider.getUserReserveData(
          ADDRESSES.main.WBTC,
          system.common.dsProxy.address,
        )

        const beforeCloseUserUSDCReserveData = await aaveDataProvider.getUserReserveData(
          ADDRESSES.main.USDC,
          system.common.dsProxy.address,
        )

        const wBTCAmount = new BigNumber(
          beforeCloseUserWBTCReserveData.currentATokenBalance.toString(),
        )

        const aavePriceOracle = new ethers.Contract(
          addresses.aavePriceOracle,
          aavePriceOracleABI,
          provider,
        )

        const aaveWBTCTokenPriceInEthOnOpen = await aavePriceOracle
          .getAssetPrice(ADDRESSES.main.WBTC)
          .then((amount: ethers.BigNumberish) => amountFromWei(new BigNumber(amount.toString())))
        const aaveUSDCTokenPriceInEthOnOpen = await aavePriceOracle
          .getAssetPrice(ADDRESSES.main.USDC)
          .then((amount: ethers.BigNumberish) => amountFromWei(new BigNumber(amount.toString())))

        const oracle = aaveWBTCTokenPriceInEthOnOpen.div(aaveUSDCTokenPriceInEthOnOpen)

        const positionAfterOpen = new Position(
          {
            amount: new BigNumber(beforeCloseUserUSDCReserveData.currentVariableDebt.toString()),
            precision: debtToken.precision,
            symbol: tokens.USDC,
          },
          {
            amount: new BigNumber(beforeCloseUserWBTCReserveData.currentATokenBalance.toString()),
            precision: collateralToken.precision,
            symbol: tokens.WBTC,
          },
          oracle,
          openPositionTransition.simulation.position.category,
        )

        const positionTransition = await strategies.aave.close(
          {
            collateralToken,
            debtToken,
            slippage,
            collateralAmountLockedInProtocolInWei: wBTCAmount,
          },
          {
            addresses,
            provider,
            currentPosition: positionAfterOpen,
            getSwapData: getOneInchCall(system.common.swap.address),
            proxy: system.common.dsProxy.address,
            user: config.address,
            isDPMProxy: false,
          },
        )

        const [_closeTxStatus] = await executeThroughProxy(
          system.common.dsProxy.address,
          {
            address: system.common.operationExecutor.address,
            calldata: system.common.operationExecutor.interface.encodeFunctionData('executeOp', [
              positionTransition.transaction.calls,
              positionTransition.transaction.operationName,
            ]),
          },
          signer,
          '0',
        )
        txStatus = _closeTxStatus

        userWBTCReserveData = await aaveDataProvider.getUserReserveData(
          ADDRESSES.main.WBTC,
          system.common.dsProxy.address,
        )
        userUSDCReserveData = await aaveDataProvider.getUserReserveData(
          ADDRESSES.main.USDC,
          system.common.dsProxy.address,
        )
      } else {
        this.skip()
      }

      hre.tracer.enabled = false
    })

    it('Open Tx should pass', () => {
      expect(openTxStatus).to.be.true
    })

    it('Close Tx should pass', () => {
      expect(txStatus).to.be.true
    })

    it('Should payback all debt', () => {
      expectToBeEqual(new BigNumber(userUSDCReserveData.currentVariableDebt.toString()), ZERO)
    })

    it('Should withdraw all WBTC tokens from aave', () => {
      expectToBeEqual(new BigNumber(userWBTCReserveData.currentATokenBalance.toString()), ZERO)
    })
  })

  describe(`[1inch] Close Position: With ${tokens.ETH} collateral & ${tokens.USDC} debt`, () => {
    const multiple = new BigNumber(2)
    const slippage = new BigNumber(0.1)
    const ethPrecision = TYPICAL_PRECISION
    const USDCPrecision = 6
    const depositEthAmount = amountToWei(new BigNumber(1))

    let openTxStatus: boolean
    let txStatus: boolean

    let userWETHReserveData: AAVEReserveData
    let userUSDCReserveData: AAVEReserveData
    let system: DeployedSystemInfo

    before(async function () {
      const shouldRun1InchTests = process.env.RUN_1INCH_TESTS === '1'
      if (shouldRun1InchTests) {
        await resetNodeToLatestBlock(provider)

        const { system: _system } = await deploySystem(config, false, false)
        system = _system
        hre.tracer.enabled = process.env.TRACE_TX === 'true' || false
        const addresses = {
          ...mainnetAddresses,
          operationExecutor: system.common.operationExecutor.address,
        }

        const proxy = system.common.dsProxy.address
        const debtToken = { symbol: tokens.USDC, precision: USDCPrecision }
        const collateralToken = { symbol: tokens.ETH, precision: ethPrecision }

        const openPositionTransition = await strategies.aave.open(
          {
            depositedByUser: {
              collateralToken: { amountInBaseUnit: depositEthAmount },
            },
            positionType: 'Multiply',
            slippage,
            multiple,
            debtToken,
            collateralToken,
          },
          {
            isDPMProxy: false,
            addresses,
            provider,
            getSwapData: getOneInchCall(system.common.swap.address),
            proxy,
            user: config.address,
          },
        )

        const [_openTxStatus] = await executeThroughProxy(
          system.common.dsProxy.address,
          {
            address: system.common.operationExecutor.address,
            calldata: system.common.operationExecutor.interface.encodeFunctionData('executeOp', [
              openPositionTransition.transaction.calls,
              openPositionTransition.transaction.operationName,
            ]),
          },
          signer,
          depositEthAmount.toFixed(0),
        )
        openTxStatus = _openTxStatus

        const beforeCloseUserWETHReserveData = await aaveDataProvider.getUserReserveData(
          ADDRESSES.main.WETH,
          system.common.dsProxy.address,
        )

        const beforeCloseUserUSDCReserveData = await aaveDataProvider.getUserReserveData(
          ADDRESSES.main.USDC,
          system.common.dsProxy.address,
        )

        const WETHAmount = new BigNumber(
          beforeCloseUserWETHReserveData.currentATokenBalance.toString(),
        )

        const aavePriceOracle = new ethers.Contract(
          addresses.aavePriceOracle,
          aavePriceOracleABI,
          provider,
        )

        const aaveUSDCTokenPriceInEthOnOpen = await aavePriceOracle
          .getAssetPrice(ADDRESSES.main.USDC)
          .then((amount: ethers.BigNumberish) => amountFromWei(new BigNumber(amount.toString())))
        const aaveWETHTokenPriceInEthOnOpen = await aavePriceOracle
          .getAssetPrice(ADDRESSES.main.WETH)
          .then((amount: ethers.BigNumberish) => amountFromWei(new BigNumber(amount.toString())))

        const oracle = aaveWETHTokenPriceInEthOnOpen.div(aaveUSDCTokenPriceInEthOnOpen)

        const positionAfterOpen = new Position(
          {
            amount: new BigNumber(beforeCloseUserUSDCReserveData.currentVariableDebt.toString()),
            symbol: tokens.USDC,
          },
          {
            amount: new BigNumber(beforeCloseUserWETHReserveData.currentATokenBalance.toString()),
            symbol: tokens.ETH,
          },
          oracle,
          openPositionTransition.simulation.position.category,
        )

        const positionTransition = await strategies.aave.close(
          {
            collateralToken,
            debtToken,
            slippage,
            collateralAmountLockedInProtocolInWei: WETHAmount,
            collectSwapFeeFrom: 'sourceToken',
          },
          {
            addresses,
            provider,
            currentPosition: positionAfterOpen,
            getSwapData: getOneInchCall(system.common.swap.address),
            proxy: system.common.dsProxy.address,
            user: config.address,
            isDPMProxy: false,
          },
        )

        const [_closeTxStatus] = await executeThroughProxy(
          system.common.dsProxy.address,
          {
            address: system.common.operationExecutor.address,
            calldata: system.common.operationExecutor.interface.encodeFunctionData('executeOp', [
              positionTransition.transaction.calls,
              positionTransition.transaction.operationName,
            ]),
          },
          signer,
          '0',
        )
        txStatus = _closeTxStatus

        userUSDCReserveData = await aaveDataProvider.getUserReserveData(
          ADDRESSES.main.USDC,
          system.common.dsProxy.address,
        )
        userWETHReserveData = await aaveDataProvider.getUserReserveData(
          ADDRESSES.main.WETH,
          system.common.dsProxy.address,
        )
      } else {
        this.skip()
      }

      hre.tracer.enabled = false
    })

    it('Open Tx should pass', () => {
      expect(openTxStatus).to.be.true
    })

    it('Close Tx should pass', () => {
      expect(txStatus).to.be.true
    })

    it('Should payback all debt', () => {
      expectToBeEqual(new BigNumber(userUSDCReserveData.currentVariableDebt.toString()), ZERO)
    })

    it(`Should withdraw all ${tokens.ETH} tokens from aave`, () => {
      expectToBeEqual(new BigNumber(userWETHReserveData.currentATokenBalance.toString()), ZERO)
    })
  })
})<|MERGE_RESOLUTION|>--- conflicted
+++ resolved
@@ -1,8 +1,5 @@
 import { JsonRpcProvider } from '@ethersproject/providers'
-<<<<<<< HEAD
-=======
 import { TYPICAL_PRECISION } from '@oasisdex/oasis-actions'
->>>>>>> c0af8dfa
 import {
   AAVETokens,
   ADDRESSES,
@@ -833,12 +830,7 @@
     })
   })
 
-<<<<<<< HEAD
   describe(`[1inch] Close Position: With ${tokens.WBTC} collateral & ${tokens.USDC} debt`, () => {
-=======
-  // Skipped: reverting with REVERT Error(reason="LOP: bad signature")
-  describe.skip(`[1inch] Close Position: With ${tokens.WBTC} collateral & ${tokens.USDC} debt`, () => {
->>>>>>> c0af8dfa
     const multiple = new BigNumber(2)
     const slippage = new BigNumber(0.2)
     const USDCPrecision = 6
@@ -1141,7 +1133,6 @@
             debtToken,
             slippage,
             collateralAmountLockedInProtocolInWei: WETHAmount,
-            collectSwapFeeFrom: 'sourceToken',
           },
           {
             addresses,
