--- conflicted
+++ resolved
@@ -866,15 +866,7 @@
             depositedByUser: {
               collateralToken: { amountInBaseUnit: depositWBTCAmount },
             },
-<<<<<<< HEAD
-            positionArgs: {
-              positionId: 123,
-              positionType: 'Multiply',
-              protocol: 'AAVE' as const,
-            },
-=======
             positionType: 'Multiply',
->>>>>>> c06f0b8b
             slippage,
             multiple,
             debtToken,
