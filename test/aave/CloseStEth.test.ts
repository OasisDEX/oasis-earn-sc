--- conflicted
+++ resolved
@@ -1,11 +1,6 @@
 import { JsonRpcProvider } from '@ethersproject/providers'
 import {
   ADDRESSES,
-<<<<<<< HEAD
-  IPosition,
-=======
-  IStrategy,
->>>>>>> 6dfef6bd
   ONE,
   OPERATION_NAMES,
   Position,
@@ -13,9 +8,8 @@
   ZERO,
 } from '@oasisdex/oasis-actions'
 import aavePriceOracleABI from '@oasisdex/oasis-actions/lib/src/abi/aavePriceOracle.json'
-import { IPositionMutation } from '@oasisdex/oasis-actions/src'
+import { IPositionTransition } from '@oasisdex/oasis-actions/src'
 import { amountFromWei } from '@oasisdex/oasis-actions/src/helpers'
-import { PositionBalance } from '@oasisdex/oasis-actions/src/helpers/calculations/Position'
 import BigNumber from 'bignumber.js'
 import { expect } from 'chai'
 import { loadFixture } from 'ethereum-waffle'
@@ -58,8 +52,8 @@
 
   let openTxStatus: boolean
 
-  let openPositionMutation: IPositionMutation
-  let closePositionMutation: IPositionMutation
+  let openPositionTransition: IPositionTransition
+  let closePositionPosition: IPositionTransition
   let closeTxStatus: boolean
   let closeTx: ContractReceipt
 
@@ -96,7 +90,7 @@
         operationExecutor: system.common.operationExecutor.address,
       }
 
-      openPositionMutation = await strategies.aave.open(
+      openPositionTransition = await strategies.aave.open(
         {
           depositedByUser: {
             debtInWei: depositAmount,
@@ -111,6 +105,7 @@
           provider,
           getSwapData: oneInchCallMock(new BigNumber(0.9759)),
           proxy: system.common.dsProxy.address,
+          user: address
         },
       )
 
@@ -119,7 +114,7 @@
         {
           address: system.common.operationExecutor.address,
           calldata: system.common.operationExecutor.interface.encodeFunctionData('executeOp', [
-            openPositionMutation.transaction.calls,
+            openPositionTransition.transaction.calls,
             OPERATION_NAMES.common.CUSTOM_OPERATION,
           ]),
         },
@@ -179,10 +174,10 @@
             symbol: tokens.STETH,
           },
           aaveStEthPriceInEth,
-          openPositionMutation.simulation.position.category,
-        )
-
-        closePositionMutation = await strategies.aave.close(
+          openPositionTransition.simulation.position.category,
+        )
+
+        closePositionPosition = await strategies.aave.close(
           {
             collateralToken: { symbol: tokens.STETH },
             debtToken: { symbol: tokens.ETH },
@@ -195,6 +190,7 @@
             position: positionAfterOpen,
             getSwapData: oneInchCallMock(ONE.div(new BigNumber(0.9759))),
             proxy: system.common.dsProxy.address,
+            user: address
           },
         )
 
@@ -208,7 +204,7 @@
           {
             address: system.common.operationExecutor.address,
             calldata: system.common.operationExecutor.interface.encodeFunctionData('executeOp', [
-              closePositionMutation.transaction.calls,
+              closePositionPosition.transaction.calls,
               OPERATION_NAMES.common.CUSTOM_OPERATION,
             ]),
           },
@@ -337,6 +333,7 @@
             provider,
             getSwapData: getOneInchCall(system.common.swap.address),
             proxy: system.common.dsProxy.address,
+            user: address
           },
         )
 
@@ -345,7 +342,7 @@
           {
             address: system.common.operationExecutor.address,
             calldata: system.common.operationExecutor.interface.encodeFunctionData('executeOp', [
-              openPositionMutation.transaction.calls,
+              openPositionTransition.transaction.calls,
               OPERATION_NAMES.common.CUSTOM_OPERATION,
             ]),
           },
@@ -395,7 +392,7 @@
           openStrategy.simulation.position.category,
         )
 
-        closePositionMutation = await strategies.aave.close(
+        closePositionPosition = await strategies.aave.close(
           {
             collateralToken: { symbol: tokens.STETH },
             debtToken: { symbol: tokens.ETH },
@@ -408,6 +405,7 @@
             position: positionAfterOpen,
             getSwapData: getOneInchCall(system.common.swap.address),
             proxy: system.common.dsProxy.address,
+            user: address
           },
         )
 
@@ -421,7 +419,7 @@
           {
             address: system.common.operationExecutor.address,
             calldata: system.common.operationExecutor.interface.encodeFunctionData('executeOp', [
-              closePositionMutation.transaction.calls,
+              closePositionPosition.transaction.calls,
               OPERATION_NAMES.common.CUSTOM_OPERATION,
             ]),
           },
@@ -471,7 +469,7 @@
       )
 
       expectToBeEqual(
-        new BigNumber(closePositionMutation.simulation.swap.tokenFee),
+        new BigNumber(closePositionPosition.simulation.swap.tokenFee),
         feeRecipientWethBalanceAfter.minus(feeRecipientWethBalanceBefore),
       )
     })
@@ -511,8 +509,8 @@
 
       const delta = userEthBalanceAfterTx.minus(userEthBalanceBeforeTx).plus(txCost)
 
-      const expectToGet = amountFromWei(closePositionMutation.simulation.swap.toTokenAmount)
-        .minus(closePositionMutation.simulation.swap.tokenFee)
+      const expectToGet = amountFromWei(closePositionPosition.simulation.swap.toTokenAmount)
+        .minus(closePositionPosition.simulation.swap.tokenFee)
         .minus(amountFromWei(depositAmount).times(multiple).minus(amountFromWei(depositAmount)))
 
       expectToBe(delta, 'gte', expectToGet)
