--- conflicted
+++ resolved
@@ -272,63 +272,6 @@
       signer,
     )
 
-<<<<<<< HEAD
-    const autoTestAmount = new BigNumber(1000)
-    const autoVaultId = 25790
-    const generateDaiAutomation = createAction(
-      await registry.getEntryHash(CONTRACT_NAMES.maker.GENERATE),
-      [calldataTypes.maker.Generate, calldataTypes.paramsMap],
-      [
-        {
-          to: system.common.userProxyAddress,
-          vaultId: autoVaultId,
-          // amount: ensureWeiFormat(desiredCdpState.requiredDebt),
-          amount: ensureWeiFormat(autoTestAmount),
-        },
-        [0],
-      ],
-    )
-
-    const takeAFlashloanAutomation = createAction(
-      await registry.getEntryHash(CONTRACT_NAMES.common.TAKE_A_FLASHLOAN),
-      [calldataTypes.common.TakeAFlashLoan, calldataTypes.paramsMap],
-      [
-        {
-          amount: ensureWeiFormat(autoTestAmount),
-          borrower: system.common.operationExecutor.address,
-          dsProxyFlashloan: false,
-          calls: [generateDaiAutomation],
-        },
-        [0],
-      ],
-    )
-
-    console.log('proxy ADDRESS', system.common.userProxyAddress)
-    console.log('AUTOMATION ADDRESS', system.common.dummyAutomation.address)
-    console.log('OPERATION EXECUTOR ADDRESS', system.common.operationExecutor.address)
-
-    // CALL
-    // const tx = await system.common.dummyAutomation['doAutomationStuff((bytes32,bytes)[],string,address)']([generateDaiAutomation], OPERATION_NAMES.common.CUSTOM_OPERATION, system.common.operationExecutor.address, {
-    //   gasLimit: 3000000,
-    // });
-
-    const executionData = system.common.operationExecutor.interface.encodeFunctionData(
-      'executeOp',
-      [
-        [takeAFlashloanAutomation],
-        OPERATION_NAMES.common.CUSTOM_OPERATION, //just to skip operation's actions verification
-      ],
-    )
-
-    // DELEGATECALL
-    const tx2 = await system.common.dummyAutomation[
-      'doAutomationStuffDelegateCall(bytes,address,uint256)'
-    ](executionData, system.common.operationExecutor.address, autoVaultId, {
-      gasLimit: 3000000,
-    })
-
-=======
->>>>>>> 6a6cf471
     gasEstimates.save(testName, txReceipt)
 
     const vault = await getLastVault(provider, signer, system.common.userProxyAddress)
@@ -340,13 +283,6 @@
     const expectedColl = additionalCollateral.plus(initialColl).plus(preIncreaseMPTopUp)
     const expectedDebt = desiredCdpState.requiredDebt
 
-<<<<<<< HEAD
-    console.log('vault.id', vault.id)
-    console.log('coll', info.coll.toFixed(0))
-    console.log('debt', info.debt.toFixed(0))
-
-=======
->>>>>>> 6a6cf471
     expect(info.coll.toFixed(0)).to.equal(expectedColl.toFixed(0))
     expect(info.debt.toFixed(0)).to.equal(expectedDebt.toFixed(0))
 
