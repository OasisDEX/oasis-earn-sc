--- conflicted
+++ resolved
@@ -56,13 +56,8 @@
     DAI = new ethers.Contract(ADDRESSES.main.DAI, ERC20ABI, provider).connect(signer)
     WETH = new ethers.Contract(ADDRESSES.main.WETH, ERC20ABI, provider).connect(signer)
 
-<<<<<<< HEAD
+    // When changing block number remember to check vault id that is used for automation
     await resetNode(provider, testBlockNumber)
-=======
-    // When changing block number remember to check vault id that is used for automation
-    const blockNumber = 15191046
-    await resetNode(provider, blockNumber)
->>>>>>> 77b73ab8
 
     const { system: _system, registry: _registry } = await deploySystem(config)
     system = _system
