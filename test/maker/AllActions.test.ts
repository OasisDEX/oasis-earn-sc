--- conflicted
+++ resolved
@@ -128,11 +128,7 @@
 
       gasEstimates.save(testNames.openVault, txReceipt)
 
-<<<<<<< HEAD
-      const vault = await getLastCDP(provider, signer, system.common.userProxyAddress)
-=======
-      const vault = await getLastVault(provider, signer, system.userProxyAddress)
->>>>>>> 38b426cf
+      const vault = await getLastVault(provider, signer, system.common.userProxyAddress)
 
       // eslint-disable-next-line @typescript-eslint/no-unused-vars
       vaultId = vault.id
@@ -179,11 +175,7 @@
 
       gasEstimates.save(testNames.generatedDebt, txReceipt)
 
-<<<<<<< HEAD
-      const vault = await getLastCDP(provider, signer, system.common.userProxyAddress)
-=======
-      const vault = await getLastVault(provider, signer, system.userProxyAddress)
->>>>>>> 38b426cf
+      const vault = await getLastVault(provider, signer, system.common.userProxyAddress)
       vaultId = vault.id
       const info = await getVaultInfo(system.maker.mcdView, vault.id, vault.ilk)
 
@@ -227,11 +219,7 @@
 
       gasEstimates.save(testNames.paybackDebt, txReceipt)
 
-<<<<<<< HEAD
-      const vault = await getLastCDP(provider, signer, system.common.userProxyAddress)
-=======
-      const vault = await getLastVault(provider, signer, system.userProxyAddress)
->>>>>>> 38b426cf
+      const vault = await getLastVault(provider, signer, system.common.userProxyAddress)
       vaultId = vault.id
       const info = await getVaultInfo(system.maker.mcdView, vault.id, vault.ilk)
 
@@ -241,11 +229,7 @@
     })
 
     it(testNames.paybackAllDebt, async () => {
-<<<<<<< HEAD
-      const vault = await getLastCDP(provider, signer, system.common.userProxyAddress)
-=======
-      const vault = await getLastVault(provider, signer, system.userProxyAddress)
->>>>>>> 38b426cf
+      const vault = await getLastVault(provider, signer, system.common.userProxyAddress)
 
       const prePaybackInfo = await getVaultInfo(system.maker.mcdView, vault.id, vault.ilk)
       const paybackDai = new BigNumber(0) // Can be anything because paybackAll flag is true
@@ -319,13 +303,8 @@
       )
       gasEstimates.save(testNames.withdrawColl, txReceipt)
 
-<<<<<<< HEAD
-      const vault = await getLastCDP(provider, signer, system.common.userProxyAddress)
-      const info = await getVaultInfo(system.maker.mcdView, vault.id, vault.ilk)
-=======
-      const vault = await getLastVault(provider, signer, system.userProxyAddress)
-      const info = await getVaultInfo(system.mcdViewInstance, vault.id, vault.ilk)
->>>>>>> 38b426cf
+      const vault = await getLastVault(provider, signer, system.common.userProxyAddress)
+      const info = await getVaultInfo(system.maker.mcdView, vault.id, vault.ilk)
 
       const expectedDebt = new BigNumber(0)
       const expectedColl = new BigNumber(0)
@@ -463,13 +442,8 @@
 
       gasEstimates.save(testName, txReceipt)
 
-<<<<<<< HEAD
-      const vault = await getLastCDP(provider, signer, system.common.userProxyAddress)
-      const info = await getVaultInfo(system.maker.mcdView, vault.id, vault.ilk)
-=======
-      const vault = await getLastVault(provider, signer, system.userProxyAddress)
-      const info = await getVaultInfo(system.mcdViewInstance, vault.id, vault.ilk)
->>>>>>> 38b426cf
+      const vault = await getLastVault(provider, signer, system.common.userProxyAddress)
+      const info = await getVaultInfo(system.maker.mcdView, vault.id, vault.ilk)
 
       const expectedColl = new BigNumber(0)
       const expectedDebt = new BigNumber(0)
