import { JsonRpcProvider } from '@ethersproject/providers'
import BigNumber from 'bignumber.js'
import { expect } from 'chai'
import { Contract, Signer } from 'ethers'
import { ethers } from 'hardhat'

import CDPManagerABI from '../../abi/dss-cdp-manager.json'
import ERC20ABI from '../../abi/IERC20.json'
import { ADDRESSES } from '../../helpers/addresses'
import { CONTRACT_NAMES, OPERATION_NAMES } from '../../helpers/constants'
import { executeThroughProxy } from '../../helpers/deploy'
import { gasEstimateHelper } from '../../helpers/gasEstimation'
import init, { resetNode } from '../../helpers/init'
import { getLastVault, getVaultInfo } from '../../helpers/maker/vault'
import { calldataTypes } from '../../helpers/types/actions'
import { RuntimeConfig } from '../../helpers/types/common'
import { ActionFactory, amountToWei, ensureWeiFormat } from '../../helpers/utils'
import { ServiceRegistry } from '../../helpers/wrappers/serviceRegistry'
import { DeployedSystemInfo, deploySystem } from '../deploySystem'
import { expectToBeEqual } from '../utils'

const createAction = ActionFactory.create

let DAI: Contract
let WETH: Contract

describe(`Operations | Maker | ${OPERATION_NAMES.maker.OPEN_AND_DRAW}`, async () => {
  let provider: JsonRpcProvider
  let signer: Signer
  let address: string
  let system: DeployedSystemInfo
  let registry: ServiceRegistry
  let config: RuntimeConfig

  before(async () => {
    config = await init()
    provider = config.provider
    signer = config.signer
    address = config.address

    DAI = new ethers.Contract(ADDRESSES.main.DAI, ERC20ABI, provider).connect(signer)
    WETH = new ethers.Contract(ADDRESSES.main.WETH, ERC20ABI, provider).connect(signer)

    const blockNumber = 13274574
    resetNode(provider, blockNumber)

    const { system: _system, registry: _registry } = await deploySystem(config)
    system = _system
    registry = _registry
  })

  before(async () => {
    await system.common.exchange.setPrice(ADDRESSES.main.ETH, amountToWei(marketPrice).toFixed(0))
  })

  const marketPrice = new BigNumber(2380)
  const initialColl = new BigNumber(100)
  const initialDebt = new BigNumber(20000)

  const gasEstimates = gasEstimateHelper()

  const testName = `should open vault, deposit ETH, generate DAI`
  it(testName, async () => {
    await WETH.approve(system.common.userProxyAddress, amountToWei(initialColl).toFixed(0))

    const openVaultAction = createAction(
      await registry.getEntryHash(CONTRACT_NAMES.maker.OPEN_VAULT),
      [calldataTypes.maker.Open, calldataTypes.paramsMap],
      [
        {
          joinAddress: ADDRESSES.main.maker.joinETH_A,
        },
        [0],
      ],
    )

    const pullCollateralIntoProxyAction = createAction(
      await registry.getEntryHash(CONTRACT_NAMES.common.PULL_TOKEN),
      [calldataTypes.common.PullToken, calldataTypes.paramsMap],
      [
        {
          from: config.address,
          asset: ADDRESSES.main.WETH,
          amount: new BigNumber(ensureWeiFormat(initialColl)).toFixed(0),
        },
        [0],
      ],
    )

    const depositAction = createAction(
      await registry.getEntryHash(CONTRACT_NAMES.maker.DEPOSIT),
      [calldataTypes.maker.Deposit, calldataTypes.paramsMap],
      [
        {
          joinAddress: ADDRESSES.main.maker.joinETH_A,
          vaultId: 0,
          amount: ensureWeiFormat(initialColl),
        },
        [1],
      ],
    )

    const generateAction = createAction(
      await registry.getEntryHash(CONTRACT_NAMES.maker.GENERATE),
      [calldataTypes.maker.Generate, calldataTypes.paramsMap],
      [
        {
          to: address,
          vaultId: 0,
          amount: ensureWeiFormat(initialDebt),
        },
        [1],
      ],
    )

    const ALLOWANCE = new BigNumber('0xFFFFFFFFFFFFFFFFFFFFFFFFFFFFFFFFFFFFFFFF')
    await DAI.approve(system.common.userProxyAddress, ensureWeiFormat(ALLOWANCE))

    // eslint-disable-next-line @typescript-eslint/no-unused-vars
    const [_, txReceipt] = await executeThroughProxy(
      system.common.userProxyAddress,
      {
        address: system.common.operationExecutor.address,
        calldata: system.common.operationExecutor.interface.encodeFunctionData('executeOp', [
          [openVaultAction, pullCollateralIntoProxyAction, depositAction, generateAction],
          OPERATION_NAMES.maker.OPEN_AND_DRAW,
        ]),
      },
      signer,
    )

    gasEstimates.save(testName, txReceipt)

    const vault = await getLastVault(provider, signer, system.common.userProxyAddress)
    const info = await getVaultInfo(system.maker.mcdView, vault.id, vault.ilk)

<<<<<<< HEAD
    expect(info.coll.toFixed(0)).to.equal(initialColl.toFixed(0))
    expect(info.debt.toFixed(0)).to.equal(initialDebt.toFixed(0))
=======
    const precision = 18 - 1 // To account for precision loss in Maker Vat
    expect(info.coll.toFixed(precision)).to.equal(initialColl.toFixed(precision))
    expect(info.debt.toFixed(precision)).to.equal(initialDebt.toFixed(precision))
>>>>>>> defb418b

    const cdpManagerContract = new ethers.Contract(
      ADDRESSES.main.maker.cdpManager,
      CDPManagerABI,
      provider,
    ).connect(signer)
    const vaultOwner = await cdpManagerContract.owns(vault.id)
    expectToBeEqual(vaultOwner, system.common.userProxyAddress)
  })

  after(() => {
    gasEstimates.print()
  })
})<|MERGE_RESOLUTION|>--- conflicted
+++ resolved
@@ -134,14 +134,9 @@
     const vault = await getLastVault(provider, signer, system.common.userProxyAddress)
     const info = await getVaultInfo(system.maker.mcdView, vault.id, vault.ilk)
 
-<<<<<<< HEAD
-    expect(info.coll.toFixed(0)).to.equal(initialColl.toFixed(0))
-    expect(info.debt.toFixed(0)).to.equal(initialDebt.toFixed(0))
-=======
     const precision = 18 - 1 // To account for precision loss in Maker Vat
     expect(info.coll.toFixed(precision)).to.equal(initialColl.toFixed(precision))
     expect(info.debt.toFixed(precision)).to.equal(initialDebt.toFixed(precision))
->>>>>>> defb418b
 
     const cdpManagerContract = new ethers.Contract(
       ADDRESSES.main.maker.cdpManager,
