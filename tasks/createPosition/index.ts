--- conflicted
+++ resolved
@@ -9,118 +9,15 @@
 import { executeThroughProxy } from '../../helpers/deploy'
 import init from '../../helpers/init'
 import { getOrCreateProxy } from '../../helpers/proxy'
+import { getOneInchCall } from '../../helpers/swap/OneIchCall'
 import { oneInchCallMock } from '../../helpers/swap/OneInchCallMock'
 import { balanceOf } from '../../helpers/utils'
-import { getOneInchCall } from '../../helpers/swap/OneIchCall'
 
 function amountToWei(amount: BigNumber.Value, precision = 18) {
   BigNumber.config({ EXPONENTIAL_AT: 30 })
   return new BigNumber(amount || 0).times(new BigNumber(10).pow(precision))
 }
 
-<<<<<<< HEAD
-task('createPosition', 'Create stETH position on AAVE').setAction(async (taskArgs, hre) => {
-  const config = await init(hre)
-
-  const mainnetAddresses = {
-    DAI: ADDRESSES.main.DAI,
-    ETH: ADDRESSES.main.ETH,
-    WETH: ADDRESSES.main.WETH,
-    stETH: ADDRESSES.main.stETH,
-    aaveProtocolDataProvider: ADDRESSES.main.aave.DataProvider,
-    chainlinkEthUsdPriceFeed: ADDRESSES.main.chainlinkEthUsdPriceFeed,
-    aavePriceOracle: ADDRESSES.main.aavePriceOracle,
-    aaveLendingPool: ADDRESSES.main.aave.MainnetLendingPool,
-    operationExecutor: '0x3C1Cb427D20F15563aDa8C249E71db76d7183B6c', // TODO: get from service registry
-  }
-  const aaveLendingPool = new hre.ethers.Contract(
-    ADDRESSES.main.aave.MainnetLendingPool,
-    AAVELendigPoolABI,
-    config.provider,
-  )
-  const aaveDataProvider = new hre.ethers.Contract(
-    ADDRESSES.main.aave.DataProvider,
-    AAVEDataProviderABI,
-    config.provider,
-  )
-
-  const proxyAddress = await getOrCreateProxy(config.signer)
-
-  const dsProxy = new hre.ethers.Contract(proxyAddress, DSProxyABI, config.provider).connect(
-    config.signer,
-  )
-
-  console.log(`Proxy Address for account: ${proxyAddress}`)
-
-  const depositAmount = amountToWei(new BigNumber(5))
-  const multiply = new BigNumber(2)
-  const slippage = new BigNumber(0.1)
-
-  const strategyReturn = await strategies.aave.openStEth(
-    {
-      depositAmount,
-      slippage,
-      multiple: multiply,
-    },
-    {
-      addresses: mainnetAddresses,
-      provider: config.provider,
-      getSwapData: oneInchCallMock,
-      dsProxy: dsProxy.address,
-    },
-  )
-
-  const operationExecutor = await hre.ethers.getContractAt(
-    CONTRACT_NAMES.common.OPERATION_EXECUTOR,
-    mainnetAddresses.operationExecutor,
-    config.signer,
-  )
-
-  const [txStatus, tx] = await executeThroughProxy(
-    dsProxy.address,
-    {
-      address: mainnetAddresses.operationExecutor,
-      calldata: operationExecutor.interface.encodeFunctionData('executeOp', [
-        strategyReturn.calls,
-        OPERATION_NAMES.common.CUSTOM_OPERATION,
-      ]),
-    },
-    config.signer,
-    depositAmount.toFixed(0),
-    hre,
-  )
-
-  const userAccountData: AAVEAccountData = await aaveLendingPool.getUserAccountData(dsProxy.address)
-  const userStEthReserveData: AAVEReserveData = await aaveDataProvider.getUserReserveData(
-    ADDRESSES.main.stETH,
-    dsProxy.address,
-  )
-
-  const proxyStEthBalance = await balanceOf(
-    ADDRESSES.main.stETH,
-    dsProxy.address,
-    {
-      config,
-      isFormatted: true,
-    },
-    hre,
-  )
-
-  const proxyEthBalance = await balanceOf(
-    ADDRESSES.main.ETH,
-    dsProxy.address,
-    { config, isFormatted: true },
-    hre,
-  )
-
-  console.log('userAccountData', userAccountData.totalDebtETH.toString())
-  console.log('userStEthReserveData', userStEthReserveData.currentATokenBalance.toString())
-  console.log('txStatus', txStatus)
-  console.log('txHash', tx.transactionHash)
-  console.log('proxyStEthBalance', proxyStEthBalance.toString())
-  console.log('proxyEthBalance', proxyEthBalance.toString())
-})
-=======
 task('createPosition', 'Create stETH position on AAVE')
   .addOptionalParam<string>('serviceRegistry', 'Service Registry address')
   .addFlag('dummyswap', 'Use dummy swap')
@@ -172,6 +69,7 @@
       aavePriceOracle: ADDRESSES.main.aavePriceOracle,
       aaveLendingPool: ADDRESSES.main.aave.MainnetLendingPool,
       operationExecutor: operationExecutorAddress,
+      aaveProtocolDataProvider: ADDRESSES.main.aave.DataProvider,
     }
     const aaveLendingPool = new hre.ethers.Contract(
       ADDRESSES.main.aave.MainnetLendingPool,
@@ -197,11 +95,11 @@
     const multiply = new BigNumber(2)
     const slippage = new BigNumber(0.1)
 
-    const strategyReturn = await strategy.aave.openStEth(
+    const strategyReturn = await strategies.aave.openStEth(
       {
         depositAmount,
         slippage,
-        multiply,
+        multiple: multiply,
       },
       {
         addresses: mainnetAddresses,
@@ -262,5 +160,4 @@
     console.log('txHash', tx.transactionHash)
     console.log('proxyStEthBalance', proxyStEthBalance.toString())
     console.log('proxyEthBalance', proxyEthBalance.toString())
-  })
->>>>>>> 493a878f
+  })