import { ADDRESSES, CONTRACT_NAMES, OPERATION_NAMES, strategies } from '@oasisdex/oasis-actions'
import aavePriceOracleABI from '@oasisdex/oasis-actions/lib/src/abi/aavePriceOracle.json'
import BigNumber from 'bignumber.js'
import { task, types } from 'hardhat/config'

import AAVEDataProviderABI from '../../abi/aaveDataProvider.json'
import AAVELendigPoolABI from '../../abi/aaveLendingPool.json'
import DSProxyABI from '../../abi/ds-proxy.json'
import { AAVEAccountData, AAVEReserveData } from '../../helpers/aave'
import { executeThroughProxy } from '../../helpers/deploy'
import init from '../../helpers/init'
import { getOrCreateProxy } from '../../helpers/proxy'
import { getOneInchCall } from '../../helpers/swap/OneInchCall'
import { oneInchCallMock } from '../../helpers/swap/OneInchCallMock'
import { balanceOf } from '../../helpers/utils'

function amountToWei(amount: BigNumber.Value, precision = 18) {
  BigNumber.config({ EXPONENTIAL_AT: 30 })
  return new BigNumber(amount || 0).times(new BigNumber(10).pow(precision))
}

task('createPosition', 'Create stETH position on AAVE')
  .addOptionalParam<string>('serviceRegistry', 'Service Registry address')
  .addOptionalParam('deposit', 'ETH deposit', 8, types.float)
  .addOptionalParam('multiply', 'Required multiply', 2, types.float)
  .addFlag('dummyswap', 'Use dummy swap')
  .setAction(async (taskArgs, hre) => {
    if (!process.env.SERVICE_REGISTRY_ADDRESS) {
      throw new Error('SERVICE_REGISTRY_ADDRESS env variable is not set')
    }

    const config = await init(hre)

    const serviceRegistryAddress = taskArgs.serviceRegistry || process.env.SERVICE_REGISTRY_ADDRESS

    const serviceRegistryAbi = [
      {
        inputs: [
          {
            internalType: 'string',
            name: 'serviceName',
            type: 'string',
          },
        ],
        name: 'getRegisteredService',
        outputs: [
          {
            internalType: 'address',
            name: '',
            type: 'address',
          },
        ],
        stateMutability: 'view',
        type: 'function',
      },
    ]

    const serviceRegistry = await hre.ethers.getContractAt(
      serviceRegistryAbi,
      serviceRegistryAddress,
      config.signer,
    )

    const operationExecutorAddress = await serviceRegistry.getRegisteredService(
      CONTRACT_NAMES.common.OPERATION_EXECUTOR,
    )

    const swapAddress = await serviceRegistry.getRegisteredService(CONTRACT_NAMES.common.SWAP)

    const mainnetAddresses = {
      DAI: ADDRESSES.main.DAI,
      ETH: ADDRESSES.main.ETH,
      WETH: ADDRESSES.main.WETH,
      stETH: ADDRESSES.main.stETH,
      wBTC: ADDRESSES.main.WBTC,
      USDC: ADDRESSES.main.USDC,
      chainlinkEthUsdPriceFeed: ADDRESSES.main.chainlinkEthUsdPriceFeed,
      aavePriceOracle: ADDRESSES.main.aavePriceOracle,
      aaveLendingPool: ADDRESSES.main.aave.MainnetLendingPool,
      operationExecutor: operationExecutorAddress,
      aaveProtocolDataProvider: ADDRESSES.main.aave.DataProvider,
    }
    const aaveLendingPool = new hre.ethers.Contract(
      ADDRESSES.main.aave.MainnetLendingPool,
      AAVELendigPoolABI,
      config.provider,
    )
    const aaveDataProvider = new hre.ethers.Contract(
      ADDRESSES.main.aave.DataProvider,
      AAVEDataProviderABI,
      config.provider,
    )

    const aavePriceOracle = new hre.ethers.Contract(
      ADDRESSES.main.aavePriceOracle,
      aavePriceOracleABI,
      config.provider,
    )

    const proxyAddress = await getOrCreateProxy(config.signer)

    const dsProxy = new hre.ethers.Contract(proxyAddress, DSProxyABI, config.provider).connect(
      config.signer,
    )

    console.log(`Proxy Address for account: ${proxyAddress}`)

    const swapData = taskArgs.dummyswap ? oneInchCallMock() : getOneInchCall(swapAddress)
    const depositAmount = amountToWei(new BigNumber(taskArgs.deposit))
    const multiply = new BigNumber(taskArgs.multiply)
    const slippage = new BigNumber(0.1)

<<<<<<< HEAD
    const positionMutation = await strategies.aave.open(
=======
    const currentPosition = await strategies.aave.getCurrentStEthEthPosition(
      { proxyAddress: dsProxy.address },
      {
        addresses: {
          stETH: ADDRESSES.main.stETH,
          aavePriceOracle: aavePriceOracle.address,
          aaveLendingPool: aaveLendingPool.address,
          aaveDataProvider: aaveDataProvider.address,
        },
        provider: config.provider,
      },
    )
    const strategyReturn = await strategies.aave.openStEth(
>>>>>>> 6dfef6bd
      {
        depositedByUser: { debtInWei: depositAmount },
        slippage,
        multiple: multiply,
        debtToken: { symbol: 'ETH' },
        collateralToken: { symbol: 'STETH' },
      },
      {
        addresses: mainnetAddresses,
        provider: config.provider,
        getSwapData: swapData,
<<<<<<< HEAD
        proxy: dsProxy.address,
        user: config.address,
=======
        dsProxy: dsProxy.address,
        currentPosition: currentPosition,
>>>>>>> 6dfef6bd
      },
    )

    const operationExecutor = await hre.ethers.getContractAt(
      CONTRACT_NAMES.common.OPERATION_EXECUTOR,
      mainnetAddresses.operationExecutor,
      config.signer,
    )

    const [txStatus, tx] = await executeThroughProxy(
      dsProxy.address,
      {
        address: mainnetAddresses.operationExecutor,
        calldata: operationExecutor.interface.encodeFunctionData('executeOp', [
          positionMutation.transaction.calls,
          positionMutation.transaction.operationName,
        ]),
      },
      config.signer,
      depositAmount.toFixed(0),
      hre,
    )

    const userAccountData: AAVEAccountData = await aaveLendingPool.getUserAccountData(
      dsProxy.address,
    )
    const userStEthReserveData: AAVEReserveData = await aaveDataProvider.getUserReserveData(
      ADDRESSES.main.stETH,
      dsProxy.address,
    )

    const proxyStEthBalance = await balanceOf(
      ADDRESSES.main.stETH,
      dsProxy.address,
      {
        config,
        isFormatted: true,
      },
      hre,
    )

    const proxyEthBalance = await balanceOf(
      ADDRESSES.main.ETH,
      dsProxy.address,
      { config, isFormatted: true },
      hre,
    )

    console.log('userAccountData', userAccountData.totalDebtETH.toString())
    console.log('userStEthReserveData', userStEthReserveData.currentATokenBalance.toString())
    console.log('txStatus', txStatus)
    console.log('txHash', tx.transactionHash)
    console.log('proxyStEthBalance', proxyStEthBalance.toString())
    console.log('proxyEthBalance', proxyEthBalance.toString())

    return [txStatus, tx]
  })<|MERGE_RESOLUTION|>--- conflicted
+++ resolved
@@ -110,9 +110,7 @@
     const multiply = new BigNumber(taskArgs.multiply)
     const slippage = new BigNumber(0.1)
 
-<<<<<<< HEAD
-    const positionMutation = await strategies.aave.open(
-=======
+    
     const currentPosition = await strategies.aave.getCurrentStEthEthPosition(
       { proxyAddress: dsProxy.address },
       {
@@ -125,8 +123,8 @@
         provider: config.provider,
       },
     )
-    const strategyReturn = await strategies.aave.openStEth(
->>>>>>> 6dfef6bd
+
+    const positionTransition = await strategies.aave.open(
       {
         depositedByUser: { debtInWei: depositAmount },
         slippage,
@@ -138,13 +136,9 @@
         addresses: mainnetAddresses,
         provider: config.provider,
         getSwapData: swapData,
-<<<<<<< HEAD
         proxy: dsProxy.address,
         user: config.address,
-=======
-        dsProxy: dsProxy.address,
         currentPosition: currentPosition,
->>>>>>> 6dfef6bd
       },
     )
 
@@ -159,8 +153,8 @@
       {
         address: mainnetAddresses.operationExecutor,
         calldata: operationExecutor.interface.encodeFunctionData('executeOp', [
-          positionMutation.transaction.calls,
-          positionMutation.transaction.operationName,
+          positionTransition.transaction.calls,
+          positionTransition.transaction.operationName,
         ]),
       },
       config.signer,
