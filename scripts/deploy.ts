// We require the Hardhat Runtime Environment explicitly here. This is optional
// but useful for running the script in a standalone fashion through `node <script>`.
//
// When running the script with `npx hardhat run <script>` you'll find the Hardhat
// Runtime Environment's members available in the global scope.
import { BigNumber } from 'bignumber.js'
import { ethers } from 'hardhat'

import { ADDRESSES } from '../helpers/addresses'
import { CONTRACT_LABELS, ZERO } from '../helpers/constants'
import { deploy, executeThroughProxy } from '../helpers/deploy'
import init from '../helpers/init'
// Helper functions
import { getOrCreateProxy } from '../helpers/proxy'
import { swapOneInchTokens } from '../helpers/swap/1inch'
import { swapUniswapTokens } from '../helpers/swap/uniswap'
import { ActionFactory, amountToWei, approve, balanceOf, ServiceRegistry } from '../helpers/utils'

const createAction = ActionFactory.create

// AMOUNTS
const flashloanAmount = amountToWei(new BigNumber(1000000))
const depositAmount = amountToWei(new BigNumber(200000))
const borrowAmount = amountToWei(new BigNumber(5))

async function main() {
  const config = await init()
  const { signer, address } = config
  const proxyAddress = await getOrCreateProxy(signer)

  console.log(`DEBUG: Wallet Address: ${address}`)
  console.log(`DEBUG: Proxy Address: ${proxyAddress}`)

  const options = {
    debug: true,
    config,
  }

  await balanceOf(ADDRESSES.main.ETH, address, options)

  console.log('DEBUG SWAPPING...')
  const daiBalance = await balanceOf(ADDRESSES.main.DAI, address, options)
  if (new BigNumber(daiBalance).lte(ZERO)) {
    await swapUniswapTokens(
      ADDRESSES.main.WETH,
      ADDRESSES.main.DAI,
      ethers.utils.parseEther('200').toString(),
      ethers.utils.parseEther('0.1').toString(),
      address,
      config,
    )
  }
  console.log('DEBUG DEPLOYING ....')

  // ServiceRegistry SETUP:
  const [, serviceRegistryAddress] = await deploy('ServiceRegistry', [0], options)
  const registry: ServiceRegistry = new ServiceRegistry(serviceRegistryAddress, signer)
  registry.addEntry(CONTRACT_LABELS.maker.FLASH_MINT_MODULE, ADDRESSES.main.fmm)

  // DEPLOYING Operation Executor
  const [operationExecutor, operationExecutorAddress] = await deploy(
    'OperationExecutor',
    [serviceRegistryAddress],
    options,
  )
  registry.addEntry(CONTRACT_LABELS.common.OPERATION_EXECUTOR, operationExecutorAddress)

  // DEPLOYING ACTIONS
<<<<<<< HEAD
  const [, pullTokenActionAddress] = await deploy("PullToken", [], options);
  const [, sendTokenAddress] = await deploy("SendToken", [], options);
  const [, setApprovalAddress] = await deploy("SetApproval", [], options);
  const [, flActionAddress] = await deploy(
    "TakeFlashloan",
    [serviceRegistryAddress],
    options
  );
  const [, depositInAAVEAddress] = await deploy(
    "DepositInAAVE",
    [serviceRegistryAddress],
    options
  );
=======
  const [, pullTokenActionAddress] = await deploy('PullToken', [serviceRegistryAddress], options)
  const [, sendTokenAddress] = await deploy('SendToken', [serviceRegistryAddress], options)
  const [, setApprovalAddress] = await deploy('SetApproval', [serviceRegistryAddress], options)
  const [, flActionAddress] = await deploy('TakeFlashloan', [serviceRegistryAddress], options)
  const [, depositInAAVEAddress] = await deploy('DepositInAAVE', [serviceRegistryAddress], options)
>>>>>>> f2287959
  const [, borrowFromAAVEAddress] = await deploy(
    'BorrowFromAAVE',
    [serviceRegistryAddress],
    options,
  )
  const [, swapOnOninchAddress] = await deploy('SwapOnOneInch', [serviceRegistryAddress], options)
  const [, withdrawFromAAVEAddress] = await deploy(
    'WithdrawFromAAVE',
    [serviceRegistryAddress],
    options,
  )
  const [, operationStorageAddress] = await deploy('OperationStorage', [], options)
  const [, dummyActionAddress] = await deploy('DummyAction', [serviceRegistryAddress], options)

  //SETUPING REGISTRY ENTRIES:
  const operationStorageHash = await registry.addEntry('OPERATION_STORAGE', operationStorageAddress)
  const dummyActionHash = await registry.addEntry('DUMMY_ACTION', dummyActionAddress)
  const pullTokenHash = await registry.addEntry(
    CONTRACT_LABELS.common.PULL_TOKEN,
    pullTokenActionAddress,
  )
  const sendTokenHash = await registry.addEntry(CONTRACT_LABELS.common.SEND_TOKEN, sendTokenAddress)
  const setApprovalHash = await registry.addEntry(
    CONTRACT_LABELS.common.SET_APPROVAL,
    setApprovalAddress,
  )
  const takeAFlashloanHash = await registry.addEntry(
    CONTRACT_LABELS.common.TAKE_A_FLASHLOAN,
    flActionAddress,
  )
  const depositInAAVEHash = await registry.addEntry(
    CONTRACT_LABELS.aave.DEPOSIT_IN_AAVE,
    depositInAAVEAddress,
  )
  const borrowFromAAVEHash = await registry.addEntry(
    CONTRACT_LABELS.aave.BORROW_FROM_AAVE,
    borrowFromAAVEAddress,
  )
  const withdrawFromAAVEHash = await registry.addEntry(
    CONTRACT_LABELS.aave.WITHDRAW_FROM_AAVE,
    withdrawFromAAVEAddress,
  )
  const swapOnOneInchHash = await registry.addEntry(
    CONTRACT_LABELS.common.SWAP_ON_ONE_INCH,
    swapOnOninchAddress,
  )
  const lendingPoolHash = await registry.addEntry(
    CONTRACT_LABELS.aave.AAVE_LENDING_POOL,
    ADDRESSES.main.AAVEMainnetLendingPool,
  )
  const wethGatewayHash = await registry.addEntry(
    CONTRACT_LABELS.aave.AAVE_WETH_GATEWAY,
    ADDRESSES.main.AAVEWETHGateway,
  )
  const wethHash = await registry.addEntry(CONTRACT_LABELS.common.WETH, ADDRESSES.main.WETH)
  const daiHash = await registry.addEntry(CONTRACT_LABELS.common.DAI, ADDRESSES.main.DAI)
  const aggregatorRouterHash = await registry.addEntry(
    CONTRACT_LABELS.common.ONE_INCH_AGGREGATOR,
    ADDRESSES.main.oneInchAggregator,
  )

  // DUMMY ACTION
  const dummyAction = createAction(dummyActionHash, [], [])

  // PULL TOKEN ACTION
  const pullToken = createAction(
    pullTokenHash,
    ['tuple(address asset, address from, uint256 amount)'],
    [
      {
        amount: depositAmount.toFixed(0),
        asset: ADDRESSES.main.DAI,
        from: address,
      },
    ],
  )

  //  --- ACTIONS IN THE FLASHLOAN SCOPE ---
  //  PULL TOKEN ACTION
  const pullBorrowedFundsIntoProxy = createAction(
    pullTokenHash,
    ['tuple(address asset, address from, uint256 amount)'],
    [
      {
        amount: flashloanAmount.toFixed(0),
        asset: ADDRESSES.main.DAI,
        from: operationExecutorAddress,
      },
    ],
<<<<<<< HEAD
    true
  );
=======
  )
>>>>>>> f2287959

  // APPROVE LENDING POOL
  const setDaiApprovalOnLendingPool = createAction(
    setApprovalHash,
    ['tuple(address asset, address delegator, uint256 amount)'],
    [
      {
        amount: flashloanAmount.plus(depositAmount).toFixed(0),
        asset: ADDRESSES.main.DAI,
        delegator: ADDRESSES.main.AAVEMainnetLendingPool,
      },
    ],
  )

  // DEPOSIT IN AAVE
  const depositDaiInAAVE = createAction(
    depositInAAVEHash,
    ['tuple(address asset, uint256 amount)'],
    [
      {
        amount: flashloanAmount.plus(depositAmount).toFixed(0),
        asset: ADDRESSES.main.DAI,
      },
    ],
<<<<<<< HEAD
    true
  );
=======
  )
>>>>>>> f2287959

  // BORROW FROM AAVE
  const borrowEthFromAAVE = createAction(
    borrowFromAAVEHash,
    ['tuple(address asset, uint256 amount)'],
    [
      {
        amount: borrowAmount.toFixed(0),
        asset: ADDRESSES.main.ETH,
      },
    ],
<<<<<<< HEAD
    true
  );
=======
  )
>>>>>>> f2287959

  // SWAP TOKENS
  const response = await swapOneInchTokens(
    ADDRESSES.main.WETH,
    ADDRESSES.main.stETH,
    borrowAmount.toFixed(0),
    proxyAddress,
    '10',
  )

  const swapETHforSTETH = createAction(
    swapOnOneInchHash,
    [
      'tuple(address fromAsset,address toAsset,uint256 amount,uint256 receiveAtLeast,bytes withData)',
    ],
    [
      {
        fromAsset: ADDRESSES.main.WETH,
        toAsset: ADDRESSES.main.stETH,
        amount: borrowAmount.toFixed(0),
        receiveAtLeast: amountToWei(1).toFixed(), // just a number :D
        withData: response.tx.data,
      },
    ],
  )

  // WITHDRAW TOKENS
  const withdrawDAIFromAAVE = createAction(
    withdrawFromAAVEHash,
    ['tuple(address asset, uint256 amount)'],
    [
      {
        asset: ADDRESSES.main.DAI,
        amount: flashloanAmount.toFixed(0),
      },
    ],
  )

  // SEND BACK TOKEN FROM PROXY TO EXECUTOR ( FL Borrower )
  const sendBackDAI = createAction(
    sendTokenHash,
    ['tuple(address asset, address to, uint256 amount)'],
    [
      {
        asset: ADDRESSES.main.DAI,
        to: operationExecutorAddress,
        amount: flashloanAmount.toFixed(0),
      },
    ],
  )
  //  --------------------------------------

  // TAKE A FLASHLOAN ACTION
  const takeAFlashloan = createAction(
    takeAFlashloanHash,
<<<<<<< HEAD
    [
      "tuple(uint256 amount, address borrower, (bytes32 targetHash, bytes callData, bool isResultStored)[] calls)",
    ],
=======
    ['tuple(uint256 amount, address borrower, (bytes32 targetHash, bytes callData)[] calls)'],
>>>>>>> f2287959
    [
      {
        amount: flashloanAmount.toFixed(0),
        borrower: operationExecutorAddress,
        calls: [
          pullBorrowedFundsIntoProxy,
          setDaiApprovalOnLendingPool,
          depositDaiInAAVE,
          borrowEthFromAAVE,
          swapETHforSTETH,
          withdrawDAIFromAAVE,
          sendBackDAI,
        ],
      },
    ],
  )

  await approve(ADDRESSES.main.DAI, proxyAddress, depositAmount, config, true)

  await executeThroughProxy(
    proxyAddress,
    {
      address: operationExecutorAddress,
      calldata: operationExecutor.interface.encodeFunctionData('executeOp', [
        [pullToken, takeAFlashloan, dummyAction],
      ]),
    },
    signer,
  )

  console.log('DEBUG: Deposited ( DAI )')
  await balanceOf(ADDRESSES.main.aDAI, proxyAddress, options)
  console.log('DEBUG: Debt ( WETH )')
  await balanceOf(ADDRESSES.main.stETH, proxyAddress, options)
  console.log('DEBUG: OWNED ( stETH )')
  await balanceOf(ADDRESSES.main.variableDebtWETH, proxyAddress, options)
}

main().catch(error => {
  console.error(error)
  process.exitCode = 1
})<|MERGE_RESOLUTION|>--- conflicted
+++ resolved
@@ -66,27 +66,11 @@
   registry.addEntry(CONTRACT_LABELS.common.OPERATION_EXECUTOR, operationExecutorAddress)
 
   // DEPLOYING ACTIONS
-<<<<<<< HEAD
-  const [, pullTokenActionAddress] = await deploy("PullToken", [], options);
-  const [, sendTokenAddress] = await deploy("SendToken", [], options);
-  const [, setApprovalAddress] = await deploy("SetApproval", [], options);
-  const [, flActionAddress] = await deploy(
-    "TakeFlashloan",
-    [serviceRegistryAddress],
-    options
-  );
-  const [, depositInAAVEAddress] = await deploy(
-    "DepositInAAVE",
-    [serviceRegistryAddress],
-    options
-  );
-=======
-  const [, pullTokenActionAddress] = await deploy('PullToken', [serviceRegistryAddress], options)
-  const [, sendTokenAddress] = await deploy('SendToken', [serviceRegistryAddress], options)
-  const [, setApprovalAddress] = await deploy('SetApproval', [serviceRegistryAddress], options)
+  const [, pullTokenActionAddress] = await deploy('PullToken', [], options)
+  const [, sendTokenAddress] = await deploy('SendToken', [], options)
+  const [, setApprovalAddress] = await deploy('SetApproval', [], options)
   const [, flActionAddress] = await deploy('TakeFlashloan', [serviceRegistryAddress], options)
   const [, depositInAAVEAddress] = await deploy('DepositInAAVE', [serviceRegistryAddress], options)
->>>>>>> f2287959
   const [, borrowFromAAVEAddress] = await deploy(
     'BorrowFromAAVE',
     [serviceRegistryAddress],
@@ -176,12 +160,8 @@
         from: operationExecutorAddress,
       },
     ],
-<<<<<<< HEAD
-    true
-  );
-=======
-  )
->>>>>>> f2287959
+    true,
+  )
 
   // APPROVE LENDING POOL
   const setDaiApprovalOnLendingPool = createAction(
@@ -206,12 +186,8 @@
         asset: ADDRESSES.main.DAI,
       },
     ],
-<<<<<<< HEAD
-    true
-  );
-=======
-  )
->>>>>>> f2287959
+    true,
+  )
 
   // BORROW FROM AAVE
   const borrowEthFromAAVE = createAction(
@@ -223,12 +199,8 @@
         asset: ADDRESSES.main.ETH,
       },
     ],
-<<<<<<< HEAD
-    true
-  );
-=======
-  )
->>>>>>> f2287959
+    true,
+  )
 
   // SWAP TOKENS
   const response = await swapOneInchTokens(
@@ -284,13 +256,9 @@
   // TAKE A FLASHLOAN ACTION
   const takeAFlashloan = createAction(
     takeAFlashloanHash,
-<<<<<<< HEAD
-    [
-      "tuple(uint256 amount, address borrower, (bytes32 targetHash, bytes callData, bool isResultStored)[] calls)",
-    ],
-=======
-    ['tuple(uint256 amount, address borrower, (bytes32 targetHash, bytes callData)[] calls)'],
->>>>>>> f2287959
+    [
+      'tuple(uint256 amount, address borrower, (bytes32 targetHash, bytes callData, bool isResultStored)[] calls)',
+    ],
     [
       {
         amount: flashloanAmount.toFixed(0),
