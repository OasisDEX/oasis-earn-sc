--- conflicted
+++ resolved
@@ -15,20 +15,9 @@
 import { swapOneInchTokens } from '../helpers/swap/1inch'
 import { swapUniswapTokens } from '../helpers/swap/uniswap'
 import { calldataTypes } from '../helpers/types/actions'
-<<<<<<< HEAD
-import {
-  ActionFactory,
-  amountToWei,
-  approve,
-  balanceOf,
-  OperationsRegistry,
-  ServiceRegistry,
-} from '../helpers/utils'
-=======
 import { ActionFactory, amountToWei, approve, balanceOf } from '../helpers/utils'
 import { OperationsRegistry } from '../helpers/wrappers/operationsRegistry'
 import { ServiceRegistry } from '../helpers/wrappers/serviceRegistry'
->>>>>>> 107b7c8f
 
 const createAction = ActionFactory.create
 
