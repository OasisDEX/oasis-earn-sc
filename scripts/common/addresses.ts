import { constants } from 'ethers'

import { isSupportedNetwork, Network } from './types'

export const ETH_ADDRESS = '0xEeeeeEeeeEeEeeEeEeEeeEEEeeeeEeeeeeeeEEeE'
export const ONE_INCH_V4_ROUTER = '0x1111111254fb6c44bac0bed2854e76f90643097d'

const startBlocks = {
  [Network.MAINNET]: {
    SERVICE_REGISTRY: 14583409,
    AUTOMATION_BOT: 14583413,
  },
  [Network.GOERLI]: {
    SERVICE_REGISTRY: 6707330,
    AUTOMATION_BOT: 6707333,
  },
}

const addresses = {
  [Network.MAINNET]: {
    CDP_MANAGER: '0x5ef30b9986345249bc32d8928B7ee64DE9435E39',
    ILK_REGISTRY: '0x5a464C28D19848f44199D003BeF5ecc87d090F87',
    MCD_VAT: '0x35D1b3F3D7966A1DFe207aa4514C12a259A0492B',
    MCD_JUG: '0x19c0976f590D67707E62397C87829d896Dc0f1F1',
    OSM_MOM: '0x76416A4d5190d071bfed309861527431304aA14f',
    MCD_SPOT: '0x65C79fcB50Ca1594B025960e539eD7A9a6D434A3',
    MCD_JOIN_ETH_A: '0x2F0b23f53734252Bda2277357e97e1517d6B042A',
    MCD_FLASH: '0x1EB4CF3A948E7D72A198fe073cCb8C7a948cD853',
    PROXY_REGISTRY: '0x4678f0a6958e4D2Bc4F1BAF7Bc52E8F3564f3fE4',
    WETH: '0xC02aaA39b223FE8D0A0e5C4F27eAD9083C756Cc2',
    DAI: '0x6b175474e89094c44da98b954eedeac495271d0f',
    DAI_JOIN: '0x9759A6Ac90977b93B58547b4A71c78317f391A28',
    USDC: '0xa0b86991c6218b36c1d19d4a2e9eb0ce3606eb48',
    DSS_PROXY_ACTIONS: '0x82ecD135Dce65Fbc6DbdD0e4237E0AF93FFD5038',
    MULTIPLY_PROXY_ACTIONS: '0x2a49eae5cca3f050ebec729cf90cc910fadaf7a2',
    ZERO_FEE_EXCHANGE: '0x99e4484dac819aa74b347208752306615213d324',
<<<<<<< HEAD
    EXCHANGE: '0xb5eb8cb6ced6b6f8e13bcd502fb489db4a726c7b',
    AUTOMATION_SERVICE_REGISTRY: constants.AddressZero,
    OPERATION_EXECUTOR: constants.AddressZero,
    OPERATIONS_REGISTRY: constants.AddressZero,
    OPERATION_STORAGE: constants.AddressZero,
=======
    SWAP: '0x826E9f2E79cEEA850dF4d4757e0D12115A720D74',
    AUTOMATION_SERVICE_REGISTRY: '0x9b4Ae7b164d195df9C4Da5d08Be88b2848b2EaDA',
    OPERATION_EXECUTOR: '0x27Ec53CC96C18C777D962dDeE17b8c507238e69b',
    OPERATIONS_REGISTRY: '0x01871C3cCfeDE29d2b998E7D1BF0eEEBD26d9c49',
    OPERATION_STORAGE: '0x66081bcDb3760f1Bf765B4D9800d0a059BBec73F',
>>>>>>> 342ec0a5
    CDP_ALLOW_ACTION: constants.AddressZero,
    MAKER_OPEN_VAULT_ACTION: constants.AddressZero,
    MAKER_DEPOSIT_ACTION: constants.AddressZero,
    MAKER_GENERATE_ACTION: constants.AddressZero,
    MAKER_PAYBACK_ACTION: constants.AddressZero,
    MAKER_WITHDRAW_ACTION: constants.AddressZero,
<<<<<<< HEAD
    AAVE_BORROW_ACTION: constants.AddressZero,
    AAVE_DEPOSIT_ACTION: constants.AddressZero,
    AAVE_WITHDRAW_ACTION: constants.AddressZero,
    PULL_TOKEN_ACTION: constants.AddressZero,
    SEND_TOKEN_ACTION: constants.AddressZero,
    SET_APPROVAL_ACTION: constants.AddressZero,
    SWAP_ACTION: constants.AddressZero,
    TAKE_FLASHLOAN_ACTION: constants.AddressZero,
=======
    AAVE_BORROW_ACTION: '0xF0722b4A65D8f43C20ea1A52Ca31930e3D48EcaD',
    AAVE_DEPOSIT_ACTION: '0x3Cc4d44D571A65e92D71d512602731B6E982FA50',
    AAVE_WITHDRAW_ACTION: '0x8cb606a2ee8Eb3FF667E9f530557e4E76CD68a66',
    AAVE_PAYBACK_ACTION: '0x17faa6EA47dd0303Ce46f7c20569a195707742e2',
    PULL_TOKEN_ACTION: '0xff8e735e21f7F6124a37Ff21f518805dbDcA9663',
    SEND_TOKEN_ACTION: '0x1D493A57F7D340f107DC6eC221217d451436711e',
    SET_APPROVAL_ACTION: '0x697404A0384b00D2Ec32ce793E06C5602BC6b392',
    SWAP_ACTION: '0x3d0BBa8a0A1362bdECAF2d6f7291496362851803',
    TAKE_FLASHLOAN_ACTION: '0x1269a6ABEB96C21398E25a08DF7dBe1CA70f8729',
    UNWRAP_ETH_ACTION: '0x6f360b29A0b7616c41219da4F4ECf57838d2a1a5',
    WRAP_ETH_ACTION: '0x19983cF36b602b12612CB87076A1d5B5Ca3a3Ca9',
    RETURN_FUNDS_ACTION: '0x492858a7d1a10be2ce2732c172cba2622bbc957b',
>>>>>>> 342ec0a5
  },
  [Network.GOERLI]: {
    CDP_MANAGER: '0xdcBf58c9640A7bd0e062f8092d70fb981Bb52032',
    ILK_REGISTRY: '0x525FaC4CEc48a4eF2FBb0A72355B6255f8D5f79e',
    MCD_VAT: '0xB966002DDAa2Baf48369f5015329750019736031',
    MCD_JUG: '0xC90C99FE9B5d5207A03b9F28A6E8A19C0e558916',
    OSM_MOM: '0xEdB6b497D2e18A33130CB0D2b70343E6Dcd9EE86',
    MCD_SPOT: '0xACe2A9106ec175bd56ec05C9E38FE1FDa8a1d758',
    MCD_JOIN_ETH_A: '0x2372031bB0fC735722AA4009AeBf66E8BEAF4BA1',
    MCD_FLASH: '0x0a6861D6200B519a8B9CFA1E7Edd582DD1573581',
    PROXY_REGISTRY: '0x46759093D8158db8BB555aC7C6F98070c56169ce',
    WETH: '0xB4FBF271143F4FBf7B91A5ded31805e42b2208d6',
    DAI: '0x11fE4B6AE13d2a6055C8D9cF65c55bac32B5d844',
    DAI_JOIN: '0x6a60b7070befb2bfc964F646efDF70388320f4E0',
    DSS_PROXY_ACTIONS: '',
    MULTIPLY_PROXY_ACTIONS: '0xc9628adc0a9f95D1d912C5C19aaBFF85E420a853',
    ZERO_FEE_EXCHANGE: '',
<<<<<<< HEAD
    EXCHANGE: '0x2b0b4c5c58fe3cf8863c4948887099a09b84a69c',
    AUTOMATION_SERVICE_REGISTRY: constants.AddressZero,
    OPERATION_EXECUTOR: constants.AddressZero,
    OPERATIONS_REGISTRY: constants.AddressZero,
    OPERATION_STORAGE: constants.AddressZero,
=======
    AUTOMATION_SERVICE_REGISTRY: '0x5A5277B8c8a42e6d8Ab517483D7D59b4ca03dB7F',
    OPERATION_EXECUTOR: '0xE43AB8a6B473Dc4fC373Eee312095c77109f56F9',
    OPERATIONS_REGISTRY: '0xCBf15dc6Dd0A6f47a3529C287A1D140AC0895A1C',
    OPERATION_STORAGE: '0x39d3F3448961262e2FFd29d0ed59e9Bb47a5aF7F',
    SWAP: constants.AddressZero,
>>>>>>> 342ec0a5
    CDP_ALLOW_ACTION: constants.AddressZero,
    MAKER_OPEN_VAULT_ACTION: constants.AddressZero,
    MAKER_DEPOSIT_ACTION: constants.AddressZero,
    MAKER_GENERATE_ACTION: constants.AddressZero,
    MAKER_PAYBACK_ACTION: constants.AddressZero,
    MAKER_WITHDRAW_ACTION: constants.AddressZero,
<<<<<<< HEAD
    AAVE_BORROW_ACTION: constants.AddressZero,
    AAVE_DEPOSIT_ACTION: constants.AddressZero,
    AAVE_WITHDRAW_ACTION: constants.AddressZero,
    PULL_TOKEN_ACTION: constants.AddressZero,
    SEND_TOKEN_ACTION: constants.AddressZero,
    SET_APPROVAL_ACTION: constants.AddressZero,
    SWAP_ACTION: constants.AddressZero,
    TAKE_FLASHLOAN_ACTION: constants.AddressZero,
=======
    AAVE_BORROW_ACTION: '0xa6e1e65dEA4Cb63401E6D62237135D03879d1220',
    AAVE_DEPOSIT_ACTION: '0xb5B29D1074636f35eaee5608514B668dAACE9187',
    AAVE_WITHDRAW_ACTION: '0x65a2670e0d8645b6B32078FD8385943ce96985a7',
    AAVE_PAYBACK_ACTION: constants.AddressZero,
    PULL_TOKEN_ACTION: '0xf4fb4EC2525928EA89E05a0674f057F3AA9400d7',
    SEND_TOKEN_ACTION: '0x60f14e671B214468a678Cbf1F8d42a1B93FCd6ef',
    SET_APPROVAL_ACTION: '0xb3663eF8404bd66648507F6951d358800AB943da',
    SWAP_ACTION: '0x58338a88f9Df08c4767E42E7Af2E37380d1B3ba5',
    TAKE_FLASHLOAN_ACTION: '0x941D01E6cbFcf094b497D6B2325A7382dc4aD2d1',
    UNWRAP_ETH_ACTION: constants.AddressZero,
    WRAP_ETH_ACTION: constants.AddressZero,
    RETURN_FUNDS_ACTION: constants.AddressZero,
>>>>>>> 342ec0a5
  },
}

export type AddressRegistry = typeof addresses['mainnet']

export function coalesceNetwork(network: Network) {
  switch (network) {
    case Network.LOCAL:
    case Network.HARDHAT:
      return Network.MAINNET
    default:
      return network
  }
}

export function getAddressesFor(network: string | Network) {
  if (!isSupportedNetwork(network)) {
    throw new Error(
      `Unsupported network provided. Received: ${network}. Expected one of: [${Object.values(
        Network,
      ).join(', ')}}`,
    )
  }
  return addresses[coalesceNetwork(network)]
}

export function getStartBlocksFor(network: string | Network) {
  if (!isSupportedNetwork(network)) {
    throw new Error(
      `Unsupported network provided. Received: ${network}. Expected one of: [${Object.values(
        Network,
      ).join(', ')}}`,
    )
  }

  return startBlocks[coalesceNetwork(network)]
}<|MERGE_RESOLUTION|>--- conflicted
+++ resolved
@@ -1,5 +1,4 @@
 import { constants } from 'ethers'
-
 import { isSupportedNetwork, Network } from './types'
 
 export const ETH_ADDRESS = '0xEeeeeEeeeEeEeeEeEeEeeEEEeeeeEeeeeeeeEEeE'
@@ -34,35 +33,17 @@
     DSS_PROXY_ACTIONS: '0x82ecD135Dce65Fbc6DbdD0e4237E0AF93FFD5038',
     MULTIPLY_PROXY_ACTIONS: '0x2a49eae5cca3f050ebec729cf90cc910fadaf7a2',
     ZERO_FEE_EXCHANGE: '0x99e4484dac819aa74b347208752306615213d324',
-<<<<<<< HEAD
-    EXCHANGE: '0xb5eb8cb6ced6b6f8e13bcd502fb489db4a726c7b',
-    AUTOMATION_SERVICE_REGISTRY: constants.AddressZero,
-    OPERATION_EXECUTOR: constants.AddressZero,
-    OPERATIONS_REGISTRY: constants.AddressZero,
-    OPERATION_STORAGE: constants.AddressZero,
-=======
     SWAP: '0x826E9f2E79cEEA850dF4d4757e0D12115A720D74',
     AUTOMATION_SERVICE_REGISTRY: '0x9b4Ae7b164d195df9C4Da5d08Be88b2848b2EaDA',
     OPERATION_EXECUTOR: '0x27Ec53CC96C18C777D962dDeE17b8c507238e69b',
     OPERATIONS_REGISTRY: '0x01871C3cCfeDE29d2b998E7D1BF0eEEBD26d9c49',
     OPERATION_STORAGE: '0x66081bcDb3760f1Bf765B4D9800d0a059BBec73F',
->>>>>>> 342ec0a5
     CDP_ALLOW_ACTION: constants.AddressZero,
     MAKER_OPEN_VAULT_ACTION: constants.AddressZero,
     MAKER_DEPOSIT_ACTION: constants.AddressZero,
     MAKER_GENERATE_ACTION: constants.AddressZero,
     MAKER_PAYBACK_ACTION: constants.AddressZero,
     MAKER_WITHDRAW_ACTION: constants.AddressZero,
-<<<<<<< HEAD
-    AAVE_BORROW_ACTION: constants.AddressZero,
-    AAVE_DEPOSIT_ACTION: constants.AddressZero,
-    AAVE_WITHDRAW_ACTION: constants.AddressZero,
-    PULL_TOKEN_ACTION: constants.AddressZero,
-    SEND_TOKEN_ACTION: constants.AddressZero,
-    SET_APPROVAL_ACTION: constants.AddressZero,
-    SWAP_ACTION: constants.AddressZero,
-    TAKE_FLASHLOAN_ACTION: constants.AddressZero,
-=======
     AAVE_BORROW_ACTION: '0xF0722b4A65D8f43C20ea1A52Ca31930e3D48EcaD',
     AAVE_DEPOSIT_ACTION: '0x3Cc4d44D571A65e92D71d512602731B6E982FA50',
     AAVE_WITHDRAW_ACTION: '0x8cb606a2ee8Eb3FF667E9f530557e4E76CD68a66',
@@ -75,7 +56,6 @@
     UNWRAP_ETH_ACTION: '0x6f360b29A0b7616c41219da4F4ECf57838d2a1a5',
     WRAP_ETH_ACTION: '0x19983cF36b602b12612CB87076A1d5B5Ca3a3Ca9',
     RETURN_FUNDS_ACTION: '0x492858a7d1a10be2ce2732c172cba2622bbc957b',
->>>>>>> 342ec0a5
   },
   [Network.GOERLI]: {
     CDP_MANAGER: '0xdcBf58c9640A7bd0e062f8092d70fb981Bb52032',
@@ -93,35 +73,17 @@
     DSS_PROXY_ACTIONS: '',
     MULTIPLY_PROXY_ACTIONS: '0xc9628adc0a9f95D1d912C5C19aaBFF85E420a853',
     ZERO_FEE_EXCHANGE: '',
-<<<<<<< HEAD
-    EXCHANGE: '0x2b0b4c5c58fe3cf8863c4948887099a09b84a69c',
-    AUTOMATION_SERVICE_REGISTRY: constants.AddressZero,
-    OPERATION_EXECUTOR: constants.AddressZero,
-    OPERATIONS_REGISTRY: constants.AddressZero,
-    OPERATION_STORAGE: constants.AddressZero,
-=======
     AUTOMATION_SERVICE_REGISTRY: '0x5A5277B8c8a42e6d8Ab517483D7D59b4ca03dB7F',
     OPERATION_EXECUTOR: '0xE43AB8a6B473Dc4fC373Eee312095c77109f56F9',
     OPERATIONS_REGISTRY: '0xCBf15dc6Dd0A6f47a3529C287A1D140AC0895A1C',
     OPERATION_STORAGE: '0x39d3F3448961262e2FFd29d0ed59e9Bb47a5aF7F',
     SWAP: constants.AddressZero,
->>>>>>> 342ec0a5
     CDP_ALLOW_ACTION: constants.AddressZero,
     MAKER_OPEN_VAULT_ACTION: constants.AddressZero,
     MAKER_DEPOSIT_ACTION: constants.AddressZero,
     MAKER_GENERATE_ACTION: constants.AddressZero,
     MAKER_PAYBACK_ACTION: constants.AddressZero,
     MAKER_WITHDRAW_ACTION: constants.AddressZero,
-<<<<<<< HEAD
-    AAVE_BORROW_ACTION: constants.AddressZero,
-    AAVE_DEPOSIT_ACTION: constants.AddressZero,
-    AAVE_WITHDRAW_ACTION: constants.AddressZero,
-    PULL_TOKEN_ACTION: constants.AddressZero,
-    SEND_TOKEN_ACTION: constants.AddressZero,
-    SET_APPROVAL_ACTION: constants.AddressZero,
-    SWAP_ACTION: constants.AddressZero,
-    TAKE_FLASHLOAN_ACTION: constants.AddressZero,
-=======
     AAVE_BORROW_ACTION: '0xa6e1e65dEA4Cb63401E6D62237135D03879d1220',
     AAVE_DEPOSIT_ACTION: '0xb5B29D1074636f35eaee5608514B668dAACE9187',
     AAVE_WITHDRAW_ACTION: '0x65a2670e0d8645b6B32078FD8385943ce96985a7',
@@ -134,7 +96,6 @@
     UNWRAP_ETH_ACTION: constants.AddressZero,
     WRAP_ETH_ACTION: constants.AddressZero,
     RETURN_FUNDS_ACTION: constants.AddressZero,
->>>>>>> 342ec0a5
   },
 }
 
