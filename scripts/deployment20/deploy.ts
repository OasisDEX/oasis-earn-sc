--- conflicted
+++ resolved
@@ -171,11 +171,7 @@
 
   async postDeployment(configItem: any, contract: Contract, constructorArguments: any) {
     if (!this.serviceRegistryHelper) throw new Error('ServiceRegistryHelper not initialized')
-<<<<<<< HEAD
-    console.log('POST DEPLOYMENT', configItem.name, contract.address)
-=======
     console.log('POST DEPLOYMENT', configItem.name, configItem.address)
->>>>>>> 3276f81a
 
     // SERVICE REGISTRY addition
     if (configItem.serviceRegistryName) {
