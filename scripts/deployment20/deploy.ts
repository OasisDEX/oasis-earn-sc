// We require the Hardhat Runtime Environment explicitly here. This is optional
// but useful for running the script in a standalone fashion through `node <script>`.
//
// When running the script with `npx hardhat run <script>` you'll find the Hardhat
// Runtime Environment's members available in the global scope.
import { Network, NetworkByChainId } from '@helpers/network'
import { ServiceRegistry } from '@helpers/serviceRegistry'
import { OperationsRegistry } from '@helpers/wrappers/operationsRegistry'
import { operationDefinition as aaveV2CloseOp } from '@oasisdex/oasis-actions/src/operations/aave/v2/close'
import { operationDefinition as aaveV2OpenOp } from '@oasisdex/oasis-actions/src/operations/aave/v2/open'
import { operationDefinition as aaveV3CloseOp } from '@oasisdex/oasis-actions/src/operations/aave/v3/close'
import { operationDefinition as aaveV3OpenOp } from '@oasisdex/oasis-actions/src/operations/aave/v3/open'
import Safe from '@safe-global/safe-core-sdk'
import { SafeTransactionDataPartial } from '@safe-global/safe-core-sdk-types'
import EthersAdapter from '@safe-global/safe-ethers-lib'
import SafeServiceClient from '@safe-global/safe-service-client'
import axios from 'axios'
import BigNumber from 'bignumber.js'
// @ts-ignore
import configLoader from 'config-json'
import {
  BigNumber as EthersBN,
  Contract,
  ContractFactory,
  ethers,
  providers,
  Signer,
  utils,
} from 'ethers'
import hre from 'hardhat'
import { HardhatRuntimeEnvironment } from 'hardhat/types'
import _ from 'lodash'
import NodeCache from 'node-cache'
import prompts from 'prompts'
import { inspect } from 'util'

import DS_PROXY_REGISTRY_ABI from '../../abi/ds-proxy-registry.json'
import { EtherscanGasPrice } from '../common'
import { Config, ConfigItem, SystemConfigItem } from '../common/config-item'

configLoader.setBaseDir('./scripts/deployment20/')

const restrictedNetworks = [
  Network.MAINNET,
  // Network.LOCAL,
  Network.GOERLI,
]

const rpcUrls: any = {
  [Network.MAINNET]: 'https://eth-mainnet.alchemyapi.io/v2/TPEGdU79CfRDkqQ4RoOCTRzUX4GUAO44',
  [Network.OPT_MAINNET]: 'https://opt-mainnet.g.alchemy.com/v2/d2-w3caSVd_wPT05UkXyA3kr3un3Wx_g',
  [Network.GOERLI]: 'https://eth-goerli.alchemyapi.io/v2/TPEGdU79CfRDkqQ4RoOCTRzUX4GUAO44',
}

const gnosisSafeServiceUrl: any = {
  [Network.MAINNET]: '',
  [Network.OPT_MAINNET]: '',
  [Network.GOERLI]: 'https://safe-transaction.goerli.gnosis.io',
}

export const impersonateAccount = async (account: string) => {
  await hre.network.provider.request({
    method: 'hardhat_impersonateAccount',
    params: [account],
  })
}

export const stopImpersonatingAccount = async (account: string) => {
  await hre.network.provider.request({
    method: 'hardhat_stopImpersonatingAccount',
    params: [account],
  })
}

// HELPERS --------------------------
abstract class DeployedSystemHelpers {
  public chainId = 0
  public network: Network = Network.LOCAL
  public forkedNetwork: Network | undefined = undefined
  public rpcUrl = ''
  public isRestrictedNetwork = false
  public ethers: any = hre.ethers
  public provider: providers.JsonRpcProvider | undefined
  public signer: Signer | undefined
  public signerAddress: string | undefined
  public feeRecipient: string | undefined
  public serviceRegistryHelper: ServiceRegistry | undefined

  async getForkedNetworkChainId(provider: providers.JsonRpcProvider) {
    try {
      const metadata = await provider.send('hardhat_metadata', [])
      return metadata.forkedNetwork.chainId
    } catch (e) {
      console.log('\x1b[33m[ WARN ] Current network is not a fork! \x1b[0m')
    }

    return 0
  }

  getNetworkFromChainId(chainId: number): Network {
    return NetworkByChainId[chainId]
  }

  getRpcUrl(network: Network): string {
    return rpcUrls[network]
  }

  async init() {
    this.ethers = hre.ethers
    this.provider = hre.ethers.provider
    this.signer = this.provider.getSigner()

    this.signerAddress = await this.signer.getAddress()
    this.isRestrictedNetwork = restrictedNetworks.includes(this.network)
    this.chainId = await this.getForkedNetworkChainId(this.provider)
    this.forkedNetwork = this.getNetworkFromChainId(this.chainId)

    this.rpcUrl = this.getRpcUrl(this.forkedNetwork)
    console.log('NETWORK / FORKED NETWORK', `${this.network} / ${this.forkedNetwork}`)

    return {
      provider: this.provider,
      signer: this.signer,
      address: this.signerAddress,
    }
  }
}

// MAIN CLASS ===============================================
export class DeploymentSystem extends DeployedSystemHelpers {
  public config: Config | undefined
  public deployedSystem: any = {}
  private readonly _cache = new NodeCache()

  constructor(public readonly hre: HardhatRuntimeEnvironment) {
    super()
    this.network = hre.network.name as Network
  }

  async loadConfig(configFileName?: string) {
    if (configFileName) {
      this.config = (await import(`./${configFileName}`)).config
    } else {
      // if forked other network then merge configs files
      if (this.forkedNetwork) {
        const baseConfig = (await import(`./${this.forkedNetwork}.conf`)).config
        const extendedConfig = (await import(`./local-extend.conf`)).config
        this.config = _.merge(baseConfig, extendedConfig)
      } else {
        // otherwise load just one config file
        this.config = (await import(`./${this.network}.conf`)).config
      }
    }
  }

  async extendConfig(configFileName?: string) {
    if (!this.config) {
      await this.loadConfig(configFileName)
    } else {
      this.config = _.merge(this.config, (await import(`./${configFileName}`)).config)
    }
  }

  async saveConfig() {
    const { writeFile } = await import('fs')

    const configString = inspect(this.config, { depth: null })

    writeFile(
      `./scripts/deployment20/${this.network}.conf.ts`,
      `export const config = ${configString}`,
      (error: any) => {
        if (error) {
          console.log('ERROR: ', error)
        }
      },
    )
  }

  async postInstantiation(configItem: ConfigItem, contract: Contract) {
    console.log('POST INITIALIZATION', configItem.name, contract.address)
  }

  async postRegistryEntry(configItem: ConfigItem, address: string) {
    if (!configItem.serviceRegistryName) throw new Error('No service registry name provided')
    console.log(
      'POST REGISTRY ENTRY',
      configItem.name,
      this.getRegistryEntryHash(configItem.serviceRegistryName),
      address,
    )
  }

  async verifyContract(address: string, constructorArguments: any[]) {
    try {
      await hre.run('verify:verify', {
        address,
        constructorArguments,
      })
    } catch (e: any) {
      console.log(`DEBUG: Error during verification of ${address}: ${e.message}`)
    }
  }

<<<<<<< HEAD
  async postDeployment(configItem: any, contract: Contract, constructorArguments: any) {
    if (!this.provider) throw new Error('No provider set')
    if (!this.serviceRegistryHelper) throw new Error('ServiceRegistryHelper not initialized')
    console.log('POST DEPLOYMENT', configItem.name, configItem.address)

    // SERVICE REGISTRY addition
    if (configItem.serviceRegistryName) {
      if (gnosisSafeServiceUrl[this.network] !== '') {
        const signer = this.provider.getSigner(1)
        const ethAdapter = new EthersAdapter({ ethers, signerOrProvider: signer })

        const safeSdk: Safe = await Safe.create({
          ethAdapter: ethAdapter,
          safeAddress: this.config.common.GNOSIS_SAFE.address,
        })

        const safeService = new SafeServiceClient({
          txServiceUrl: gnosisSafeServiceUrl[this.network],
          ethAdapter,
        })

        const safeInfo = await safeService.getSafeInfo(this.config.common.GNOSIS_SAFE.address)

        const encodedData = await this.serviceRegistryHelper.addEntryCalldata(
          configItem.serviceRegistryName,
          contract.address,
        )

        const safeTransactionData: SafeTransactionDataPartial = {
          to: this.deployedSystem.ServiceRegistry.contract.address,
          data: encodedData,
          value: 0, // !!has to be a number!! Despite the type in SafeTransactionDataPartial. Otherwise proposeTransaction is failing
          nonce: safeInfo.nonce,
        }
        const safeTransaction = await safeSdk.createTransaction({ safeTransactionData })
        const safeTransactionHash = await safeSdk.getTransactionHash(safeTransaction)
        const ownerSignature = await safeSdk.signTransactionHash(safeTransactionHash)

        const address = await signer.getAddress()

        await safeService.proposeTransaction({
          safeAddress: ethers.utils.getAddress(this.config.common.GNOSIS_SAFE.address),
          safeTransactionData: safeTransaction.data,
          safeTxHash: safeTransactionHash,
          senderAddress: ethers.utils.getAddress(address),
          senderSignature: ownerSignature.data,
        })
      } else {
        await this.serviceRegistryHelper.addEntry(configItem.serviceRegistryName, contract.address)
      }
=======
  async postDeployment(configItem: ConfigItem, contract: Contract, constructorArguments: any) {
    console.log('POST DEPLOYMENT', configItem.name, contract.address)

    // SERVICE REGISTRY addition
    if (configItem.serviceRegistryName) {
      await this.addRegistryEntry(configItem, contract.address)
>>>>>>> 79fca8b9
    }

    // ETHERSCAN VERIFICATION (only for mainnet and L1 testnets)
    if (this.network === Network.MAINNET || this.network === Network.GOERLI) {
      this.verifyContract(contract.address, constructorArguments)
    }
  }

  getRegistryEntryHash(name: string) {
    if (name !== '') {
      return utils.keccak256(Buffer.from(name))
      // await this.serviceRegistryHelper!.getEntryHash(name as ContractNames)
    }

    return ''
  }

  async addRegistryEntries(addressesConfig: ConfigItem[]) {
    if (!this.serviceRegistryHelper) throw new Error('No service registry helper set')
    for (const configItem of addressesConfig) {
      if (configItem.serviceRegistryName) {
        const address = this.deployedSystem[configItem.name]?.contract.address || configItem.address
        await this.addRegistryEntry(configItem, address)
      }
    }
  }

  async addRegistryEntry(configItem: ConfigItem, address: string) {
    if (!this.serviceRegistryHelper) throw new Error('ServiceRegistryHelper not initialized')
    if (configItem.serviceRegistryName) {
      await this.serviceRegistryHelper.addEntry(configItem.serviceRegistryName, address)
      await this.postRegistryEntry(configItem, address)
    }
  }

  async instantiateContracts(addressesConfig: ConfigItem[]) {
    if (!this.signer) throw new Error('Signer not initialized')
    for (const configItem of addressesConfig) {
      console.log('INSTANTIATING ', configItem.name, configItem.address)
      const contractInstance = await this.ethers.getContractAt(configItem.name, configItem.address)

      this.deployedSystem[configItem.name] = {
        contract: contractInstance,
        config: configItem,
        hash: this.getRegistryEntryHash(configItem.serviceRegistryName || ''),
      }
      const isServiceRegistry = configItem.name === 'ServiceRegistry'
      !configItem.serviceRegistryName &&
        !isServiceRegistry &&
        console.warn(
          'No Service Registry name for: ',
          configItem.name,
          configItem.serviceRegistryName || '',
        )

      if (configItem.name === 'ServiceRegistry') {
        this.serviceRegistryHelper = new ServiceRegistry(configItem.address, this.signer)
      }

      await this.postInstantiation(configItem, contractInstance)
    }
  }

  async promptBeforeDeployment() {
    console.log(
      '\x1b[33m[ WARN ]: You are deploying to a restricted network. Please make sure you know what you are doing.\x1b[0m',
    )
    const response = await prompts({
      type: 'text',
      name: 'value',
      message: `Please type "${this.network}" to continue`,
    })

    if (response.value !== this.network) {
      process.exit(1)
    }
  }

  async deployContracts(addressesConfig: SystemConfigItem[]) {
    if (!this.signer) throw new Error('Signer not initialized')
    if (this.isRestrictedNetwork) {
      await this.promptBeforeDeployment()
    }
    for (const configItem of addressesConfig) {
      let constructorParams = []

      if (configItem.constructorArgs && configItem.constructorArgs?.length !== 0) {
        constructorParams = configItem.constructorArgs.map((param: any) => {
          if (typeof param === 'string' && param.indexOf('address:') >= 0) {
            const contractName = (param as string).replace('address:', '')
            return this.deployedSystem[contractName].contract.address
          }
          return param
        })
      }

      const contractInstance = await this.deployContract(
        this.ethers.getContractFactory(configItem.name as string, this.signer),
        constructorParams,
      )

      if (configItem.name === 'ServiceRegistry') {
        this.serviceRegistryHelper = new ServiceRegistry(contractInstance.address, this.signer)
      }

      this.deployedSystem[configItem.name] = {
        contract: contractInstance,
        config: configItem,
        hash: this.getRegistryEntryHash(configItem.serviceRegistryName || ''),
      }

      const isServiceRegistry = configItem.name === 'ServiceRegistry'
      !configItem.serviceRegistryName &&
        !isServiceRegistry &&
        console.warn(
          'No Service Registry name for: ',
          configItem.name,
          configItem.serviceRegistryName || '',
        )

      if (configItem.history && configItem.address !== '') {
        configItem.history.push(configItem.address)
      }
      configItem.address = contractInstance.address

      await this.postDeployment(configItem, contractInstance, constructorParams)
    }
  }

  public async deployContract<F extends ContractFactory, C extends Contract>(
    _factory: F | Promise<F>,
    params: Parameters<F['deploy']>,
  ): Promise<C> {
    const factory = await _factory
    const deployment = await factory.deploy(...params, await this.getGasSettings())
    return (await deployment.deployed()) as C
  }

  public async getGasSettings() {
    if (this.hre.network.name !== Network.MAINNET) {
      return {}
    }

    const { suggestBaseFee } = await this.getGasPrice()
    const maxPriorityFeePerGas = new BigNumber(2).shiftedBy(9).toFixed(0)
    const maxFeePerGas = new BigNumber(suggestBaseFee)
      .shiftedBy(9)
      .plus(maxPriorityFeePerGas)
      .toFixed(0)
    return {
      maxFeePerGas: EthersBN.from(maxFeePerGas),
      maxPriorityFeePerGas: EthersBN.from(maxPriorityFeePerGas),
    }
  }

  public async getGasPrice(): Promise<EtherscanGasPrice['result']> {
    const cached = this._cache.get<EtherscanGasPrice['result']>('gasprice')
    if (cached) {
      return cached
    }

    const { data } = await axios.get<EtherscanGasPrice>('https://api.etherscan.io/api', {
      params: {
        module: 'gastracker',
        action: 'gasoracle',
        apikey: process.env.ETHERSCAN_API_KEY,
      },
    })
    this._cache.set('gasprice', data.result, 10)
    return data.result
  }

  async deployCore() {
    if (!this.config) throw new Error('No config set')
    await this.instantiateContracts(
      Object.values(this.config.mpa.core).filter(
        (item: SystemConfigItem) => item.address !== '' && !item.deploy,
      ),
    )
    await this.deployContracts(
      Object.values(this.config.mpa.core).filter((item: SystemConfigItem) => item.deploy),
    )
  }

  async deployActions() {
    if (!this.config) throw new Error('No config set')
    await this.instantiateContracts(
      Object.values(this.config.mpa.actions).filter(
        (item: any) => item.address !== '' && !item.deploy,
      ),
    )
    await this.deployContracts(
      Object.values(this.config.mpa.actions).filter((item: any) => item.deploy),
    )
  }

  async deployAll() {
    await this.deployCore()
    await this.deployActions()
  }

  async addCommonEntries() {
    if (!this.config) throw new Error('No config set')
    await this.addRegistryEntries(
      Object.values(this.config.common).filter(
        (item: ConfigItem) => item.address !== '' && item.serviceRegistryName,
      ),
    )
  }

  async addAaveEntries() {
    if (!this.config) throw new Error('No config set')
    await this.addRegistryEntries(
      Object.values(this.config.aave.v2 || {}).filter(
        (item: ConfigItem) => item.address !== '' && item.serviceRegistryName,
      ),
    )
    await this.addRegistryEntries(
      Object.values(this.config.aave.v3 || {}).filter(
        (item: ConfigItem) => item.address !== '' && item.serviceRegistryName,
      ),
    )
  }

  async addOperationEntries() {
    if (!this.signer) throw new Error('No signer set')
    const operationsRegistry = new OperationsRegistry(
      this.deployedSystem.OperationsRegistry.contract.address,
      this.signer,
    )
    await operationsRegistry.addOp(aaveV2OpenOp.name, aaveV2OpenOp.actions)
    await operationsRegistry.addOp(aaveV2CloseOp.name, aaveV2CloseOp.actions)
    await operationsRegistry.addOp(aaveV3OpenOp.name, aaveV3OpenOp.actions)
    await operationsRegistry.addOp(aaveV3CloseOp.name, aaveV3CloseOp.actions)
  }

  async addAllEntries() {
    await this.addCommonEntries()
    await this.addAaveEntries()
    await this.addOperationEntries()
  }

  async setupLocalSystem(useInch?: boolean) {
    if (!this.signer) throw new Error('No signer set')
    if (!this.signerAddress) throw new Error('No signer address set')
    if (!this.serviceRegistryHelper) throw new Error('No service registry helper set')
    if (!this.config) throw new Error('No config set')
    const addLocalEntries = this.config.mpa.core['ServiceRegistry'].deploy

    const deploySwapContract = addLocalEntries
      ? await this.deployContract(
          this.ethers.getContractFactory(useInch ? 'Swap' : 'uSwap', this.signer),
          [
            this.signerAddress,
            this.config.common.FeeRecipient.address,
            0,
            this.deployedSystem['ServiceRegistry'].contract.address,
          ],
        )
      : await this.ethers.getContractAt(
          this.config.mpa.core['Swap'].name,
          this.config.mpa.core['Swap'].address,
        )

    !useInch &&
      addLocalEntries &&
      (await deploySwapContract.setPool(
        this.config.common.STETH.address,
        this.config.common.WETH.address,
        10000,
      ))

    addLocalEntries && (await deploySwapContract.addFeeTier(20))

    this.deployedSystem['Swap'] = { contract: deploySwapContract, config: {}, hash: '' }

    addLocalEntries &&
      (await this.serviceRegistryHelper.addEntry('Swap', deploySwapContract.address))

    this.deployedSystem.AccountGuard.contract.setWhitelist(
      this.deployedSystem.OperationExecutor.contract.address,
      true,
    )

    const dsProxyRegistry = await this.ethers.getContractAt(
      DS_PROXY_REGISTRY_ABI,
      this.config.common.DSProxyRegistry.address,
      this.signer,
    )

    this.deployedSystem['DSProxyRegistry'] = { contract: dsProxyRegistry, config: {}, hash: '' }

    await this.addAllEntries()
  }

  // TODO unify resetNode and resetNodeToLatestBlock into one function
  async resetNode(blockNumber: number) {
    if (!this.provider) throw new Error('No provider set')
    console.log(`\x1b[90mResetting fork to block number: ${blockNumber}\x1b[0m`)
    await this.provider.send('hardhat_reset', [
      {
        forking: {
          jsonRpcUrl: this.rpcUrl,
          blockNumber,
        },
      },
    ])
  }

  async resetNodeToLatestBlock() {
    if (!this.provider) throw new Error('No provider set')
    await this.provider.send('hardhat_reset', [
      {
        forking: {
          jsonRpcUrl: this.rpcUrl,
        },
      },
    ])
  }

  getSystem() {
    if (!this.serviceRegistryHelper) throw new Error('No service registry helper set')
    if (!this.config) throw new Error('No config set')
    return {
      system: this.deployedSystem,
      registry: this.serviceRegistryHelper,
      config: this.config,
    }
  }
}<|MERGE_RESOLUTION|>--- conflicted
+++ resolved
@@ -202,7 +202,6 @@
     }
   }
 
-<<<<<<< HEAD
   async postDeployment(configItem: any, contract: Contract, constructorArguments: any) {
     if (!this.provider) throw new Error('No provider set')
     if (!this.serviceRegistryHelper) throw new Error('ServiceRegistryHelper not initialized')
@@ -253,14 +252,6 @@
       } else {
         await this.serviceRegistryHelper.addEntry(configItem.serviceRegistryName, contract.address)
       }
-=======
-  async postDeployment(configItem: ConfigItem, contract: Contract, constructorArguments: any) {
-    console.log('POST DEPLOYMENT', configItem.name, contract.address)
-
-    // SERVICE REGISTRY addition
-    if (configItem.serviceRegistryName) {
-      await this.addRegistryEntry(configItem, contract.address)
->>>>>>> 79fca8b9
     }
 
     // ETHERSCAN VERIFICATION (only for mainnet and L1 testnets)
