--- conflicted
+++ resolved
@@ -89,26 +89,7 @@
         "address": "",
         "serviceRegistryName": "TakeFlashloan_3",
         "history": [],
-<<<<<<< HEAD
-        "constructorArgs": [
-          "address:ServiceRegistry",
-          "0xda10009cbd5d07dd0cecc66161fc93d7c9000da1",
-          "0xc19d0F1E2b38AA283E226Ca4044766A43aA7B02b"
-        ]
-      },
-      {
-        "name": "TakeBalancerFlashloan",
-        "deploy": true,
-        "address": "",
-        "serviceRegistryName": "TakeBalancerFlashloan",
-        "history": [],
-        "constructorArgs": [
-          "address:ServiceRegistry",
-          "0xda10009cbd5d07dd0cecc66161fc93d7c9000da1"
-        ]
-=======
         "constructorArgs": ["address:ServiceRegistry", "0xda10009cbd5d07dd0cecc66161fc93d7c9000da1"]
->>>>>>> 3276f81a
       },
       {
         "name": "SetApproval",
