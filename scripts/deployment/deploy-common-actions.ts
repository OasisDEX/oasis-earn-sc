--- conflicted
+++ resolved
@@ -1,23 +1,3 @@
-<<<<<<< HEAD
-import { CONTRACT_NAMES } from '@oasisdex/oasis-actions/src/helpers/constants'
-import hre from 'hardhat'
-
-import {
-  CdpAllow,
-  MakerDeposit,
-  MakerGenerate,
-  MakerOpenVault,
-  MakerPayback,
-  MakerWithdraw,
-  PullToken,
-  SendToken,
-  SetApproval,
-  SwapAction,
-  TakeFlashloan,
-} from '../../typechain'
-import { HardhatUtils } from '../common'
-import { getServiceNameHash } from '../common/utils'
-=======
 import hre from 'hardhat'
 import {
   PullToken,
@@ -31,7 +11,6 @@
 } from '../../typechain'
 import { HardhatUtils } from '../common'
 import { CONTRACT_NAMES } from '@oasisdex/oasis-actions/src/helpers/constants'
->>>>>>> 342ec0a5
 
 // TODO: Make this as core deployment script:
 // If there is a populated address for the given address, skip deployment
@@ -42,10 +21,6 @@
   console.log(`Deployer address: ${await signer.getAddress()}`)
   console.log(`Network: ${network}`)
 
-<<<<<<< HEAD
-  const gasSettings = await utils.getGasSettings()
-=======
->>>>>>> 342ec0a5
   const system = await utils.getDefaultSystem()
 
   system.pullToken = (await utils.deployContract(
@@ -66,19 +41,11 @@
   )) as SetApproval
   console.log(`setApproval action Deployed: ${system.setApproval.address}`)
 
-<<<<<<< HEAD
-  system.swap = (await utils.deployContract(
-    hre.ethers.getContractFactory(CONTRACT_NAMES.common.SWAP_ACTION),
-    [system.serviceRegistry.address],
-  )) as SwapAction
-  console.log(`swap action Deployed: ${system.swap.address}`)
-=======
   system.swapAction = (await utils.deployContract(
     hre.ethers.getContractFactory(CONTRACT_NAMES.common.SWAP_ACTION),
     [system.serviceRegistry.address],
   )) as SwapAction
   console.log(`swap action Deployed: ${system.swapAction.address}`)
->>>>>>> 342ec0a5
 
   system.takeFlashloan = (await utils.deployContract(
     hre.ethers.getContractFactory(CONTRACT_NAMES.common.TAKE_A_FLASHLOAN),
@@ -86,48 +53,6 @@
   )) as TakeFlashloan
   console.log(`takeFlashloan action Deployed: ${system.takeFlashloan.address}`)
 
-<<<<<<< HEAD
-  console.log(`Adding pullToken action to ServiceRegistry....`)
-  await (
-    await system.serviceRegistry.addNamedService(
-      getServiceNameHash(CONTRACT_NAMES.common.PULL_TOKEN),
-      system.pullToken.address,
-      gasSettings,
-    )
-  ).wait()
-  console.log(`Adding sendToken action to ServiceRegistry....`)
-  await (
-    await system.serviceRegistry.addNamedService(
-      getServiceNameHash(CONTRACT_NAMES.common.SEND_TOKEN),
-      system.sendToken.address,
-      gasSettings,
-    )
-  ).wait()
-  console.log(`Adding setApproval action to ServiceRegistry....`)
-  await (
-    await system.serviceRegistry.addNamedService(
-      getServiceNameHash(CONTRACT_NAMES.common.SET_APPROVAL),
-      system.setApproval.address,
-      gasSettings,
-    )
-  ).wait()
-  console.log(`Adding swap action to ServiceRegistry....`)
-  await (
-    await system.serviceRegistry.addNamedService(
-      getServiceNameHash(CONTRACT_NAMES.common.SWAP_ACTION),
-      system.swap.address,
-      gasSettings,
-    )
-  ).wait()
-  console.log(`Adding takeFlashloan action to ServiceRegistry....`)
-  await (
-    await system.serviceRegistry.addNamedService(
-      getServiceNameHash(CONTRACT_NAMES.common.TAKE_A_FLASHLOAN),
-      system.takeFlashloan.address,
-      gasSettings,
-    )
-  ).wait()
-=======
   system.unwrapEth = (await utils.deployContract(
     hre.ethers.getContractFactory(CONTRACT_NAMES.common.UNWRAP_ETH),
     [system.serviceRegistry.address],
@@ -145,7 +70,6 @@
     [],
   )) as ReturnFunds
   console.log(`returnFunds action Deployed: ${system.returnFunds.address}`)
->>>>>>> 342ec0a5
 }
 
 main().catch(error => {
