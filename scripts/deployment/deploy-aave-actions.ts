--- conflicted
+++ resolved
@@ -1,12 +1,3 @@
-<<<<<<< HEAD
-import { CONTRACT_NAMES } from '@oasisdex/oasis-actions/src/helpers/constants'
-import hre from 'hardhat'
-
-import { AaveBorrow, AaveDeposit, AaveWithdraw } from '../../typechain'
-import { HardhatUtils } from '../common'
-import { getServiceNameHash } from '../common/utils'
-
-=======
 import hre from 'hardhat'
 import { AaveBorrow, AaveDeposit, AaveWithdraw, AavePayback } from '../../typechain'
 import { HardhatUtils } from '../common'
@@ -14,7 +5,6 @@
 
 // TODO: Make this as core deployment script:
 // If there is a populated address for the given address, skip deployment
->>>>>>> 342ec0a5
 async function main() {
   const utils = new HardhatUtils(hre) // the hardhat network is coalesced to mainnet
   const signer = hre.ethers.provider.getSigner(0)
@@ -22,10 +12,6 @@
   console.log(`Deployer address: ${await signer.getAddress()}`)
   console.log(`Network: ${network}`)
 
-<<<<<<< HEAD
-  const gasSettings = await utils.getGasSettings()
-=======
->>>>>>> 342ec0a5
   const system = await utils.getDefaultSystem()
 
   system.aaveBorrow = (await utils.deployContract(
@@ -46,40 +32,11 @@
   )) as AaveWithdraw
   console.log(`aaveWithdraw action Deployed: ${system.aaveWithdraw.address}`)
 
-<<<<<<< HEAD
-  console.log(`Adding aaveBorrow action to ServiceRegistry....`)
-  await (
-    await system.serviceRegistry.addNamedService(
-      getServiceNameHash(CONTRACT_NAMES.aave.BORROW),
-      system.aaveBorrow.address,
-      gasSettings,
-    )
-  ).wait()
-
-  console.log(`Adding aaveDeposit action to ServiceRegistry....`)
-  await (
-    await system.serviceRegistry.addNamedService(
-      getServiceNameHash(CONTRACT_NAMES.aave.DEPOSIT),
-      system.aaveDeposit.address,
-      gasSettings,
-    )
-  ).wait()
-
-  console.log(`Adding aaveWithdraw action to ServiceRegistry....`)
-  await (
-    await system.serviceRegistry.addNamedService(
-      getServiceNameHash(CONTRACT_NAMES.aave.WITHDRAW),
-      system.aaveWithdraw.address,
-      gasSettings,
-    )
-  ).wait()
-=======
   system.aavePayback = (await utils.deployContract(
     hre.ethers.getContractFactory(CONTRACT_NAMES.aave.PAYBACK),
     [system.serviceRegistry.address],
   )) as AavePayback
   console.log(`aavePayback action Deployed: ${system.aavePayback.address}`)
->>>>>>> 342ec0a5
 }
 
 main().catch(error => {
