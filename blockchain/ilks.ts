import BigNumber from 'bignumber.js'
import { CatIlk, catIlk } from 'blockchain/calls/cat'
import { JugIlk, jugIlk } from 'blockchain/calls/jug'
import { CallObservable } from 'blockchain/calls/observe'
import { SpotIlk, spotIlk } from 'blockchain/calls/spot'
import { VatIlk, vatIlk } from 'blockchain/calls/vat'
import { Context } from 'blockchain/network'
import { now } from 'helpers/time'
import { zero } from 'helpers/zero'
import { of } from 'rxjs'
import { combineLatest, Observable } from 'rxjs'
import { distinctUntilChanged, map, shareReplay, switchMap } from 'rxjs/operators'

export function createIlks$(context$: Observable<Context>): Observable<string[]> {
  return context$.pipe(
    map((context) => Object.keys(context.joins).filter((join) => join !== 'DAI' && join !== 'SAI')),
  )
}

interface DerivedIlkData {
  token: string
  ilk: string
  ilkDebt: BigNumber
  ilkDebtAvailable: BigNumber
}
export type IlkData = VatIlk & SpotIlk & JugIlk & CatIlk & DerivedIlkData

export function createIlkData$(
  vatIlks$: CallObservable<typeof vatIlk>,
  spotIlks$: CallObservable<typeof spotIlk>,
  jugIlks$: CallObservable<typeof jugIlk>,
  catIlks$: CallObservable<typeof catIlk>,
  ilkToToken$: Observable<(ilk: string) => string>,
  ilk: string,
): Observable<IlkData> {
  return combineLatest(
    vatIlks$(ilk),
    spotIlks$(ilk),
    jugIlks$(ilk),
    catIlks$(ilk),
    ilkToToken$,
  ).pipe(
    switchMap(
      ([
        { normalizedIlkDebt, debtScalingFactor, maxDebtPerUnitCollateral, debtCeiling, debtFloor },
        { priceFeedAddress, liquidationRatio },
        { stabilityFee, feeLastLevied },
        { liquidatorAddress, liquidationPenalty, maxAuctionLotSize },
        ilkToToken,
      ]) =>
        of({
          normalizedIlkDebt,
          debtScalingFactor,
          maxDebtPerUnitCollateral,
          debtCeiling,
          debtFloor,
          priceFeedAddress,
          liquidationRatio,
          stabilityFee,
          feeLastLevied,
          liquidatorAddress,
          liquidationPenalty,
          maxAuctionLotSize,
          token: ilkToToken(ilk),
          ilk,
          ilkDebt: debtScalingFactor
            .times(normalizedIlkDebt)
            .decimalPlaces(18, BigNumber.ROUND_DOWN),
          ilkDebtAvailable: BigNumber.max(
            debtCeiling
              .minus(debtScalingFactor.times(normalizedIlkDebt))
              .decimalPlaces(18, BigNumber.ROUND_DOWN),
            zero,
          ),
        }),
    ),
  )
}

export type IlkDataList = IlkData[]

export function createIlkDataList$(
  ilkData$: (ilk: string) => Observable<IlkData>,
  ilks$: Observable<string[]>,
): Observable<IlkDataList> {
  return ilks$.pipe(
    switchMap((ilks) => combineLatest(ilks.map((ilk) => ilkData$(ilk)))),
    distinctUntilChanged(),
    shareReplay(1),
  )
<<<<<<< HEAD
=======
}

export const protoETHAIlkData: IlkData = {
  debtCeiling: new BigNumber('1482351717.8074963620138921299'),
  debtFloor: new BigNumber('2000'),
  debtScalingFactor: new BigNumber('1.03252304318189770482'),
  feeLastLevied: now,
  ilk: 'ETH-A',
  ilkDebt: new BigNumber('1417402362.052916865548128154'),
  ilkDebtAvailable: new BigNumber('64949355.754579496465763975'),
  liquidationPenalty: new BigNumber('0.13'),
  liquidationRatio: new BigNumber('1.5'),
  liquidatorAddress: '0xF32836B9E1f47a0515c6Ec431592D5EbC276407f',
  maxAuctionLotSize: new BigNumber('50000'),
  maxDebtPerUnitCollateral: new BigNumber('1187.13333333333333333333'),
  normalizedIlkDebt: new BigNumber('1372756154.366247564502420602'),
  priceFeedAddress: '0x81FE72B5A8d1A857d176C3E7d5Bd2679A9B85763',
  stabilityFee: new BigNumber(
    '0.054999999999991559213658976792039293404550595107713042286458478527410020941495574539245120619341733',
  ),
  token: 'ETH',
}

export const protoWBTCAIlkData: IlkData = {
  debtCeiling: new BigNumber('282897479.11236999035644766557'),
  debtFloor: new BigNumber('2000'),
  debtScalingFactor: new BigNumber('1.02360932507235653375'),
  feeLastLevied: now,
  ilk: 'WBTC-A',
  ilkDebt: new BigNumber('269203682.978267290292807367'),
  ilkDebtAvailable: new BigNumber('13693796.134102700063640297'),
  liquidationPenalty: new BigNumber('0.13'),
  liquidationRatio: new BigNumber('1.5'),
  liquidatorAddress: '0x58CD24ac7322890382eE45A3E4F903a5B22Ee930',
  maxAuctionLotSize: new BigNumber('50000'),
  maxDebtPerUnitCollateral: new BigNumber('37451.17333333333333333333'),
  normalizedIlkDebt: new BigNumber('262994558.943899730116777436'),
  priceFeedAddress: '0xf185d0682d50819263941e5f4EacC763CC5C6C42',
  stabilityFee: new BigNumber(
    '0.044999999999894654754833429952693264878294382475669356753434716561425711705437754164710051744608456',
  ),
  token: 'WBTC',
}

export const protoUSDCAIlkData: IlkData = {
  debtCeiling: new BigNumber('0'),
  debtFloor: new BigNumber('2000'),
  debtScalingFactor: new BigNumber('1.03102744355779205622'),
  feeLastLevied: now,
  ilk: 'USDC-A',
  ilkDebt: new BigNumber('331518098.058419701965172664'),
  ilkDebtAvailable: new BigNumber('0'),
  liquidationPenalty: new BigNumber('0.13'),
  liquidationRatio: new BigNumber('1.01'),
  liquidatorAddress: '0xbe359e53038E41a1ffA47DAE39645756C80e557a',
  maxAuctionLotSize: new BigNumber('50000'),
  maxDebtPerUnitCollateral: new BigNumber('0.99009900990099009901'),
  normalizedIlkDebt: new BigNumber('321541487.697400130582559103'),
  priceFeedAddress: '0x77b68899b99b686F415d074278a9a16b336085A0',
  stabilityFee: new BigNumber('0.05'),
  token: 'USDC',
>>>>>>> 5a1de898
}<|MERGE_RESOLUTION|>--- conflicted
+++ resolved
@@ -88,8 +88,6 @@
     distinctUntilChanged(),
     shareReplay(1),
   )
-<<<<<<< HEAD
-=======
 }
 
 export const protoETHAIlkData: IlkData = {
@@ -151,5 +149,4 @@
   priceFeedAddress: '0x77b68899b99b686F415d074278a9a16b336085A0',
   stabilityFee: new BigNumber('0.05'),
   token: 'USDC',
->>>>>>> 5a1de898
 }