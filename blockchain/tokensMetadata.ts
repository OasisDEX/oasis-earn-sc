--- conflicted
+++ resolved
@@ -52,11 +52,7 @@
     iconCircle: 'wbtc_color',
     iconColor: 'wbtc_color',
     ticker: 'wbtc-wrapped-bitcoin',
-<<<<<<< HEAD
     color: "#f09242"
-=======
-
->>>>>>> fe8fa153
   },
   {
     symbol: 'TUSD',
