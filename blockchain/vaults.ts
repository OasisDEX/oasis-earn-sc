import BigNumber from 'bignumber.js'
import { call } from 'blockchain/calls/callsHelpers'
import { ContextConnected } from 'blockchain/network'
import { zero } from 'helpers/zero'
import { map, mergeMap, shareReplay, switchMap } from 'rxjs/operators'
import { combineLatest, Observable, of } from 'rxjs'
import { cdpManagerIlks, cdpManagerOwner, cdpManagerUrns } from './calls/cdpManager'
import { CallObservable } from './calls/observe'
<<<<<<< HEAD
import { vatGem, vatIlk, vatUrns } from './calls/vat'
import { getCdps, GetCdpsResult } from './calls/getCdps'
=======
import { vatGem, vatUrns } from './calls/vat'
import { getCdps } from './calls/getCdps'
>>>>>>> d345d409
import { IlkData } from './ilks'

function getTotalCollateralPrice(vaults: Vault[]) {
  return vaults.reduce((total, vault) => total.plus(vault.collateralPrice), new BigNumber(0))
}

function getTotalDaiDebt(vaults: Vault[]) {
  return vaults.reduce((total, vault) => total.plus(vault.debt), new BigNumber(0))
}

export interface VaultSummary {
  totalCollateralPrice: BigNumber
  totalDaiDebt: BigNumber
}

export function createVaultSummary$(
  vaults$: (address: string) => Observable<Vault[]>,
  address: string,
) {
  return vaults$(address).pipe(
    map((vaults) => ({
      totalCollateralPrice: getTotalCollateralPrice(vaults),
      totalDaiDebt: getTotalDaiDebt(vaults),
    })),
  )
}

export function createVaults$(
  context$: Observable<ContextConnected>,
  proxyAddress$: (address: string) => Observable<string | undefined>,
  vault$: (id: BigNumber) => Observable<Vault>,
  address: string,
): Observable<Vault[]> {
  return combineLatest(context$, proxyAddress$(address)).pipe(
    switchMap(([context, proxyAddress]) => {
      if (!proxyAddress) return of([])
      return call(
        context,
        getCdps,
      )({ proxyAddress, descending: true }).pipe(
        switchMap(({ ids }) =>
          ids.length === 0
            ? of([])
            : combineLatest(ids.map((id) => vault$(new BigNumber(id)).pipe())),
        ),
      )
    }),
    shareReplay(1),
  )
}

export interface Vault {
  /*
   * The "Vault.id" is recorded in a list in the cdpManager contract.
   * On creation (open) of a vault using the cdpManager contract, two
   * actions occur:
   *
   * 1) a new id is generated from the cdpManager.cdpi variable, a counter
   * variable which increments on each creation of a vault.
   * 2) an UrnHandler contract is created which is a used as a memory location
   * for the Urn struct in the Vat contract.
   *
   * After these two actions, three mappings are instantiated:
   * - urns :: id => urnHandler
   * - owns :: id => address
   * - ilks :: id => ilk
   *
   */
  id: string

  /*
   * As mentioned in Vault.id, the "Vault.owner" is found in the cdpManager.owns
   * mapping. It requires just an address but for the majority of cases will
   * be an address for a proxy contract created by an oasis borrow user.
   *
   * The owner here is the controller of the vault through the cdpManager
   */
  owner: string

  /*
   * The "Vault.controller" is the assumed address of the user. It can be found
   * by calling "owner()" in a deployed instance of a DSProxy contract.
   * Assuming again the majority of cases, the oasis borrow's user address
   * should match the address found by calling DSProxy.owner at address
   * Vault.owner.
   */
  controller: string // address of owner of proxy which controls the vault

  /*
   * A "Vault.token" is referred to as a "gem" in the core contracts. The gems
   * are the series of tokens which are valid collateral tokens.
   */
  token: string

  /*
   * The "Vault.ilk" is also called "ilk" in the core contracts. We can
   * name it more generally as the "collateral type" as each has it's own set
   * of parameters or characteristics, e.g
   * - ETH-A, gem is ETH, Stability Fee is 2.5%, ...
   * - ETH-B, gem is ETH, Stability Fee is 5% ...
   * - WBTC-A, gem is WBTC, Stability Fee is 4.5% ...
   */
  ilk: string

  /*
   * The "Vault.address" is as mentioned in Vault.id, an address for the
   * UrnHandler contract which is a storage location in memory for the Urn
   * struct contained in the Vat contract. The struct contains two variables,
   * the ink and the art.
   */
  address: string

  /*
   * The "Vault.collateral" is called the "ink" in the core contracts.
   * It is a record of the (wad) amount of collateral tokens (gems) "locked"
   * in the Vat.
   *
   * To be specific, there can be ambiguity in terms of what is meant by
   * "locked".
   * The deposit process in the protocol as done by the cdpManager which
   * this frontend uses is done in two actions via dssProxyActions.lock(Eth|Gem)
   *
   * 1) The user executes a function "join" on the relevant join adapter to
   * transfer the collateral token amount from the users wallet into the Vat.
   * The actual tokens will reside on the adapter but are recorded as a wad
   * amount in the Vat.gems[ilk][owner], owner being the users proxy.
   *
   * 2) The user executes Vat.frob which specifically "locks" the collateral
   * into the system by subtracting the amount from Vat.gems[ilk][usr] and
   * adding it to Vat.urns[ilk][urn].ink
   *
   * We classify the token amounts in both cases as "unencumbered collateral"
   * and "encumbered" collateral.
   *
   * - unencumbered :: where the collateral is only "joined" to the vat. It is
   * not backing any DAI at this point and cannot be seized in the liquidation
   * process, "unlocked"
   * - encumbered :: where the collateral has been "frobbed" and is recorded
   * as the Urn.ink amount. It is backing DAI at this point and will be seized
   * in the event of a liquidation process. "locked"
   *
   * In terms of this type, Vault.collateral, we are specifying the latter
   * "encumbered collateral"
   */
  collateral: BigNumber

  /*
   * "Vault.unlockedCollateral" references the amount of unencumbered collateral
   * as mentioned in Vault.collateral
   *
   * Necessary for functionality to reclaim leftover collateral on the adapter
   */
  unlockedCollateral: BigNumber

  /*
   * "Vault.collateralPrice" is the value of the collateral denominated in USD
   * locked in a vault
   */
  collateralPrice: BigNumber

  /*
   * "Vault.backingCollateral" is the minimum amount of collateral which
   * must be locked in the vault given the current amount of debt.
   * "minSafeCollateralAmount"
   */
  backingCollateral: BigNumber

  /*
   * "Vault.backingCollateralPrice" is the minimum amount of collateral in USD
   * which must be locked in the vault given the current amount of debt.
   */
  backingCollateralPrice: BigNumber

  /*
   * "Vault.freeCollateral" is the amount of collateral that can be
   * withdrawn from a vault without being liquidated
   */
  freeCollateral: BigNumber

  /*
   * "Vault.freeCollateralPrice" is the amount of collateral in USD that
   * can be withdrawn from a vault without being liquidated
   */
  freeCollateralPrice: BigNumber

  /*
   * The "Vault.debt" represents an amount of "internal DAI" generated through a
   * vault. It is a function of two values contained in the Vat:
   *
   * Vat.ilks[ilk].rate - "debtScalingFactor", this is a value which is used to
   * compute the stability fees for each vault of a certain collateral type.
   * It is updated via the Jug.drip function which is executed each time DAI
   * is withdrawn from the Vat through proxyActions.
   *
   * Vat.urns[ilk][urn].art - "normalized debt", see Vault.normalizedDebt
   *
   * The calculation then is:
   *
   * debt = normalizedDebt * debtScalingFactor
   *
   * Note: "Vault.debt" in this context is like the "Vault.collateral" and
   * only represents a record of the "internal DAI" within the system. All DAI
   * exists as "internal DAI", a recorded amount of debt in the system.
   * It becomes it's tokenised form when it is minted through executing exit
   * on the daiJoin adapter
   */
  debt: BigNumber

  /*
   * The "Vault.normalizedDebt" is called the "art" (lowercase) in the core
   * contracts and is recorded alongside the "ink" in the Urn struct.
   *
   * It is used in combination with the Vat.ilks[ilk].rate (debtScalingFactor) to
   * calculate the amount of debt generated by this vault.
   */
  normalizedDebt: BigNumber

  /*
   * "Vault.availableDebt" is the maximum amount of debt denominated in DAI a
   * vault can generate without being liquidated
   */
  availableDebt: BigNumber

  /*
   * "Vault.globalDebtAvailable" is the maximum amount of debt available to
   * generate that does not break the debt ceiling for that ilk
   */
  availableIlkDebt: BigNumber

  /*
   * Vault.liquidationRatio is found in Spot.ilks[ilk].mat, if the
   * collateralizationRatio is lower than this value then the vault is deemed
   * to be at risk of liquidation
   */
  liquidationRatio: BigNumber

  /*
   * "Vault.collateralizationRatio" is the ratio of the collateralPrice in USD
   * to the amount of debt in USD. A value less then liquidationRatio means that
   * the vault is at risk of being liquidated.
   */
  collateralizationRatio: BigNumber | undefined

  /*
   * "Vault.tokenOraclePrice" is the USD value of 1 unit of Vault.token as calculated
   * by the Maker Protocol;
   *
   * It can be computed by multiplying three values:
   *
   * Vat.ilks[ilk].spot - maxDebtPerUnitCollateral, sometimes called
   * "priceWithSafetyMargin", this is the maximum amount of DAI that can be
   * generated per unit token of that ilk.
   * Spot.par - daiPrice, The ratio of DAI to the reference asset, it being USD
   * Spot.ilks[ilk].mat - See Vault.liquidationRatio
   *
   * tokenPrice = daiPrice * maxDebtPerUnitCollateral * liquidationRatio
   */
  tokenOraclePrice: BigNumber

  /*
   * "Vault.liquidationPrice" is the price of the collateral of a vault
   * in USD if the Vault.collateralizationRatio is equal to the
   * Vault.liquidationRatio
   */
  liquidationPrice: BigNumber | undefined

  /*
   * "Vault.liquidationPenalty" is used if a vault is liquidated, the penalty
   * is applied after a portion of the collateral in a vault is sold to
   * pay back the outstanding debt. This percentage penalty is then applied
   * on the remaining collateral.
   */
  liquidationPenalty: BigNumber

  /*
   * "Vault.stabilityFee" is the annual percentage rate of interest that
   * accumulates over time for the amount of debt issued by a vault
   */
  stabilityFee: BigNumber

  /*
   * "Vault.debtFloor" is the minimum amount of debt that can be issued by
   * a vault. The reasons for this is that it becomes inefficient to liquidate
   * vaults if the amount collateral backing the debt does not cover the gas
   * required
   */
  debtFloor: BigNumber
}

/*
 * TODO Determine if "controller" is best name for
 * communicating relationship of
 * id -> cdpManager.owns -> DsProxy(owner) -> controller/externalAddress/user
 *
 * Assumption breaks the vault in question uses a different cdpManager or if
 * the vault has been given away
 */
export function createController$(
  proxyOwner$: (proxyAddress: string) => Observable<string | undefined>,
  cdpManagerOwner$: CallObservable<typeof cdpManagerOwner>,
  id: BigNumber,
) {
  return cdpManagerOwner$(id).pipe(mergeMap((owner) => proxyOwner$(owner)))
}

export function createVault$(
  cdpManagerUrns$: CallObservable<typeof cdpManagerUrns>,
  cdpManagerIlks$: CallObservable<typeof cdpManagerIlks>,
  cdpManagerOwner$: CallObservable<typeof cdpManagerOwner>,
  vatUrns$: CallObservable<typeof vatUrns>,
  vatGem$: CallObservable<typeof vatGem>,
  ilkData$: (ilk: string) => Observable<IlkData>,
  tokenOraclePrice$: (ilk: string) => Observable<BigNumber>,
  controller$: (id: BigNumber) => Observable<string | undefined>,
  id: BigNumber,
): Observable<Vault> {
  return combineLatest(
    cdpManagerUrns$(id),
    cdpManagerIlks$(id),
    cdpManagerOwner$(id),
    controller$(id),
  ).pipe(
    switchMap(([urnAddress, ilk, owner, controller]) => {
      const [token] = ilk.split('-')
      return combineLatest(
        vatUrns$({ ilk, urnAddress }),
        vatGem$({ ilk, urnAddress }),
        tokenOraclePrice$(ilk),
        ilkData$(ilk),
      ).pipe(
        switchMap(
          ([
            { collateral, normalizedDebt },
            unlockedCollateral,
            tokenOraclePrice,
            {
              normalizedIlkDebt,
              debtFloor,
              debtScalingFactor,
              debtCeiling,
              liquidationRatio,
              stabilityFee,
              liquidationPenalty,
            },
          ]) => {
            const collateralPrice = collateral.times(tokenOraclePrice)
            const debt = debtScalingFactor.times(normalizedDebt)
            const ilkDebt = debtScalingFactor.times(normalizedIlkDebt)

            const backingCollateral = debt.times(liquidationRatio).div(tokenOraclePrice)
            const freeCollateral = backingCollateral.gt(collateral)
              ? zero
              : collateral.minus(backingCollateral)

            const backingCollateralPrice = backingCollateral.div(tokenOraclePrice)
            const freeCollateralPrice = freeCollateral.div(tokenOraclePrice)
            const collateralizationRatio = debt.eq(zero) ? undefined : collateralPrice.div(debt)

            const maxAvailableDebt = collateralPrice.div(liquidationRatio)
            const availableDebt = debt.lt(maxAvailableDebt) ? maxAvailableDebt.minus(debt) : zero
            const availableIlkDebt = debtCeiling.minus(ilkDebt)

            const liquidationPrice = collateral.eq(zero)
              ? undefined
              : debt.times(liquidationRatio).div(collateral)

            return of({
              id: id.toString(),
              ilk,
              token,
              address: urnAddress,
              owner,
              controller,
              collateral,
              unlockedCollateral,
              collateralPrice,
              backingCollateral,
              backingCollateralPrice,
              freeCollateral,
              freeCollateralPrice,
              normalizedDebt,
              collateralizationRatio,
              debt,
              availableDebt,
              availableIlkDebt,
              debtFloor,
              stabilityFee,
              liquidationPrice,
              liquidationRatio,
              liquidationPenalty,
              tokenOraclePrice,
            })
          },
        ),
      )
    }),
    shareReplay(1),
  )
}<|MERGE_RESOLUTION|>--- conflicted
+++ resolved
@@ -6,39 +6,9 @@
 import { combineLatest, Observable, of } from 'rxjs'
 import { cdpManagerIlks, cdpManagerOwner, cdpManagerUrns } from './calls/cdpManager'
 import { CallObservable } from './calls/observe'
-<<<<<<< HEAD
-import { vatGem, vatIlk, vatUrns } from './calls/vat'
-import { getCdps, GetCdpsResult } from './calls/getCdps'
-=======
 import { vatGem, vatUrns } from './calls/vat'
 import { getCdps } from './calls/getCdps'
->>>>>>> d345d409
 import { IlkData } from './ilks'
-
-function getTotalCollateralPrice(vaults: Vault[]) {
-  return vaults.reduce((total, vault) => total.plus(vault.collateralPrice), new BigNumber(0))
-}
-
-function getTotalDaiDebt(vaults: Vault[]) {
-  return vaults.reduce((total, vault) => total.plus(vault.debt), new BigNumber(0))
-}
-
-export interface VaultSummary {
-  totalCollateralPrice: BigNumber
-  totalDaiDebt: BigNumber
-}
-
-export function createVaultSummary$(
-  vaults$: (address: string) => Observable<Vault[]>,
-  address: string,
-) {
-  return vaults$(address).pipe(
-    map((vaults) => ({
-      totalCollateralPrice: getTotalCollateralPrice(vaults),
-      totalDaiDebt: getTotalDaiDebt(vaults),
-    })),
-  )
-}
 
 export function createVaults$(
   context$: Observable<ContextConnected>,
