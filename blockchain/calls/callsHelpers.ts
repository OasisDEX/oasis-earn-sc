--- conflicted
+++ resolved
@@ -8,10 +8,6 @@
   SendTransactionFunction as SendTransactionFunctionAbstractContext,
   TransactionDef as TransactionDefAbstractContext,
 } from '@oasisdex/transactions'
-<<<<<<< HEAD
-import { GasPrice$ } from 'blockchain/prices'
-=======
->>>>>>> 44555fbc
 import { from, Observable } from 'rxjs'
 import { map } from 'rxjs/operators'
 
