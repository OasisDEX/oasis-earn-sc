import { nullAddress } from '@oasisdex/utils'
import * as dsProxy from 'blockchain/abi/ds-proxy.json'
import { contractDesc } from 'blockchain/config'
<<<<<<< HEAD
import { combineLatest, defer, EMPTY, Observable, of } from 'rxjs'
import {
  catchError,
  distinctUntilChanged,
  map,
  mergeMap,
  shareReplay,
  switchMap,
} from 'rxjs/operators'
=======
import { defer, EMPTY, Observable, of } from 'rxjs'
import { catchError, map, mergeMap, shareReplay, switchMap, tap } from 'rxjs/operators'
>>>>>>> d345d409
import { DsProxy } from 'types/web3-v1-contracts/ds-proxy'
import { DsProxyRegistry } from 'types/web3-v1-contracts/ds-proxy-registry'
import { TransactionDef } from './callsHelpers'
import { TxMetaKind } from './txMeta'

import { Context } from '../network'
import { call, CallDef } from './callsHelpers'
import { isEqual } from 'lodash'

export const proxyAddress: CallDef<string, string> = {
  call: (_, { dsProxyRegistry, contract }) =>
    contract<DsProxyRegistry>(dsProxyRegistry).methods.proxies,
  prepareArgs: (address) => [address],
}

// we probably should be more clever on
// continually polling like this as the
// proxy address is fixed in the majority
// of cases
export function createProxyAddress$(
  onEveryBlock$: Observable<number>,
  context$: Observable<Context>,
  address: string,
): Observable<string | undefined> {
<<<<<<< HEAD
  return combineLatest(onEveryBlock$, context$).pipe(
    switchMap(([_, context]) =>
=======
  return connectedContext$.pipe(
    switchMap((context) =>
>>>>>>> d345d409
      defer(() =>
        call(
          context,
          proxyAddress,
        )(address).pipe(
          mergeMap((proxyAddress) => {
            if (proxyAddress === nullAddress) {
              return of(undefined)
            }
            return call(
              context,
              owner,
            )(proxyAddress).pipe(
              mergeMap((ownerAddress: string) =>
                ownerAddress === address ? of(proxyAddress) : of(undefined),
              ),
            )
          }),
        ),
      ),
    ),
<<<<<<< HEAD
    distinctUntilChanged(isEqual),
=======
>>>>>>> d345d409
    shareReplay(1),
  )
}

export const owner: CallDef<string, string | undefined> = {
  call: (dsProxyAddress, { contract }) =>
    contract<DsProxy>(contractDesc(dsProxy, dsProxyAddress)).methods.owner,
  prepareArgs: () => [],
}

export function createProxyOwner$(
  onEveryBlock$: Observable<number>,
  context$: Observable<Context>,
  proxyAddress: string,
): Observable<string | undefined> {
  return combineLatest(onEveryBlock$, context$).pipe(
    switchMap(([_, context]) =>
      defer(() =>
        call(context, owner)(proxyAddress).pipe(map((ownerAddress: string) => ownerAddress)),
      ),
    ),
    catchError(() => of(undefined)),
    shareReplay(1),
  )
}

export type CreateDsProxyData = {
  kind: TxMetaKind.createDsProxy
}

export const createDsProxy: TransactionDef<CreateDsProxyData> = {
  call: (_, { dsProxyRegistry, contract }) =>
    contract<DsProxyRegistry>(dsProxyRegistry).methods.build,
  prepareArgs: () => [],
}

export type SetProxyOwnerData = {
  kind: TxMetaKind.setProxyOwner
  proxyAddress: string
  owner: string
}

export const setProxyOwner: TransactionDef<SetProxyOwnerData> = {
  call: ({ proxyAddress }, { contract }) =>
    contract<DsProxy>(contractDesc(dsProxy, proxyAddress)).methods.setOwner,
  prepareArgs: ({ owner }: SetProxyOwnerData) => [owner],
  options: () => ({ gas: 1000000 }),
}<|MERGE_RESOLUTION|>--- conflicted
+++ resolved
@@ -1,8 +1,7 @@
 import { nullAddress } from '@oasisdex/utils'
 import * as dsProxy from 'blockchain/abi/ds-proxy.json'
 import { contractDesc } from 'blockchain/config'
-<<<<<<< HEAD
-import { combineLatest, defer, EMPTY, Observable, of } from 'rxjs'
+import { combineLatest, defer, Observable, of } from 'rxjs'
 import {
   catchError,
   distinctUntilChanged,
@@ -11,10 +10,6 @@
   shareReplay,
   switchMap,
 } from 'rxjs/operators'
-=======
-import { defer, EMPTY, Observable, of } from 'rxjs'
-import { catchError, map, mergeMap, shareReplay, switchMap, tap } from 'rxjs/operators'
->>>>>>> d345d409
 import { DsProxy } from 'types/web3-v1-contracts/ds-proxy'
 import { DsProxyRegistry } from 'types/web3-v1-contracts/ds-proxy-registry'
 import { TransactionDef } from './callsHelpers'
@@ -39,13 +34,8 @@
   context$: Observable<Context>,
   address: string,
 ): Observable<string | undefined> {
-<<<<<<< HEAD
   return combineLatest(onEveryBlock$, context$).pipe(
     switchMap(([_, context]) =>
-=======
-  return connectedContext$.pipe(
-    switchMap((context) =>
->>>>>>> d345d409
       defer(() =>
         call(
           context,
@@ -67,10 +57,7 @@
         ),
       ),
     ),
-<<<<<<< HEAD
     distinctUntilChanged(isEqual),
-=======
->>>>>>> d345d409
     shareReplay(1),
   )
 }
