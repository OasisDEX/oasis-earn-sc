--- conflicted
+++ resolved
@@ -15,11 +15,7 @@
 import { TransactionDef } from './callsHelpers'
 import { TxMetaKind } from './txMeta'
 
-<<<<<<< HEAD
-import { Context, ContextConnected } from '../network'
-=======
 import { Context } from '../network'
->>>>>>> 1877ba0c
 import { call, CallDef } from './callsHelpers'
 import { isEqual } from 'lodash'
 
@@ -34,12 +30,8 @@
 // proxy address is fixed in the majority
 // of cases
 export function createProxyAddress$(
-<<<<<<< HEAD
   onEveryBlock$: Observable<number>,
   context$: Observable<Context>,
-=======
-  connectedContext$: Observable<Context>,
->>>>>>> 1877ba0c
   address: string,
 ): Observable<string | undefined> {
   return combineLatest(onEveryBlock$, context$).pipe(
@@ -64,12 +56,8 @@
           }),
         ),
       ),
-<<<<<<< HEAD
     ),
     distinctUntilChanged(isEqual),
-=======
-),
->>>>>>> 1877ba0c
     shareReplay(1),
   )
 }
@@ -81,12 +69,8 @@
 }
 
 export function createProxyOwner$(
-<<<<<<< HEAD
   onEveryBlock$: Observable<number>,
   context$: Observable<Context>,
-=======
-  connectedContext$: Observable<Context>,
->>>>>>> 1877ba0c
   proxyAddress: string,
 ): Observable<string | undefined> {
   return combineLatest(onEveryBlock$, context$).pipe(
