--- conflicted
+++ resolved
@@ -28,24 +28,6 @@
       return tokenBalance$({ token, account: address })
     }),
   )
-<<<<<<< HEAD
-}
-
-// Given a list of tokens and an address,
-// returns balances for all tokens of that address
-// as a dictionary
-export function createBalances$(
-  balance$: (token: string, address: string) => Observable<BigNumber>,
-  tokenList$: Observable<string[]>,
-  account: string,
-): Observable<Dictionary<BigNumber>> {
-  return tokenList$.pipe(
-    switchMap((tokens) =>
-      combineLatest(tokens.map((token) => balance$(token, account))).pipe(
-        map((balances) => zipObject(tokens, balances)),
-      ),
-    ),
-  )
 }
 
 export function createAllowance$(
@@ -61,14 +43,4 @@
       return tokenAllowance$({ token, owner, spender })
     }),
   )
-}
-
-export function createTokens$(context$: Observable<Context>): Observable<string[]> {
-  return context$.pipe(map((context) => ['ETH', ...Object.keys(context.tokens)]))
-}
-
-export function createCollaterals$(context$: Observable<Context>): Observable<string[]> {
-  return context$.pipe(map((context) => context.collaterals))
-=======
->>>>>>> 98011f3f
 }