--- conflicted
+++ resolved
@@ -1,18 +1,9 @@
-<<<<<<< HEAD
-import BigNumber from "bignumber.js";
-import { IlkData, IlkDataList } from "blockchain/ilks";
-import { Context } from "blockchain/network";
-import { TokenBalances } from "blockchain/tokens";
-import { combineLatest, Observable, of } from "rxjs";
-import { map, switchMap } from "rxjs/operators";
-=======
 import BigNumber from 'bignumber.js'
 import { IlkData, IlkDataList } from 'blockchain/ilks'
 import { Context } from 'blockchain/network'
 import { TokenBalances } from 'blockchain/tokens'
 import { combineLatest, Observable, of } from 'rxjs'
 import { map, switchMap } from 'rxjs/operators'
->>>>>>> 5a1de898
 
 export interface IlkWithBalance extends IlkData {
   balance?: BigNumber
@@ -34,10 +25,10 @@
       ilkData.map((ilk) =>
         ilk.token in balances
           ? {
-              ...ilk,
-              balance: balances[ilk.token].balance,
-              balancePriceInUsd: balances[ilk.token].balance.times(balances[ilk.token].price),
-            }
+            ...ilk,
+            balance: balances[ilk.token].balance,
+            balancePriceInUsd: balances[ilk.token].balance.times(balances[ilk.token].price),
+          }
           : ilk,
       ),
     ),
