--- conflicted
+++ resolved
@@ -68,23 +68,8 @@
       />
       <VaultDetailsSummaryItem
         label={t('system.multiple')}
-<<<<<<< HEAD
-        value={
-          <>
-            {(0.0).toFixed(2)}
-          </>
-        }
-        valueAfter={
-          showAfterPill && (
-            <>
-              {multiply?.toFixed(2)}
-            </>
-          )
-        }
-=======
         value={<>{(0.0).toFixed(2)}</>}
         valueAfter={showAfterPill && <>{multiply?.toFixed(2)}</>}
->>>>>>> 279df670
         afterPillColors={afterPillColors}
       />
     </VaultDetailsSummaryContainer>
