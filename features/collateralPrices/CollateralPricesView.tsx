import { useAppContext } from 'components/AppContextProvider'
import { WithLoadingIndicator } from 'helpers/AppSpinner'
import { formatAmount, formatPercent } from 'helpers/formatters/format'
<<<<<<< HEAD
import { useObservable } from 'helpers/observableHook'
=======
import { useObservableWithError } from 'helpers/observableHook'
import { zero } from 'helpers/zero'
>>>>>>> 1ed9adbe
import React from 'react'
import { Grid, Text } from 'theme-ui'

import { CollateralPrice, CollateralPrices } from './collateralPrices'

function CollateralPricesRow({
  token,
  currentPrice,
  nextPrice,
  percentageChange,
  currentPriceUpdate,
  nextPriceUpdate,
  isStaticPrice,
}: CollateralPrice) {
  return (
    <>
      <Text>{token} </Text>
      <Text>${formatAmount(currentPrice, 'USD')}</Text>
      <Text>${formatAmount(nextPrice, 'USD')}</Text>
      <Text>
        {formatPercent(percentageChange.times(100), {
          precision: 4,
          plus: true,
        })}
      </Text>
      <Text>
        {currentPriceUpdate
          ? `${currentPriceUpdate.toLocaleDateString()} ${currentPriceUpdate.toLocaleTimeString()}`
          : '--'}
      </Text>
      <Text>
        {nextPriceUpdate
          ? `${nextPriceUpdate.toLocaleDateString()} ${nextPriceUpdate.toLocaleTimeString()}`
          : '--'}
      </Text>
      <Text>{isStaticPrice ? 'DSvalue' : 'OSM'}</Text>
    </>
  )
}

function CollateralPricesHeader() {
  return (
    <>
      {[
        'Token',
        'Current Price',
        'Next Price',
        '% Change',
        'Last Update',
        'Next Update',
        'Oracle Type',
      ].map((colHeader, idx) => (
        <Text key={`collateralPricesHeader-${idx}`} mb={4}>
          {colHeader}
        </Text>
      ))}
    </>
  )
}

function CollateralPricesTable({ collateralPrices }: { collateralPrices: CollateralPrices }) {
  return (
    <Grid columns="auto auto auto auto auto auto auto" sx={{ width: '100%' }}>
      <CollateralPricesHeader />
      {collateralPrices.map((collateralPrice, idx) => (
        <CollateralPricesRow key={`collateralPricesRow-${idx}`} {...collateralPrice} />
      ))}
    </Grid>
  )
}

export function CollateralPricesView() {
  const { collateralPrices$ } = useAppContext()
  const collateralPricesWithError = useObservableWithError(collateralPrices$)

  return (
    <WithLoadingIndicator {...collateralPricesWithError}>
      {(collateralPrices) => <CollateralPricesTable {...{ collateralPrices }} />}
    </WithLoadingIndicator>
  )
}<|MERGE_RESOLUTION|>--- conflicted
+++ resolved
@@ -1,12 +1,7 @@
 import { useAppContext } from 'components/AppContextProvider'
 import { WithLoadingIndicator } from 'helpers/AppSpinner'
 import { formatAmount, formatPercent } from 'helpers/formatters/format'
-<<<<<<< HEAD
-import { useObservable } from 'helpers/observableHook'
-=======
 import { useObservableWithError } from 'helpers/observableHook'
-import { zero } from 'helpers/zero'
->>>>>>> 1ed9adbe
 import React from 'react'
 import { Grid, Text } from 'theme-ui'
 
