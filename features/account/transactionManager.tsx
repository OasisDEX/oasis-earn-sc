import { isDone, TxState, TxStatus } from '@oasisdex/transactions'
import { every1Seconds$ } from 'blockchain/network'
import { TxData } from 'components/AppContext'
<<<<<<< HEAD
=======
// import {
//   LatamexOrder,
//   MoonpayOrder,
//   OnrampOrder,
//   WyreOrder,
// } from 'components/dashboard/onrampOrders'
>>>>>>> e29aeb49
import { withTranslation } from 'i18n'
import { isEqual } from 'lodash'
import moment from 'moment'
import React from 'react'
import { combineLatest, Observable } from 'rxjs'
import { distinctUntilChanged, map, shareReplay } from 'rxjs/operators'

export type TxMgrTransaction = {
  id: string
  lastChange: Date
<<<<<<< HEAD
} & (
  | {
      kind: 'blockchain'
      status: TxStatus
      raw: TxState<TxData>
    }
)
=======
} & {
  kind: 'blockchain'
  status: TxStatus
  raw: TxState<TxData>
}
>>>>>>> e29aeb49

export type NotificationTransaction = {
  tx: TxMgrTransaction
  withDescription: boolean
}

interface TransactionManager {
  pendingTransactions: TxMgrTransaction[]
  recentTransactions: TxMgrTransaction[]
  notificationTransaction?: NotificationTransaction
}

export function isTxDone(tr: TxMgrTransaction) {
<<<<<<< HEAD
  return ((tr.kind === 'blockchain' && isDone(tr.raw)))
=======
  return (
    tr.kind === 'blockchain' && isDone(tr.raw) && ['complete', 'failed'].indexOf(tr.status) >= 0
  )
>>>>>>> e29aeb49
}

export function TxTranslator({
  i18nKey,
  params,
}: {
  i18nKey: string
  params?: {
    [key: string]: any
  }
}) {
  const Component = withTranslation()(({ t }) => <>{t(i18nKey, params)}</>)

  return <Component />
}

function txState2Transaction(raw: TxState<TxData>): TxMgrTransaction {
  const { txNo, status, lastChange } = raw
  return {
    kind: 'blockchain',
    id: txNo.toString(),
    status,
    lastChange,
    raw,
  }
}

function compareTransactions(t1: TxMgrTransaction, t2: TxMgrTransaction): number {
  const t1Done: boolean = isTxDone(t1)
  const t2Done: boolean = isTxDone(t2)
  if (t1Done === t2Done) {
    return t2.lastChange.getTime() - t1.lastChange.getTime()
  }
  if (t1Done && !t2Done) {
    return 1
  }

  if (!t1Done && t2Done) {
    return -1
  }

  throw new Error('Should not get here!')
}

function filterTransactions(transactions: TxMgrTransaction[]) {
  // arrays for listing pending and recent transactions
  const pendingTransactions: TxMgrTransaction[] = []
  const recentTransactions: TxMgrTransaction[] = []

  // arrays for determining notification transaction
  let notificationTransaction: NotificationTransaction | undefined = undefined
  const signTransactions: TxMgrTransaction[] = []
  const errorTransactions: TxMgrTransaction[] = []
  const successTransactions: TxMgrTransaction[] = []
  const submittedTransactions: TxMgrTransaction[] = []

  transactions.forEach((tx) => {
    switch (tx.status) {
      case TxStatus.WaitingForApproval:
        pendingTransactions.push(tx)
        signTransactions.push(tx)
        break
      case TxStatus.Propagating:
      case TxStatus.WaitingForConfirmation:
        pendingTransactions.push(tx)
        submittedTransactions.push(tx)
        break
      case TxStatus.Success:
        recentTransactions.push(tx)
        successTransactions.push(tx)
        break
      case TxStatus.CancelledByTheUser:
      case TxStatus.Error:
      case TxStatus.Failure:
        recentTransactions.push(tx)
        errorTransactions.push(tx)
        break
      default:
        break
    }
  })

  // logic for determining notification transaction
  if (signTransactions.length > 0) {
    notificationTransaction = {
      tx: signTransactions[0],
      withDescription: true,
    }
  }

  if (!notificationTransaction && errorTransactions.length > 0) {
    // time based (10sec and disappear)
    for (let i = 0; i < errorTransactions.length; i += 1) {
      const tx = errorTransactions[i]

      if (
        !notificationTransaction &&
        moment(new Date()) < moment(tx.lastChange).add(10, 'seconds')
      ) {
        notificationTransaction = {
          tx,
          withDescription: true,
        }
      } else if (
        notificationTransaction &&
        moment(new Date()) > moment(tx.lastChange).add(10, 'seconds')
      ) {
        notificationTransaction = undefined
      }
    }
  }

  if (!notificationTransaction && successTransactions.length > 0) {
    // time based (10sec and disappear)
    for (let i = 0; i < successTransactions.length; i += 1) {
      const tx = successTransactions[i]

      if (
        !notificationTransaction &&
        moment(new Date()) < moment(tx.lastChange).add(10, 'seconds')
      ) {
        notificationTransaction = {
          tx,
          withDescription: true,
        }
      } else if (
        notificationTransaction &&
        moment(new Date()) > moment(tx.lastChange).add(10, 'seconds')
      ) {
        notificationTransaction = undefined
      }
    }
  }

  if (!notificationTransaction && submittedTransactions.length > 0) {
    const tx = submittedTransactions[0]

    notificationTransaction = {
      tx,
      withDescription: moment(new Date()) < moment(tx.lastChange).add(10, 'seconds'),
    }
  }

  return { recentTransactions, pendingTransactions, notificationTransaction }
}

export function createTransactionManager(
  transactions$: Observable<TxState<TxData>[]>,
): Observable<TransactionManager> {
  return combineLatest(transactions$, every1Seconds$).pipe(
    map(([transactions]) => {
      const allTransactions = transactions.map(txState2Transaction).sort(compareTransactions)

      const {
        recentTransactions,
        pendingTransactions,
        notificationTransaction,
      } = filterTransactions(allTransactions)

      return {
        pendingTransactions,
        recentTransactions,
        notificationTransaction,
      }
    }),
    distinctUntilChanged(isEqual),
    shareReplay(1),
  )
}<|MERGE_RESOLUTION|>--- conflicted
+++ resolved
@@ -1,15 +1,6 @@
 import { isDone, TxState, TxStatus } from '@oasisdex/transactions'
 import { every1Seconds$ } from 'blockchain/network'
 import { TxData } from 'components/AppContext'
-<<<<<<< HEAD
-=======
-// import {
-//   LatamexOrder,
-//   MoonpayOrder,
-//   OnrampOrder,
-//   WyreOrder,
-// } from 'components/dashboard/onrampOrders'
->>>>>>> e29aeb49
 import { withTranslation } from 'i18n'
 import { isEqual } from 'lodash'
 import moment from 'moment'
@@ -20,21 +11,11 @@
 export type TxMgrTransaction = {
   id: string
   lastChange: Date
-<<<<<<< HEAD
-} & (
-  | {
-      kind: 'blockchain'
-      status: TxStatus
-      raw: TxState<TxData>
-    }
-)
-=======
 } & {
   kind: 'blockchain'
   status: TxStatus
   raw: TxState<TxData>
 }
->>>>>>> e29aeb49
 
 export type NotificationTransaction = {
   tx: TxMgrTransaction
@@ -48,13 +29,7 @@
 }
 
 export function isTxDone(tr: TxMgrTransaction) {
-<<<<<<< HEAD
-  return ((tr.kind === 'blockchain' && isDone(tr.raw)))
-=======
-  return (
-    tr.kind === 'blockchain' && isDone(tr.raw) && ['complete', 'failed'].indexOf(tr.status) >= 0
-  )
->>>>>>> e29aeb49
+  return tr.kind === 'blockchain' && isDone(tr.raw)
 }
 
 export function TxTranslator({
