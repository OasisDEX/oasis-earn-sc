<<<<<<< HEAD

// interface MockContextProviderProps extends WithChildren {
//   web3Context?: Web3Context
//   transactions?: TxState<TxData>[]
//   onrampOrders?: OnrampOrder[]
//   title: string
// }
//
// const protoWeb3Context: Web3Context = {
//   chainId: 42,
//   status: 'connected',
//   deactivate: () => null,
//   account: '0xdA1810f583320Bd25BD30130fD5Db06591bEf915',
//   connectionKind: 'injected',
//   web3: {} as Web3,
// }
//
// const stories = storiesOf('Transaction Notifications', module)
// const storiesModal = storiesOf('Transactions Modal', module)
//
// const startTime = new Date()
// startTime.setSeconds(startTime.getSeconds() - 55)
//
// const protoTx = {
//   account: '0xe6ac5629b9ade2132f42887fbbc3a3860afbd07b',
//   networkId: '0',
//   txNo: 2,
//   start: startTime,
//   lastChange: new Date(),
//   dismissed: false,
//   meta: {
//     kind: TxMetaKind.setupDSProxy,
//   } as TxData,
// }
//
// const protoSignTx: TxState<TxData> = {
//   ...protoTx,
//   status: TxStatus.WaitingForApproval,
// }
//
// const protoCancelledTx: TxState<TxData> = {
//   ...protoTx,
//   status: TxStatus.CancelledByTheUser,
//   error: new Error('error'),
// }
//
// export const protoPendingTx: TxState<TxData> = {
//   ...protoTx,
//   status: TxStatus.WaitingForConfirmation,
//   txHash: '0x123',
//   broadcastedAt: new Date(),
// }
//
// const protoPropagatingTx: TxState<TxData> = protoPendingTx
//
// const protoFailureTx: TxState<TxData> = {
//   ...protoTx,
//   status: TxStatus.Failure,
//   txHash: '0x123',
//   blockNumber: 1234,
//   receipt: {
//     transactionHash: '0x123',
//     status: false,
//     blockNumber: 1234,
//   },
// }
//
// const protoErrorTx: TxState<TxData> = {
//   ...protoTx,
//   status: TxStatus.Error,
//   txHash: '0x123',
//   error: new Error('error'),
// }
//
// export const protoSuccessTx: TxState<TxData> = {
//   ...protoTx,
//   status: TxStatus.Success,
//   txHash: '0x123',
//   blockNumber: 1234,
//   receipt: {
//     transactionHash: '0x123',
//     status: true,
//     blockNumber: 1234,
//   },
//   confirmations: 3,
//   safeConfirmations: 1,
//   meta: {
//     amount: new BigNumber(1000.41),
//     kind: TxMetaKind.transferEth,
//     address: '0x',
//   },
// }
//
// const StoryContainer = ({ children, title }: { title: string } & WithChildren) => {
//   if (!isAppContextAvailable()) return null
//
//   return (
//     <Container variant="appContainer">
//       <Heading variant="smallHeading" sx={{ mt: 5, mb: 3, textAlign: 'right' }}>
//         {title}
//       </Heading>
//       {children}
//     </Container>
//   )
// }
//
// function MockContextProvider({
//   transactions = [],
//   onrampOrders = [],
//   web3Context,
//   children,
//   title,
// }: MockContextProviderProps) {
//   const ctx = ({
//     web3Context$: web3Context ? of(web3Context) : of(protoWeb3Context),
//     transactionManager$: createTransactionManager(of(transactions), of(onrampOrders)),
//     context$: of({
//       etherscan: { url: 'etherscan' },
//     }),
//     dismissTransaction: () => null,
//     readonlyAccount$: of(undefined),
//   } as any) as AppContext
//   return (
//     <appContext.Provider value={ctx as any}>
//       <ModalProvider>
//         <StoryContainer {...{ title }}>{children}</StoryContainer>
//       </ModalProvider>
//     </appContext.Provider>
//   )
// }
//
// stories.add('General', () => {
//   return (
//     <>
//       <MockContextProvider title="No transactions">
//         <AppHeader />
//       </MockContextProvider>
//
//       <MockContextProvider
//         title="Waiting for signature"
//         transactions={[protoSignTx, protoPendingTx]}
//       >
//         <AppHeader />
//       </MockContextProvider>
//
//       <MockContextProvider title="Propagating" transactions={[protoPropagatingTx]}>
//         <AppHeader />
//       </MockContextProvider>
//
//       <MockContextProvider title="Mining/Pending" transactions={[protoPendingTx]}>
//         <AppHeader />
//       </MockContextProvider>
//
//       <MockContextProvider title="Cancelled signature" transactions={[protoCancelledTx]}>
//         <AppHeader />
//       </MockContextProvider>
//
//       <MockContextProvider title="Error and Pending" transactions={[protoPendingTx, protoErrorTx]}>
//         <AppHeader />
//       </MockContextProvider>
//
//       <MockContextProvider title="Failure" transactions={[protoFailureTx]}>
//         <AppHeader />
//       </MockContextProvider>
//
//       <MockContextProvider title="Complete" transactions={[protoSuccessTx]}>
//         <AppHeader />
//       </MockContextProvider>
//     </>
//   )
// })
//
//
// storiesModal.add('Playground', () => {
//   return (
//     <>
//       <MockContextProvider
//         title="Playground"
//         transactions={[protoSignTx, protoPendingTx, protoSuccessTx]}
//       >
//         <AccountModal close={() => {}} />
//       </MockContextProvider>
//     </>
//   )
// })
//
// storiesModal.add('View More Pending', () => {
//   return (
//     <>
//       <MockContextProvider
//         title="View More Pending"
//         transactions={[protoSignTx, protoPendingTx, protoPendingTx, protoPendingTx]}
//       >
//         <AccountModal close={() => {}} />
//       </MockContextProvider>
//     </>
//   )
// })
//
// storiesModal.add('View More Recent', () => {
//   return (
//     <>
//       <MockContextProvider
//         title="View More Recent"
//         transactions={[protoSuccessTx, protoSuccessTx, protoSuccessTx, protoSuccessTx]}
//       >
//         <AccountModal close={() => {}} />
//       </MockContextProvider>
//     </>
//   )
// })
//
// storiesModal.add('View More Both', () => {
//   return (
//     <>
//       <MockContextProvider
//         title="View More Both"
//         transactions={[
//           protoSignTx,
//           protoPendingTx,
//           protoPendingTx,
//           protoPendingTx,
//           protoSuccessTx,
//           protoSuccessTx,
//         ]}
//       >
//         <AccountModal close={() => {}} />
//       </MockContextProvider>
//     </>
//   )
// })
//
// storiesModal.add('Translations pending, recent and icons', () => {
//   return (
//     <>
//       <MockContextProvider
//         title="Translations"
//         transactions={[
//           protoSignTx,
//           {
//             ...protoPendingTx,
//             meta: { kind: TxMetaKind.transferEth, address: '0x0', amount: new BigNumber(5) },
//           },
//           {
//             ...protoPendingTx,
//             meta: {
//               kind: TxMetaKind.transferErc20,
//               address: '0x0',
//               amount: new BigNumber(5),
//               token: 'DAI',
//             },
//           },
//           {
//             ...protoPendingTx,
//             meta: { kind: TxMetaKind.disapprove, token: 'DAI', spender: '0x0' },
//           },
//           {
//             ...protoPendingTx,
//             meta: { kind: TxMetaKind.approve, token: 'DAI', spender: '0x0' },
//           },
//           {
//             ...protoPendingTx,
//             meta: { kind: TxMetaKind.setOwner, proxyAddress: '0x0', owner: '0x0' },
//           },
//           {
//             ...protoSuccessTx,
//             meta: { kind: TxMetaKind.disapprove, token: 'DAI', spender: '0x0' },
//           },
//           {
//             ...protoSuccessTx,
//             meta: { kind: TxMetaKind.approve, token: 'DAI', spender: '0x0' },
//           },
//           {
//             ...protoSuccessTx,
//             meta: { kind: TxMetaKind.setOwner, proxyAddress: '0x0', owner: '0x0' },
//           },
//         ]}
//       >
//         <AccountModal close={() => {}} />
//       </MockContextProvider>
//     </>
//   )
// })
//
// storiesModal.add('Translations Failed', () => {
//   return (
//     <>
//       <MockContextProvider
//         title="Translations"
//         transactions={[
//           protoFailureTx,
//           {
//             ...protoFailureTx,
//             meta: { kind: TxMetaKind.transferEth, address: '0x0', amount: new BigNumber(5) },
//           },
//           {
//             ...protoFailureTx,
//             meta: {
//               kind: TxMetaKind.transferErc20,
//               address: '0x0',
//               amount: new BigNumber(5),
//               token: 'DAI',
//             },
//           },
//           {
//             ...protoFailureTx,
//             meta: { kind: TxMetaKind.disapprove, token: 'DAI', spender: '0x0' },
//           },
//           {
//             ...protoFailureTx,
//             meta: { kind: TxMetaKind.approve, token: 'DAI', spender: '0x0' },
//           },
//           {
//             ...protoFailureTx,
//             meta: { kind: TxMetaKind.dsrExit, proxyAddress: '0x0', amount: new BigNumber(5) },
//           },
//           {
//             ...protoFailureTx,
//             meta: { kind: TxMetaKind.dsrJoin, proxyAddress: '0x0', amount: new BigNumber(5) },
//           },
//           {
//             ...protoFailureTx,
//             meta: { kind: TxMetaKind.setOwner, proxyAddress: '0x0', owner: '0x0' },
//           },
//         ]}
//       >
//         <AccountModal close={() => {}} />
//       </MockContextProvider>
//     </>
//   )
// })
=======
import { TxState, TxStatus } from '@oasisdex/transactions'
import { Web3Context } from '@oasisdex/web3-context'
import { storiesOf } from '@storybook/react'
import { TxMetaKind } from 'blockchain/calls/txMeta'
import { AppContext } from 'components/AppContext'
import { appContext, isAppContextAvailable } from 'components/AppContextProvider'
import { AccountModal } from 'features/account/Account'
import { ModalProvider } from 'helpers/modalHook'
import { WithChildren } from 'helpers/types'
import React from 'react'
import { of } from 'rxjs'
import { Container, Heading } from 'theme-ui'
import Web3 from 'web3'

import { TxData } from '../../components/AppContext'
import { AppHeader } from '../../components/Header'
import { createTransactionManager } from './transactionManager'

interface MockContextProviderProps extends WithChildren {
  web3Context?: Web3Context
  transactions?: TxState<TxData>[]
  // onrampOrders?: OnrampOrder[]
  title: string
}

const protoWeb3Context: Web3Context = {
  chainId: 42,
  status: 'connected',
  deactivate: () => null,
  account: '0xdA1810f583320Bd25BD30130fD5Db06591bEf915',
  connectionKind: 'injected',
  web3: {} as Web3,
}

const stories = storiesOf('Transaction Notifications', module)
const storiesModal = storiesOf('Transactions Modal', module)

const startTime = new Date()
startTime.setSeconds(startTime.getSeconds() - 55)

const protoTx = {
  account: '0xe6ac5629b9ade2132f42887fbbc3a3860afbd07b',
  networkId: '0',
  txNo: 2,
  start: startTime,
  lastChange: new Date(),
  dismissed: false,
  meta: {
    kind: TxMetaKind.createDsProxy,
  } as TxData,
}

const protoSignTx: TxState<TxData> = {
  ...protoTx,
  status: TxStatus.WaitingForApproval,
}

const protoCancelledTx: TxState<TxData> = {
  ...protoTx,
  status: TxStatus.CancelledByTheUser,
  error: new Error('error'),
}

export const protoPendingTx: TxState<TxData> = {
  ...protoTx,
  status: TxStatus.WaitingForConfirmation,
  txHash: '0x123',
  broadcastedAt: new Date(),
}

const protoPropagatingTx: TxState<TxData> = protoPendingTx

const protoFailureTx: TxState<TxData> = {
  ...protoTx,
  status: TxStatus.Failure,
  txHash: '0x123',
  blockNumber: 1234,
  receipt: {
    transactionHash: '0x123',
    status: false,
    blockNumber: 1234,
  },
}

const protoErrorTx: TxState<TxData> = {
  ...protoTx,
  status: TxStatus.Error,
  txHash: '0x123',
  error: new Error('error'),
}

export const protoSuccessTx: TxState<TxData> = {
  ...protoTx,
  status: TxStatus.Success,
  txHash: '0x123',
  blockNumber: 1234,
  receipt: {
    transactionHash: '0x123',
    status: true,
    blockNumber: 1234,
  },
  confirmations: 3,
  safeConfirmations: 1,
  meta: {
    // amount: new BigNumber(1000.41),
    kind: TxMetaKind.createDsProxy,
    // address: '0x',
  },
}

const StoryContainer = ({ children, title }: { title: string } & WithChildren) => {
  if (!isAppContextAvailable()) return null

  return (
    <Container variant="appContainer">
      <Heading variant="smallHeading" sx={{ mt: 5, mb: 3, textAlign: 'right' }}>
        {title}
      </Heading>
      {children}
    </Container>
  )
}

function MockContextProvider({
  transactions = [],
  web3Context,
  children,
  title,
}: MockContextProviderProps) {
  const ctx = ({
    web3Context$: web3Context ? of(web3Context) : of(protoWeb3Context),
    transactionManager$: createTransactionManager(of(transactions)),
    context$: of({
      etherscan: { url: 'etherscan' },
    }),
    dismissTransaction: () => null,
    readonlyAccount$: of(undefined),
  } as any) as AppContext
  return (
    <appContext.Provider value={ctx as any}>
      <ModalProvider>
        <StoryContainer {...{ title }}>{children}</StoryContainer>
      </ModalProvider>
    </appContext.Provider>
  )
}

stories.add('General', () => {
  return (
    <>
      <MockContextProvider title="No transactions">
        <AppHeader />
      </MockContextProvider>

      <MockContextProvider
        title="Waiting for signature"
        transactions={[protoSignTx, protoPendingTx]}
      >
        <AppHeader />
      </MockContextProvider>

      <MockContextProvider title="Propagating" transactions={[protoPropagatingTx]}>
        <AppHeader />
      </MockContextProvider>

      <MockContextProvider title="Mining/Pending" transactions={[protoPendingTx]}>
        <AppHeader />
      </MockContextProvider>

      <MockContextProvider title="Cancelled signature" transactions={[protoCancelledTx]}>
        <AppHeader />
      </MockContextProvider>

      <MockContextProvider title="Error and Pending" transactions={[protoPendingTx, protoErrorTx]}>
        <AppHeader />
      </MockContextProvider>

      <MockContextProvider title="Failure" transactions={[protoFailureTx]}>
        <AppHeader />
      </MockContextProvider>

      {/* <MockContextProvider title="Complete" transactions={[protoSuccessTx]}>
        <AppHeader />
      </MockContextProvider> */}
    </>
  )
})

storiesModal.add('View More Pending', () => {
  return (
    <>
      <MockContextProvider
        title="View More Pending"
        transactions={[protoSignTx, protoPendingTx, protoPendingTx, protoPendingTx]}
      >
        <AccountModal close={() => {}} />
      </MockContextProvider>
    </>
  )
})

storiesModal.add('View More Recent', () => {
  return (
    <>
      <MockContextProvider
        title="View More Recent"
        transactions={[protoSuccessTx, protoSuccessTx, protoSuccessTx, protoSuccessTx]}
      >
        <AccountModal close={() => {}} />
      </MockContextProvider>
    </>
  )
})

storiesModal.add('View More Both', () => {
  return (
    <>
      <MockContextProvider
        title="View More Both"
        transactions={[
          protoSignTx,
          protoPendingTx,
          protoPendingTx,
          protoPendingTx,
          protoSuccessTx,
          protoSuccessTx,
        ]}
        // onrampOrders={[]}
      >
        <AccountModal close={() => {}} />
      </MockContextProvider>
    </>
  )
})

storiesModal.add('Translations pending, recent and icons', () => {
  return (
    <>
      <MockContextProvider
        title="Translations"
        transactions={[
          protoSignTx,
          // {
          //   ...protoPendingTx,
          //   meta: { kind: TxMetaKind.transferEth, address: '0x0', amount: new BigNumber(5) },
          // },
          // {
          //   ...protoPendingTx,
          //   meta: {
          //     kind: TxMetaKind.transferErc20,
          //     address: '0x0',
          //     amount: new BigNumber(5),
          //     token: 'DAI',
          //   },
          // },
          {
            ...protoPendingTx,
            meta: { kind: TxMetaKind.disapprove, token: 'DAI', spender: '0x0' },
          },
          {
            ...protoPendingTx,
            meta: { kind: TxMetaKind.approve, token: 'DAI', spender: '0x0' },
          },
          // {
          //   ...protoPendingTx,
          //   meta: { kind: TxMetaKind.dsrExit, proxyAddress: '0x0', amount: new BigNumber(5) },
          // },
          // {
          //   ...protoPendingTx,
          //   meta: { kind: TxMetaKind.dsrJoin, proxyAddress: '0x0', amount: new BigNumber(5) },
          // },
          // {
          //   ...protoPendingTx,
          //   meta: { kind: TxMetaKind.setOwner, proxyAddress: '0x0', owner: '0x0' },
          // },
          // {
          //   ...protoSuccessTx,
          //   meta: { kind: TxMetaKind.transferEth, address: '0x0', amount: new BigNumber(5) },
          // },
          // {
          //   ...protoSuccessTx,
          //   meta: {
          //     kind: TxMetaKind.transferErc20,
          //     address: '0x0',
          //     amount: new BigNumber(5),
          //     token: 'DAI',
          //   },
          // },
          {
            ...protoSuccessTx,
            meta: { kind: TxMetaKind.disapprove, token: 'DAI', spender: '0x0' },
          },
          {
            ...protoSuccessTx,
            meta: { kind: TxMetaKind.approve, token: 'DAI', spender: '0x0' },
          },
          // {
          //   ...protoSuccessTx,
          //   meta: { kind: TxMetaKind.dsrExit, proxyAddress: '0x0', amount: new BigNumber(5) },
          // },
          // {
          //   ...protoSuccessTx,
          //   meta: { kind: TxMetaKind.dsrJoin, proxyAddress: '0x0', amount: new BigNumber(5) },
          // },
          // {
          //   ...protoSuccessTx,
          //   meta: { kind: TxMetaKind.setOwner, proxyAddress: '0x0', owner: '0x0' },
          // },
        ]}
        // onrampOrders={[]}
      >
        <AccountModal close={() => {}} />
      </MockContextProvider>
    </>
  )
})

storiesModal.add('Translations Failed', () => {
  return (
    <>
      <MockContextProvider
        title="Translations"
        transactions={[
          protoFailureTx,
          // {
          //   ...protoFailureTx,
          //   meta: { kind: TxMetaKind.transferEth, address: '0x0', amount: new BigNumber(5) },
          // },
          // {
          //   ...protoFailureTx,
          //   meta: {
          //     kind: TxMetaKind.transferErc20,
          //     address: '0x0',
          //     amount: new BigNumber(5),
          //     token: 'DAI',
          //   },
          // },
          {
            ...protoFailureTx,
            meta: { kind: TxMetaKind.disapprove, token: 'DAI', spender: '0x0' },
          },
          {
            ...protoFailureTx,
            meta: { kind: TxMetaKind.approve, token: 'DAI', spender: '0x0' },
          },
          // {
          //   ...protoFailureTx,
          //   meta: { kind: TxMetaKind.dsrExit, proxyAddress: '0x0', amount: new BigNumber(5) },
          // },
          // {
          //   ...protoFailureTx,
          //   meta: { kind: TxMetaKind.dsrJoin, proxyAddress: '0x0', amount: new BigNumber(5) },
          // },
          // {
          //   ...protoFailureTx,
          //   meta: { kind: TxMetaKind.setOwner, proxyAddress: '0x0', owner: '0x0' },
          // },
        ]}
        // onrampOrders={[]}
      >
        <AccountModal close={() => {}} />
      </MockContextProvider>
    </>
  )
})
>>>>>>> e29aeb49
<|MERGE_RESOLUTION|>--- conflicted
+++ resolved
@@ -1,5 +1,3 @@
-<<<<<<< HEAD
-
 // interface MockContextProviderProps extends WithChildren {
 //   web3Context?: Web3Context
 //   transactions?: TxState<TxData>[]
@@ -329,371 +327,4 @@
 //       </MockContextProvider>
 //     </>
 //   )
-// })
-=======
-import { TxState, TxStatus } from '@oasisdex/transactions'
-import { Web3Context } from '@oasisdex/web3-context'
-import { storiesOf } from '@storybook/react'
-import { TxMetaKind } from 'blockchain/calls/txMeta'
-import { AppContext } from 'components/AppContext'
-import { appContext, isAppContextAvailable } from 'components/AppContextProvider'
-import { AccountModal } from 'features/account/Account'
-import { ModalProvider } from 'helpers/modalHook'
-import { WithChildren } from 'helpers/types'
-import React from 'react'
-import { of } from 'rxjs'
-import { Container, Heading } from 'theme-ui'
-import Web3 from 'web3'
-
-import { TxData } from '../../components/AppContext'
-import { AppHeader } from '../../components/Header'
-import { createTransactionManager } from './transactionManager'
-
-interface MockContextProviderProps extends WithChildren {
-  web3Context?: Web3Context
-  transactions?: TxState<TxData>[]
-  // onrampOrders?: OnrampOrder[]
-  title: string
-}
-
-const protoWeb3Context: Web3Context = {
-  chainId: 42,
-  status: 'connected',
-  deactivate: () => null,
-  account: '0xdA1810f583320Bd25BD30130fD5Db06591bEf915',
-  connectionKind: 'injected',
-  web3: {} as Web3,
-}
-
-const stories = storiesOf('Transaction Notifications', module)
-const storiesModal = storiesOf('Transactions Modal', module)
-
-const startTime = new Date()
-startTime.setSeconds(startTime.getSeconds() - 55)
-
-const protoTx = {
-  account: '0xe6ac5629b9ade2132f42887fbbc3a3860afbd07b',
-  networkId: '0',
-  txNo: 2,
-  start: startTime,
-  lastChange: new Date(),
-  dismissed: false,
-  meta: {
-    kind: TxMetaKind.createDsProxy,
-  } as TxData,
-}
-
-const protoSignTx: TxState<TxData> = {
-  ...protoTx,
-  status: TxStatus.WaitingForApproval,
-}
-
-const protoCancelledTx: TxState<TxData> = {
-  ...protoTx,
-  status: TxStatus.CancelledByTheUser,
-  error: new Error('error'),
-}
-
-export const protoPendingTx: TxState<TxData> = {
-  ...protoTx,
-  status: TxStatus.WaitingForConfirmation,
-  txHash: '0x123',
-  broadcastedAt: new Date(),
-}
-
-const protoPropagatingTx: TxState<TxData> = protoPendingTx
-
-const protoFailureTx: TxState<TxData> = {
-  ...protoTx,
-  status: TxStatus.Failure,
-  txHash: '0x123',
-  blockNumber: 1234,
-  receipt: {
-    transactionHash: '0x123',
-    status: false,
-    blockNumber: 1234,
-  },
-}
-
-const protoErrorTx: TxState<TxData> = {
-  ...protoTx,
-  status: TxStatus.Error,
-  txHash: '0x123',
-  error: new Error('error'),
-}
-
-export const protoSuccessTx: TxState<TxData> = {
-  ...protoTx,
-  status: TxStatus.Success,
-  txHash: '0x123',
-  blockNumber: 1234,
-  receipt: {
-    transactionHash: '0x123',
-    status: true,
-    blockNumber: 1234,
-  },
-  confirmations: 3,
-  safeConfirmations: 1,
-  meta: {
-    // amount: new BigNumber(1000.41),
-    kind: TxMetaKind.createDsProxy,
-    // address: '0x',
-  },
-}
-
-const StoryContainer = ({ children, title }: { title: string } & WithChildren) => {
-  if (!isAppContextAvailable()) return null
-
-  return (
-    <Container variant="appContainer">
-      <Heading variant="smallHeading" sx={{ mt: 5, mb: 3, textAlign: 'right' }}>
-        {title}
-      </Heading>
-      {children}
-    </Container>
-  )
-}
-
-function MockContextProvider({
-  transactions = [],
-  web3Context,
-  children,
-  title,
-}: MockContextProviderProps) {
-  const ctx = ({
-    web3Context$: web3Context ? of(web3Context) : of(protoWeb3Context),
-    transactionManager$: createTransactionManager(of(transactions)),
-    context$: of({
-      etherscan: { url: 'etherscan' },
-    }),
-    dismissTransaction: () => null,
-    readonlyAccount$: of(undefined),
-  } as any) as AppContext
-  return (
-    <appContext.Provider value={ctx as any}>
-      <ModalProvider>
-        <StoryContainer {...{ title }}>{children}</StoryContainer>
-      </ModalProvider>
-    </appContext.Provider>
-  )
-}
-
-stories.add('General', () => {
-  return (
-    <>
-      <MockContextProvider title="No transactions">
-        <AppHeader />
-      </MockContextProvider>
-
-      <MockContextProvider
-        title="Waiting for signature"
-        transactions={[protoSignTx, protoPendingTx]}
-      >
-        <AppHeader />
-      </MockContextProvider>
-
-      <MockContextProvider title="Propagating" transactions={[protoPropagatingTx]}>
-        <AppHeader />
-      </MockContextProvider>
-
-      <MockContextProvider title="Mining/Pending" transactions={[protoPendingTx]}>
-        <AppHeader />
-      </MockContextProvider>
-
-      <MockContextProvider title="Cancelled signature" transactions={[protoCancelledTx]}>
-        <AppHeader />
-      </MockContextProvider>
-
-      <MockContextProvider title="Error and Pending" transactions={[protoPendingTx, protoErrorTx]}>
-        <AppHeader />
-      </MockContextProvider>
-
-      <MockContextProvider title="Failure" transactions={[protoFailureTx]}>
-        <AppHeader />
-      </MockContextProvider>
-
-      {/* <MockContextProvider title="Complete" transactions={[protoSuccessTx]}>
-        <AppHeader />
-      </MockContextProvider> */}
-    </>
-  )
-})
-
-storiesModal.add('View More Pending', () => {
-  return (
-    <>
-      <MockContextProvider
-        title="View More Pending"
-        transactions={[protoSignTx, protoPendingTx, protoPendingTx, protoPendingTx]}
-      >
-        <AccountModal close={() => {}} />
-      </MockContextProvider>
-    </>
-  )
-})
-
-storiesModal.add('View More Recent', () => {
-  return (
-    <>
-      <MockContextProvider
-        title="View More Recent"
-        transactions={[protoSuccessTx, protoSuccessTx, protoSuccessTx, protoSuccessTx]}
-      >
-        <AccountModal close={() => {}} />
-      </MockContextProvider>
-    </>
-  )
-})
-
-storiesModal.add('View More Both', () => {
-  return (
-    <>
-      <MockContextProvider
-        title="View More Both"
-        transactions={[
-          protoSignTx,
-          protoPendingTx,
-          protoPendingTx,
-          protoPendingTx,
-          protoSuccessTx,
-          protoSuccessTx,
-        ]}
-        // onrampOrders={[]}
-      >
-        <AccountModal close={() => {}} />
-      </MockContextProvider>
-    </>
-  )
-})
-
-storiesModal.add('Translations pending, recent and icons', () => {
-  return (
-    <>
-      <MockContextProvider
-        title="Translations"
-        transactions={[
-          protoSignTx,
-          // {
-          //   ...protoPendingTx,
-          //   meta: { kind: TxMetaKind.transferEth, address: '0x0', amount: new BigNumber(5) },
-          // },
-          // {
-          //   ...protoPendingTx,
-          //   meta: {
-          //     kind: TxMetaKind.transferErc20,
-          //     address: '0x0',
-          //     amount: new BigNumber(5),
-          //     token: 'DAI',
-          //   },
-          // },
-          {
-            ...protoPendingTx,
-            meta: { kind: TxMetaKind.disapprove, token: 'DAI', spender: '0x0' },
-          },
-          {
-            ...protoPendingTx,
-            meta: { kind: TxMetaKind.approve, token: 'DAI', spender: '0x0' },
-          },
-          // {
-          //   ...protoPendingTx,
-          //   meta: { kind: TxMetaKind.dsrExit, proxyAddress: '0x0', amount: new BigNumber(5) },
-          // },
-          // {
-          //   ...protoPendingTx,
-          //   meta: { kind: TxMetaKind.dsrJoin, proxyAddress: '0x0', amount: new BigNumber(5) },
-          // },
-          // {
-          //   ...protoPendingTx,
-          //   meta: { kind: TxMetaKind.setOwner, proxyAddress: '0x0', owner: '0x0' },
-          // },
-          // {
-          //   ...protoSuccessTx,
-          //   meta: { kind: TxMetaKind.transferEth, address: '0x0', amount: new BigNumber(5) },
-          // },
-          // {
-          //   ...protoSuccessTx,
-          //   meta: {
-          //     kind: TxMetaKind.transferErc20,
-          //     address: '0x0',
-          //     amount: new BigNumber(5),
-          //     token: 'DAI',
-          //   },
-          // },
-          {
-            ...protoSuccessTx,
-            meta: { kind: TxMetaKind.disapprove, token: 'DAI', spender: '0x0' },
-          },
-          {
-            ...protoSuccessTx,
-            meta: { kind: TxMetaKind.approve, token: 'DAI', spender: '0x0' },
-          },
-          // {
-          //   ...protoSuccessTx,
-          //   meta: { kind: TxMetaKind.dsrExit, proxyAddress: '0x0', amount: new BigNumber(5) },
-          // },
-          // {
-          //   ...protoSuccessTx,
-          //   meta: { kind: TxMetaKind.dsrJoin, proxyAddress: '0x0', amount: new BigNumber(5) },
-          // },
-          // {
-          //   ...protoSuccessTx,
-          //   meta: { kind: TxMetaKind.setOwner, proxyAddress: '0x0', owner: '0x0' },
-          // },
-        ]}
-        // onrampOrders={[]}
-      >
-        <AccountModal close={() => {}} />
-      </MockContextProvider>
-    </>
-  )
-})
-
-storiesModal.add('Translations Failed', () => {
-  return (
-    <>
-      <MockContextProvider
-        title="Translations"
-        transactions={[
-          protoFailureTx,
-          // {
-          //   ...protoFailureTx,
-          //   meta: { kind: TxMetaKind.transferEth, address: '0x0', amount: new BigNumber(5) },
-          // },
-          // {
-          //   ...protoFailureTx,
-          //   meta: {
-          //     kind: TxMetaKind.transferErc20,
-          //     address: '0x0',
-          //     amount: new BigNumber(5),
-          //     token: 'DAI',
-          //   },
-          // },
-          {
-            ...protoFailureTx,
-            meta: { kind: TxMetaKind.disapprove, token: 'DAI', spender: '0x0' },
-          },
-          {
-            ...protoFailureTx,
-            meta: { kind: TxMetaKind.approve, token: 'DAI', spender: '0x0' },
-          },
-          // {
-          //   ...protoFailureTx,
-          //   meta: { kind: TxMetaKind.dsrExit, proxyAddress: '0x0', amount: new BigNumber(5) },
-          // },
-          // {
-          //   ...protoFailureTx,
-          //   meta: { kind: TxMetaKind.dsrJoin, proxyAddress: '0x0', amount: new BigNumber(5) },
-          // },
-          // {
-          //   ...protoFailureTx,
-          //   meta: { kind: TxMetaKind.setOwner, proxyAddress: '0x0', owner: '0x0' },
-          // },
-        ]}
-        // onrampOrders={[]}
-      >
-        <AccountModal close={() => {}} />
-      </MockContextProvider>
-    </>
-  )
-})
->>>>>>> e29aeb49
+// })