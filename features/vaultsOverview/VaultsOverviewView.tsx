--- conflicted
+++ resolved
@@ -403,14 +403,9 @@
   context: Context
   address: string
 }
-<<<<<<< HEAD
 export function VaultsOverviewView({ vaultsOverview, context, address }: Props) {
-  const { vaults, vaultSummary, featuredIlks, ilkDataList, canOpenVault } = vaultsOverview
-=======
-export function VaultsOverviewView({ vaultsOverView, context, address }: Props) {
-  const { vaults, vaultSummary, featuredIlks, ilks } = vaultsOverView
+  const { vaults, vaultSummary, featuredIlks, ilksWithFilters } = vaultsOverview
   const { t } = useTranslation()
->>>>>>> 7eb75da4
 
   const readonlyAccount = context?.status === 'connectedReadonly' && (address as string)
   const displayVaults =
@@ -426,9 +421,9 @@
 
   const onIlkSearch = useCallback(
     (search: string) => {
-      ilks.filters.change({ kind: 'search', search })
+      ilksWithFilters.filters.change({ kind: 'search', search })
     },
-    [ilks.filters],
+    [ilksWithFilters.filters],
   )
 
   const onVaultsTagChange = useCallback(
@@ -440,9 +435,9 @@
 
   const onIlksTagChange = useCallback(
     (tagFilter: CoinTag | undefined) => {
-      ilks.filters.change({ kind: 'tagFilter', tagFilter })
+      ilksWithFilters.filters.change({ kind: 'tagFilter', tagFilter })
     },
-    [ilks.filters],
+    [ilksWithFilters.filters],
   )
 
   return (
@@ -458,9 +453,9 @@
       <Text variant="header3" sx={{ textAlign: 'center', justifySelf: 'center', mb: 4 }}>
         {context.status === 'connected'
           ? t('vaults-overview.message-connected', {
-            address: formatAddress(address),
-            count: vaultSummary?.numberOfVaults || 0,
-          })
+              address: formatAddress(address),
+              count: vaultSummary?.numberOfVaults || 0,
+            })
           : t('vaults-overview.message-not-connected', { address: formatAddress(address) })}
       </Text>
       {displayFeaturedIlks && featuredIlks && <FeaturedIlks ilks={featuredIlks} />}
@@ -480,12 +475,16 @@
       <Heading>Vaults</Heading>
       <Filters
         onSearch={onIlkSearch}
-        search={ilks.filters.search}
+        search={ilksWithFilters.filters.search}
         onTagChange={onIlksTagChange}
-        tagFilter={ilks.filters.tagFilter}
+        tagFilter={ilksWithFilters.filters.tagFilter}
         defaultTag="all-assets"
       />
-      <AllIlks ilks={ilks} isReadonly={context?.status === 'connectedReadonly'} address={address} />
+      <AllIlks
+        ilks={ilksWithFilters}
+        isReadonly={context?.status === 'connectedReadonly'}
+        address={address}
+      />
     </Grid>
   )
 }