import { Icon } from '@makerdao/dai-ui-icons'
import BigNumber from 'bignumber.js'
import { Context } from 'blockchain/network'
import { getToken } from 'blockchain/tokensMetadata'
import { Vault } from 'blockchain/vaults'
import { AppLink } from 'components/Links'
import { Table } from 'components/Table'
import { VaultSummary } from 'features/vault/vaultSummary'
import { formatAddress, formatCryptoBalance, formatPercent } from 'helpers/formatters/format'
import React from 'react'
import { Box, Card, Flex, Grid, Heading, Text } from 'theme-ui'
import { Dictionary } from 'ts-essentials'

import { TokenSymbol } from '../landing/LandingView'
import { FeaturedIlk, IlkDataWithBalance, VaultsOverview } from './vaultsOverview'

function VaultsTable({ vaults }: { vaults: Vault[] }) {
  return (
    <Table
<<<<<<< HEAD
      header={
        <>
          <Table.Header>Asset</Table.Header>
          <Table.Header>Type</Table.Header>
          <Table.Header sx={{ textAlign: 'right' }}>Deposited</Table.Header>
          <Table.Header sx={{ textAlign: 'right' }}>Avail. to withdraw</Table.Header>
          <Table.Header sx={{ textAlign: 'right' }}>DAI</Table.Header>
          <Table.Header sx={{ textAlign: 'right' }}>Current Ratio</Table.Header>
          <Table.Header></Table.Header>
        </>
      }
    >
      {vaults.map((vault) => (
        <Table.Row key={vault.id}>
          <Table.Cell>
            <TokenSymbol token={vault.token} />
          </Table.Cell>
          <Table.Cell>{vault.ilk}</Table.Cell>
          <Table.Cell sx={{ textAlign: 'right' }}>{`${formatCryptoBalance(
            vault.lockedCollateral,
          )} ${vault.token}`}</Table.Cell>
          <Table.Cell sx={{ textAlign: 'right' }}>{`${formatCryptoBalance(vault.freeCollateral)} ${
            vault.token
          }`}</Table.Cell>
          <Table.Cell sx={{ textAlign: 'right' }}>{formatCryptoBalance(vault.debt)}</Table.Cell>
          <Table.Cell sx={{ textAlign: 'right' }}>
            {vault.collateralizationRatio
              ? formatPercent(vault.collateralizationRatio.times(100))
              : 0}
          </Table.Cell>
          <Table.Cell sx={{ textAlign: 'right' }}>
            <AppLink variant="secondary" as={`/${vault.id}`} href={`/[vault]`}>
              Manage Vault
            </AppLink>
          </Table.Cell>
        </Table.Row>
      ))}
    </Table>
=======
      data={vaults}
      primaryKey="id"
      rowDefinition={[
        {
          header: <Text>Asset</Text>,
          cell: ({ token }) => <TokenSymbol token={token} />,
        },
        {
          header: <Text>Type</Text>,
          cell: ({ ilk }) => <Text>{ilk}</Text>,
        },
        {
          header: <Text sx={{ textAlign: 'right' }}>Deposited</Text>,
          cell: ({ collateral }) => (
            <Text sx={{ textAlign: 'right' }}>{formatCryptoBalance(collateral)}</Text>
          ),
        },
        {
          header: <Text sx={{ textAlign: 'right' }}>Avail. to withdraw</Text>,
          cell: ({ freeCollateral }) => (
            <Text sx={{ textAlign: 'right' }}>{formatCryptoBalance(freeCollateral)}</Text>
          ),
        },
        {
          header: <Text sx={{ textAlign: 'right' }}>DAI</Text>,
          cell: ({ debt }) => <Text sx={{ textAlign: 'right' }}>{formatCryptoBalance(debt)}</Text>,
        },
        {
          header: <Text sx={{ textAlign: 'right' }}>Current Ratio</Text>,
          cell: ({ collateralizationRatio }) => (
            <Text sx={{ textAlign: 'right' }}>
              {collateralizationRatio ? formatPercent(collateralizationRatio.times(100)) : 0}
            </Text>
          ),
        },
        {
          header: <Text />,
          cell: ({ id }) => (
            <Box sx={{ textAlign: 'right' }}>
              <AppLink variant="secondary" as={`/${id}`} href={`/[vault]`}>
                Manage Vault
              </AppLink>
            </Box>
          ),
        },
      ]}
    />
>>>>>>> e5eed296
  )
}

function AllIlks({
  canOpenVault,
  ilkDataList,
  isReadonly,
}: {
  canOpenVault: boolean
  ilkDataList: IlkDataWithBalance[]
  isReadonly: boolean
  address: string
}) {
  return (
    <Table
      primaryKey="ilk"
      data={ilkDataList}
      rowDefinition={[
        {
          header: <Text>Asset</Text>,
          cell: ({ token }) => <TokenSymbol token={token} />,
        },
        {
          header: <Text>Type</Text>,
          cell: ({ ilk }) => <Text>{ilk}</Text>,
        },
        {
          header: <Text sx={{ textAlign: 'right' }}>DAI Available</Text>,
          cell: ({ ilkDebtAvailable }) => (
            <Text sx={{ textAlign: 'right' }}>{formatCryptoBalance(ilkDebtAvailable)}</Text>
          ),
        },
        {
          header: <Text sx={{ textAlign: 'right' }}>Stability Fee</Text>,
          cell: ({ stabilityFee }) => (
            <Text sx={{ textAlign: 'right' }}>{formatPercent(stabilityFee.times(100))}</Text>
          ),
        },
        {
          header: <Text sx={{ textAlign: 'right' }}>Min. Coll Rato</Text>,
          cell: ({ liquidationRatio }) => (
            <Text sx={{ textAlign: 'right' }}>{formatPercent(liquidationRatio.times(100))}</Text>
          ),
        },
        ...(isReadonly
          ? []
          : [
            {
              header: <Text sx={{ textAlign: 'right' }}>In my wallet</Text>,
              cell: (ilk: IlkDataWithBalance) => (
                <Flex sx={{ alignItems: 'baseline', justifyContent: 'flex-end' }}>
                  <Text sx={{ textAlign: 'right' }}>
                    {ilk.balance ? formatCryptoBalance(ilk.balance) : 0}
                  </Text>
                  <Text variant="paragraph3" sx={{ color: 'muted' }}>
                    {`($${ilk.balancePrice ? formatCryptoBalance(ilk.balancePrice) : 0})`}
                  </Text>
                </Flex>
              ),
            },
          ]),
        {
          header: <Text />,
          cell: ({ ilk }) => (
            <Box sx={{ textAlign: 'right' }}>
              <AppLink variant="secondary" disabled={!canOpenVault} href={`/vaults/open/${ilk}`}>
                Open Vault
              </AppLink>
            </Box>
          ),
        },
      ]}
    />
  )
}

interface CallToActionProps {
  ilk: FeaturedIlk
}
function CallToAction({ ilk }: CallToActionProps) {
  const token = getToken(ilk.token)

  return (
    <Grid
      columns="1fr 1fr"
      sx={{
        flex: 1,
        cursor: 'pointer',
        background: token.background,
        borderRadius: 'large',
        p: 4,
        color: 'white',
      }}
    >
      <Box sx={{ gridColumn: '1/3' }}>
        <Text variant="caption">{ilk.title}</Text>
      </Box>
      <Box sx={{ gridColumn: '1/3' }}>
        <Heading variant="header2" sx={{ color: 'white', mb: 4 }}>
          {ilk.ilk}
        </Heading>
      </Box>
      <Flex>
        <Text variant="paragraph3" sx={{ color: 'white', mr: 2 }}>
          Stability fee:
        </Text>
        <Text variant="paragraph3" sx={{ color: 'white', fontWeight: 'semiBold' }}>
          {formatPercent(ilk.stabilityFee)}
        </Text>
      </Flex>
      <Flex>
        <Text variant="paragraph3" sx={{ color: 'white', mr: 2 }}>
          Min coll ratio:
        </Text>
        <Text variant="paragraph3" sx={{ color: 'white', fontWeight: 'semiBold' }}>
          {formatPercent(ilk.liquidationRatio)}
        </Text>
      </Flex>
    </Grid>
  )
}
function Summary({ summary }: { summary: VaultSummary }) {
  return (
    <Card>
      <Grid columns="repeat(4, 1fr)">
        <Box>
          <Text variant="paragraph2" sx={{ color: 'text.muted' }}>
            No. of Vaults
          </Text>
          <Text variant="header2">{summary.numberOfVaults}</Text>
        </Box>
        <Box>
          <Text variant="paragraph2" sx={{ color: 'text.muted' }}>
            Total locked
          </Text>
          <Text variant="header2">${formatCryptoBalance(summary.totalCollateralPrice)}</Text>
        </Box>
        <Box>
          <Text variant="paragraph2" sx={{ color: 'text.muted' }}>
            Total Debt
          </Text>
          <Text variant="header2">{formatCryptoBalance(summary.totalDaiDebt)} DAI</Text>
        </Box>
        <Box>
          <Text variant="paragraph2" sx={{ color: 'text.muted' }}>
            Vaults at Risk
          </Text>
          <Text variant="header2">{summary.vaultsAtRisk}</Text>
        </Box>
        <Graph assetRatio={summary.depositedAssetRatio} />
      </Grid>
    </Card>
  )
}

function Graph({ assetRatio }: { assetRatio: Dictionary<BigNumber> }) {
  const assets = Object.entries(assetRatio).sort(([, ratioA], [, ratioB]) =>
    ratioB.comparedTo(ratioA),
  )

  return (
    <Box sx={{ gridColumn: '1/5', my: 3 }}>
      <Flex sx={{ borderRadius: 'small', overflow: 'hidden', boxShadow: 'medium' }}>
        {assets.map(([token, ratio]) => (
          <Box
            key={token}
            sx={{
              flex: ratio.toString(),
              height: 2,
              background: getToken(token).color || 'lightGray',
            }}
          />
        ))}
      </Flex>
      <Flex>
        {assets.map(([token, ratio]) => (
          <Box key={token} sx={{ my: 2, flex: ratio.toString() }}>
            {ratio.gt(0.08) && (
              <Flex>
                <Box sx={{ mr: 1 }}>
                  <Icon
                    name={getToken(token).iconCircle}
                    size="26px"
                    sx={{ verticalAlign: 'sub', mr: 2 }}
                  />
                </Box>
                <Box>
                  <Text variant="paragraph2" sx={{ fontWeight: 'semiBold' }}>
                    {getToken(token).name}
                  </Text>
                  <Text variant="paragraph3" sx={{ color: 'text.muted' }}>
                    {formatPercent(ratio.times(100), { precision: 2 })}
                  </Text>
                </Box>
              </Flex>
            )}
          </Box>
        ))}
      </Flex>
    </Box>
  )
}

export function FeaturedIlks({ ilks }: { ilks: FeaturedIlk[] }) {
  return (
    <Grid columns="1fr 1fr 1fr" gap={4}>
      {ilks.map((ilk) => (
        <CallToAction key={ilk.title} ilk={ilk} />
      ))}
    </Grid>
  )
}

interface Props {
  vaultsOverView: VaultsOverview
  context: Context
  address: string
}
<<<<<<< HEAD
export function VaultsOverviewView({ vaultsOverView, context }: Props) {
  const { vaults, vaultSummary, featuredIlks, ilkDataList, canOpenVault } = vaultsOverView
  const {
    query: { address },
  } = useRouter()
=======
export function VaultsOverviewView({ vaultsOverView, context, address }: Props) {
  const { vaults, vaultSummary, featuredIlks, ilkDataList, canOpenVault } = vaultsOverView
>>>>>>> e5eed296

  const readonlyAccount = context?.status === 'connectedReadonly' && (address as string)
  const displaySummary = vaults && vaults.length > 0 && vaultSummary
  const displayFeaturedIlks = vaults?.length === 0 && featuredIlks
  const displayVaults = vaults && vaults.length > 0 && vaults

  return (
    <Grid sx={{ flex: 1 }}>
      {readonlyAccount && (
        <Card sx={{ width: 'max-content', p: 3, justifySelf: 'center', m: 3 }}>
          Viewing {formatAddress(readonlyAccount)}
        </Card>
      )}
      <Heading variant="header2" sx={{ textAlign: 'center' }} as="h1">
        Vault overview
      </Heading>
      <Text variant="header3" sx={{ textAlign: 'center', justifySelf: 'center', mb: 4 }}>
        Hello 0x..102s it looks like tou currently have no Vaults open with this wallet. Open a
        Vault below.
      </Text>
      {displaySummary && <Summary summary={displaySummary} />}
      {displayFeaturedIlks && <FeaturedIlks ilks={displayFeaturedIlks} />}
      {displayVaults && (
        <>
          <Heading>{readonlyAccount ? `Address Vaults` : 'Your Vaults'}</Heading>
          <VaultsTable vaults={displayVaults} />
        </>
      )}
      {ilkDataList && (
        <>
          <Heading>Vaults</Heading>
          <AllIlks
            canOpenVault={canOpenVault}
            ilkDataList={ilkDataList}
            isReadonly={context?.status === 'connectedReadonly'}
            address={address}
          />
        </>
      )}
    </Grid>
  )
}<|MERGE_RESOLUTION|>--- conflicted
+++ resolved
@@ -17,46 +17,6 @@
 function VaultsTable({ vaults }: { vaults: Vault[] }) {
   return (
     <Table
-<<<<<<< HEAD
-      header={
-        <>
-          <Table.Header>Asset</Table.Header>
-          <Table.Header>Type</Table.Header>
-          <Table.Header sx={{ textAlign: 'right' }}>Deposited</Table.Header>
-          <Table.Header sx={{ textAlign: 'right' }}>Avail. to withdraw</Table.Header>
-          <Table.Header sx={{ textAlign: 'right' }}>DAI</Table.Header>
-          <Table.Header sx={{ textAlign: 'right' }}>Current Ratio</Table.Header>
-          <Table.Header></Table.Header>
-        </>
-      }
-    >
-      {vaults.map((vault) => (
-        <Table.Row key={vault.id}>
-          <Table.Cell>
-            <TokenSymbol token={vault.token} />
-          </Table.Cell>
-          <Table.Cell>{vault.ilk}</Table.Cell>
-          <Table.Cell sx={{ textAlign: 'right' }}>{`${formatCryptoBalance(
-            vault.lockedCollateral,
-          )} ${vault.token}`}</Table.Cell>
-          <Table.Cell sx={{ textAlign: 'right' }}>{`${formatCryptoBalance(vault.freeCollateral)} ${
-            vault.token
-          }`}</Table.Cell>
-          <Table.Cell sx={{ textAlign: 'right' }}>{formatCryptoBalance(vault.debt)}</Table.Cell>
-          <Table.Cell sx={{ textAlign: 'right' }}>
-            {vault.collateralizationRatio
-              ? formatPercent(vault.collateralizationRatio.times(100))
-              : 0}
-          </Table.Cell>
-          <Table.Cell sx={{ textAlign: 'right' }}>
-            <AppLink variant="secondary" as={`/${vault.id}`} href={`/[vault]`}>
-              Manage Vault
-            </AppLink>
-          </Table.Cell>
-        </Table.Row>
-      ))}
-    </Table>
-=======
       data={vaults}
       primaryKey="id"
       rowDefinition={[
@@ -104,7 +64,6 @@
         },
       ]}
     />
->>>>>>> e5eed296
   )
 }
 
@@ -152,20 +111,20 @@
         ...(isReadonly
           ? []
           : [
-            {
-              header: <Text sx={{ textAlign: 'right' }}>In my wallet</Text>,
-              cell: (ilk: IlkDataWithBalance) => (
-                <Flex sx={{ alignItems: 'baseline', justifyContent: 'flex-end' }}>
-                  <Text sx={{ textAlign: 'right' }}>
-                    {ilk.balance ? formatCryptoBalance(ilk.balance) : 0}
-                  </Text>
-                  <Text variant="paragraph3" sx={{ color: 'muted' }}>
-                    {`($${ilk.balancePrice ? formatCryptoBalance(ilk.balancePrice) : 0})`}
-                  </Text>
-                </Flex>
-              ),
-            },
-          ]),
+              {
+                header: <Text sx={{ textAlign: 'right' }}>In my wallet</Text>,
+                cell: (ilk: IlkDataWithBalance) => (
+                  <Flex sx={{ alignItems: 'baseline', justifyContent: 'flex-end' }}>
+                    <Text sx={{ textAlign: 'right' }}>
+                      {ilk.balance ? formatCryptoBalance(ilk.balance) : 0}
+                    </Text>
+                    <Text variant="paragraph3" sx={{ color: 'muted' }}>
+                      {`($${ilk.balancePrice ? formatCryptoBalance(ilk.balancePrice) : 0})`}
+                    </Text>
+                  </Flex>
+                ),
+              },
+            ]),
         {
           header: <Text />,
           cell: ({ ilk }) => (
@@ -323,16 +282,8 @@
   context: Context
   address: string
 }
-<<<<<<< HEAD
-export function VaultsOverviewView({ vaultsOverView, context }: Props) {
-  const { vaults, vaultSummary, featuredIlks, ilkDataList, canOpenVault } = vaultsOverView
-  const {
-    query: { address },
-  } = useRouter()
-=======
 export function VaultsOverviewView({ vaultsOverView, context, address }: Props) {
   const { vaults, vaultSummary, featuredIlks, ilkDataList, canOpenVault } = vaultsOverView
->>>>>>> e5eed296
 
   const readonlyAccount = context?.status === 'connectedReadonly' && (address as string)
   const displaySummary = vaults && vaults.length > 0 && vaultSummary
