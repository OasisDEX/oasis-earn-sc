import BigNumber from 'bignumber.js'
import { IlkData, IlkDataList } from 'blockchain/ilks'
import { Context } from 'blockchain/network'
import { getToken } from 'blockchain/tokensMetadata'
import { Vault } from 'blockchain/vaults'
import { getVaultsSummary, VaultSummary } from 'features/vault/vaultSummary'
import { isEqual, sortBy } from 'lodash'
import maxBy from 'lodash/maxBy'
import minBy from 'lodash/minBy'
import { BehaviorSubject, Observable, of } from 'rxjs'
import { combineLatest } from 'rxjs'
import { map } from 'rxjs/internal/operators/map'
import { distinctUntilChanged, tap, startWith, switchMap } from 'rxjs/operators'

export interface FeaturedIlk extends IlkData {
  title: string
}

export interface IlkDataWithBalance extends IlkData {
  balance: BigNumber | undefined
  balancePrice: BigNumber | undefined
}

interface Sort {
  key: keyof IlkDataWithBalance,
  direction: 'DESC' | 'ASC'
}

export interface VaultsOverview {
  canOpenVault: boolean
  vaults: Vault[] | undefined
  vaultSummary: VaultSummary | undefined
  ilkDataList: IlkDataWithBalance[] | undefined
  featuredIlks: FeaturedIlk[] | undefined
  sorting: Sort | undefined
  toggleSort(key: keyof IlkDataWithBalance): void
}

function createFeaturedIlk(
  ilkDataList: IlkDataList,
  selector: (ilks: IlkDataList) => IlkData | undefined,
  title: string): FeaturedIlk | undefined {
  const featured = selector(ilkDataList.filter(hasAllMetaInfo))
  if (featured === undefined) {
    return undefined
  }

  return {
    ...featured,
    title,
  }
}

function hasAllMetaInfo(ilk: IlkData) {
  const token = getToken(ilk.token)

  if (token.symbol !== ilk.token) {
    return false
  }

  return 'icon' in token && 'background' in token && 'color' in token
}

export function getNewest(ilks: IlkDataList) {
  return ilks[ilks.length - 1]
}

export function getMostPopular(ilks: IlkDataList) {
  return maxBy(ilks, (ilk) => ilk.ilkDebt)
}

export function getCheapest(ilks: IlkDataList) {
  return minBy(ilks, (ilk) => ilk.stabilityFee.toNumber())
}

export function createFeaturedIlks$(ilkDataList$: Observable<IlkDataList>) {
  return ilkDataList$.pipe(
    map(ilks => [
      createFeaturedIlk(ilks, getNewest, 'New'),
      createFeaturedIlk(ilks, getMostPopular, 'Most Popular'),
      createFeaturedIlk(ilks, getCheapest, 'Cheapest'),
    ])
  )
}

function updateSort(current: Sort | undefined, key: keyof IlkDataWithBalance): Sort | undefined {
  if (current === undefined || current.key !== key) {
    return {
      key,
      direction: 'ASC',
    }
  }
  if (current.direction === 'ASC') {
    return {
      key,
      direction: 'DESC'
    }
  }
  return undefined
}

function sort({ ilkDataList, sorting, ...state }: VaultsOverview): VaultsOverview {
  return {
    ...state,
    sorting,
    ilkDataList: sorting
      ? sortBy(ilkDataList, data => data[sorting.key])
      : ilkDataList
  }
}

export function createVaultsOverview$(
  context$: Observable<Context>,
  vaults$: (address: string) => Observable<Vault[]>,
  ilkDataList$: Observable<IlkDataList>,
  featuredIlks$: Observable<FeaturedIlk[]>,
  balances$: (
    address: string,
  ) => Observable<Record<string, { price: BigNumber; balance: BigNumber }>>,
  address: string,
): Observable<VaultsOverview> {
  const sorting$ = new BehaviorSubject<Sort | undefined>(undefined)
  const toggleSort = (key: keyof IlkDataWithBalance) => sorting$.next(updateSort(sorting$.value, key))

  return combineLatest(
    context$,
    vaults$(address).pipe(startWith<Vault[] | undefined>(undefined)),
    vaults$(address).pipe(map(getVaultsSummary), startWith<VaultSummary | undefined>(undefined)),
    ilkDataList$.pipe(startWith<IlkDataList | undefined>(undefined)),
    featuredIlks$.pipe(startWith<FeaturedIlk[] | undefined>(undefined)),
    balances$(address).pipe(
      startWith<Record<string, { price: BigNumber; balance: BigNumber }>>({}),
    ),
  ).pipe(
    map(([context, vaults, vaultSummary, ilkDataList, featuredIlks, balances]) => ({
      canOpenVault: context.status === 'connected',
      vaults,
      vaultSummary,
      ilkDataList: ilkDataList
        ? ilkDataList.map((ilk) => ({
          ...ilk,
          balance: balances[ilk.token]?.balance,
          balancePrice: balances[ilk.token]?.price.times(balances[ilk.token]?.balance),
        }))
        : ilkDataList,
      featuredIlks,
    })),
<<<<<<< HEAD
    switchMap(state => combineLatest(of(state), sorting$)),
    map(([state, sorting]) => ({
      ...state,
      toggleSort,
      sorting,
    })),
    map(sort),
    distinctUntilChanged((a, b) => isEqual(a, b)),
=======
    distinctUntilChanged(isEqual),
>>>>>>> 8294a860
  )
}<|MERGE_RESOLUTION|>--- conflicted
+++ resolved
@@ -4,13 +4,13 @@
 import { getToken } from 'blockchain/tokensMetadata'
 import { Vault } from 'blockchain/vaults'
 import { getVaultsSummary, VaultSummary } from 'features/vault/vaultSummary'
-import { isEqual, sortBy } from 'lodash'
+import { isEqual } from 'lodash'
 import maxBy from 'lodash/maxBy'
 import minBy from 'lodash/minBy'
-import { BehaviorSubject, Observable, of } from 'rxjs'
+import { Observable } from 'rxjs'
 import { combineLatest } from 'rxjs'
 import { map } from 'rxjs/internal/operators/map'
-import { distinctUntilChanged, tap, startWith, switchMap } from 'rxjs/operators'
+import { distinctUntilChanged, startWith } from 'rxjs/operators'
 
 export interface FeaturedIlk extends IlkData {
   title: string
@@ -21,19 +21,12 @@
   balancePrice: BigNumber | undefined
 }
 
-interface Sort {
-  key: keyof IlkDataWithBalance,
-  direction: 'DESC' | 'ASC'
-}
-
 export interface VaultsOverview {
   canOpenVault: boolean
   vaults: Vault[] | undefined
   vaultSummary: VaultSummary | undefined
   ilkDataList: IlkDataWithBalance[] | undefined
   featuredIlks: FeaturedIlk[] | undefined
-  sorting: Sort | undefined
-  toggleSort(key: keyof IlkDataWithBalance): void
 }
 
 function createFeaturedIlk(
@@ -83,32 +76,6 @@
   )
 }
 
-function updateSort(current: Sort | undefined, key: keyof IlkDataWithBalance): Sort | undefined {
-  if (current === undefined || current.key !== key) {
-    return {
-      key,
-      direction: 'ASC',
-    }
-  }
-  if (current.direction === 'ASC') {
-    return {
-      key,
-      direction: 'DESC'
-    }
-  }
-  return undefined
-}
-
-function sort({ ilkDataList, sorting, ...state }: VaultsOverview): VaultsOverview {
-  return {
-    ...state,
-    sorting,
-    ilkDataList: sorting
-      ? sortBy(ilkDataList, data => data[sorting.key])
-      : ilkDataList
-  }
-}
-
 export function createVaultsOverview$(
   context$: Observable<Context>,
   vaults$: (address: string) => Observable<Vault[]>,
@@ -119,8 +86,6 @@
   ) => Observable<Record<string, { price: BigNumber; balance: BigNumber }>>,
   address: string,
 ): Observable<VaultsOverview> {
-  const sorting$ = new BehaviorSubject<Sort | undefined>(undefined)
-  const toggleSort = (key: keyof IlkDataWithBalance) => sorting$.next(updateSort(sorting$.value, key))
 
   return combineLatest(
     context$,
@@ -145,17 +110,6 @@
         : ilkDataList,
       featuredIlks,
     })),
-<<<<<<< HEAD
-    switchMap(state => combineLatest(of(state), sorting$)),
-    map(([state, sorting]) => ({
-      ...state,
-      toggleSort,
-      sorting,
-    })),
-    map(sort),
-    distinctUntilChanged((a, b) => isEqual(a, b)),
-=======
     distinctUntilChanged(isEqual),
->>>>>>> 8294a860
   )
 }