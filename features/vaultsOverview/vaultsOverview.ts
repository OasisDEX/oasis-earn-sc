--- conflicted
+++ resolved
@@ -3,12 +3,8 @@
 import { Context } from 'blockchain/network'
 import { getToken } from 'blockchain/tokensMetadata'
 import { Vault } from 'blockchain/vaults'
-<<<<<<< HEAD
 import { getVaultsSummary, VaultSummary } from 'features/vault/vaultSummary'
-=======
-import { VaultSummary } from 'features/vault/vaultSummary'
 import { isEqual } from 'lodash'
->>>>>>> 07540edb
 import maxBy from 'lodash/maxBy'
 import minBy from 'lodash/minBy'
 import { Observable } from 'rxjs'
