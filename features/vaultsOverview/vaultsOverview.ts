import BigNumber from 'bignumber.js'
import { IlkData, IlkDataList } from 'blockchain/ilks'
import { Context } from 'blockchain/network'
import { getToken } from 'blockchain/tokensMetadata'
import { Vault } from 'blockchain/vaults'
import { getVaultsSummary, VaultSummary } from 'features/vault/vaultSummary'
import { isEqual } from 'lodash'
import maxBy from 'lodash/maxBy'
import minBy from 'lodash/minBy'
import { Observable } from 'rxjs'
import { combineLatest } from 'rxjs'
import { map } from 'rxjs/internal/operators/map'
import { distinctUntilChanged, filter, startWith } from 'rxjs/operators'

export interface FeaturedIlk extends IlkData {
  title: string
}

export interface IlkDataWithBalance extends IlkData {
  balance: BigNumber | undefined
  balancePrice: BigNumber | undefined
}

export interface VaultsOverview {
  canOpenVault: boolean
  vaults: Vault[] | undefined
  vaultSummary: VaultSummary | undefined
  ilkDataList: IlkDataWithBalance[] | undefined
  featuredIlks: FeaturedIlk[] | undefined
}

export function createFeaturedIlk(
  ilkDataList$: Observable<IlkDataList>,
  selector: (ilks: IlkDataList) => IlkData | undefined,
  title: string,
): Observable<FeaturedIlk> {
  return ilkDataList$.pipe(
    map((ilks) => ilks.filter(hasAllMetaInfo)),
    map(selector),
    filter((ilk): ilk is IlkData => ilk !== undefined),
    map((ilk) => ({ ...ilk, title })),
  )
}

function hasAllMetaInfo(ilk: IlkData) {
  const token = getToken(ilk.token)

  if (token.symbol !== ilk.token) {
    return false
  }

  return 'icon' in token && 'background' in token && 'color' in token
}

export function getNewest(ilks: IlkDataList) {
  return ilks[ilks.length - 1]
}

export function getMostPopular(ilks: IlkDataList) {
  return maxBy(ilks, (ilk) => ilk.ilkDebt)
}

export function getCheapest(ilks: IlkDataList) {
  return minBy(ilks, (ilk) => ilk.stabilityFee.toNumber())
}

export function createFeaturedIlks$(ilkDataList$: Observable<IlkDataList>) {
  return combineLatest(
    createFeaturedIlk(ilkDataList$, getNewest, 'New'),
    createFeaturedIlk(ilkDataList$, getMostPopular, 'Most Popular'),
    createFeaturedIlk(ilkDataList$, getCheapest, 'Cheapest'),
  )
}

export function createVaultsOverview$(
  context$: Observable<Context>,
  vaults$: (address: string) => Observable<Vault[]>,
  ilkDataList$: Observable<IlkDataList>,
  featuredIlks$: Observable<FeaturedIlk[]>,
  balances$: (
    address: string,
  ) => Observable<Record<string, { price: BigNumber; balance: BigNumber }>>,
  address: string,
): Observable<VaultsOverview> {
  return combineLatest(
    context$,
    vaults$(address).pipe(startWith<Vault[] | undefined>(undefined)),
    vaults$(address).pipe(map(getVaultsSummary), startWith<VaultSummary | undefined>(undefined)),
    ilkDataList$.pipe(startWith<IlkDataList | undefined>(undefined)),
    featuredIlks$.pipe(startWith<FeaturedIlk[] | undefined>(undefined)),
    balances$(address).pipe(
      startWith<Record<string, { price: BigNumber; balance: BigNumber }>>({}),
    ),
  ).pipe(
    map(([context, vaults, vaultSummary, ilkDataList, featuredIlks, balances]) => ({
      canOpenVault: context.status === 'connected',
      vaults,
      vaultSummary,
      ilkDataList: ilkDataList
        ? ilkDataList.map((ilk) => ({
            ...ilk,
            balance: balances[ilk.token]?.balance,
            balancePrice: balances[ilk.token]?.price.times(balances[ilk.token]?.balance),
          }))
        : ilkDataList,
      featuredIlks,
    })),
<<<<<<< HEAD
    distinctUntilChanged((a, b) => isEqual(a, b)),
=======
    distinctUntilChanged(isEqual),
>>>>>>> 8294a860
  )
}<|MERGE_RESOLUTION|>--- conflicted
+++ resolved
@@ -98,17 +98,13 @@
       vaultSummary,
       ilkDataList: ilkDataList
         ? ilkDataList.map((ilk) => ({
-            ...ilk,
-            balance: balances[ilk.token]?.balance,
-            balancePrice: balances[ilk.token]?.price.times(balances[ilk.token]?.balance),
-          }))
+          ...ilk,
+          balance: balances[ilk.token]?.balance,
+          balancePrice: balances[ilk.token]?.price.times(balances[ilk.token]?.balance),
+        }))
         : ilkDataList,
       featuredIlks,
     })),
-<<<<<<< HEAD
-    distinctUntilChanged((a, b) => isEqual(a, b)),
-=======
     distinctUntilChanged(isEqual),
->>>>>>> 8294a860
   )
 }