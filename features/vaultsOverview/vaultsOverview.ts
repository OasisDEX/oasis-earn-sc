--- conflicted
+++ resolved
@@ -1,22 +1,16 @@
-<<<<<<< HEAD
-import { IlkDataList } from 'blockchain/ilks'
-import { ContextConnected } from 'blockchain/network'
-import { Vault, VaultSummary } from 'blockchain/vaults'
-import { Observable } from 'rxjs'
-=======
-import { IlkDataList, IlkDataSummary } from 'blockchain/ilks'
+import { IlkData, IlkDataList } from 'blockchain/ilks'
 import { Vault } from 'blockchain/vaults'
 import { VaultSummary } from 'features/vault/vaultSummary'
 import minBy from 'lodash/minBy'
 import maxBy from 'lodash/maxBy'
-import { forkJoin, Observable } from 'rxjs'
->>>>>>> d345d409
+import { Observable } from 'rxjs'
 import { combineLatest } from 'rxjs'
 import { map } from 'rxjs/internal/operators/map'
-import { filter, startWith, tap } from 'rxjs/operators'
+import { filter, startWith } from 'rxjs/operators'
 import { getToken } from 'blockchain/tokensMetadata'
+import { ContextConnected } from 'blockchain/network'
 
-export interface FeaturedIlk extends IlkDataSummary {
+export interface FeaturedIlk extends IlkData {
   title: string
 }
 
@@ -30,18 +24,18 @@
 
 export function createFeaturedIlk$(
   ilkDataList$: Observable<IlkDataList>,
-  selector: (ilks: IlkDataList) => IlkDataSummary | undefined,
+  selector: (ilks: IlkDataList) => IlkData | undefined,
   title: string,
 ): Observable<FeaturedIlk> {
   return ilkDataList$.pipe(
     map((ilks) => ilks.filter(hasAllMetaInfo)),
     map(selector),
-    filter((ilk): ilk is IlkDataSummary => ilk !== undefined),
+    filter((ilk): ilk is IlkData => ilk !== undefined),
     map((ilk) => ({ ...ilk, title })),
   )
 }
 
-function hasAllMetaInfo(ilk: IlkDataSummary) {
+function hasAllMetaInfo(ilk: IlkData) {
   const token = getToken(ilk.token)
 
   if (token.symbol !== ilk.token) {
@@ -86,22 +80,12 @@
     ilkDataList$.pipe(startWith<IlkDataList | undefined>(undefined)),
     featuredIlks$.pipe(startWith<FeaturedIlk[] | undefined>(undefined)),
   ).pipe(
-<<<<<<< HEAD
-    map(([context, vaults, vaultSummary, ilkDataList]) => {
-      return {
-        canOpenVault: !context.readonly,
-        vaults,
-        vaultSummary,
-        ilkDataList,
-      }
-    }),
-=======
-    map(([vaults, vaultSummary, ilkDataList, featuredIlks]) => ({
+    map(([context, vaults, vaultSummary, ilkDataList, featuredIlks]) => ({
+      canOpenVault: !context.readonly,
       vaults,
       vaultSummary,
       ilkDataList,
       featuredIlks,
     })),
->>>>>>> d345d409
   )
 }