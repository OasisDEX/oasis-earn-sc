--- conflicted
+++ resolved
@@ -1,17 +1,16 @@
 import { Icon } from '@makerdao/dai-ui-icons'
-<<<<<<< HEAD
+import { getToken } from 'blockchain/tokensMetadata';
 import { useAppContext } from 'components/AppContextProvider';
-import { getToken } from 'components/blockchain/config';
 import { formatCryptoBalance, formatPercent } from 'helpers/formatters/format';
 import { useObservable } from 'helpers/observableHook';
-import React, { ComponentProps, ComponentType, ReactNode, useEffect } from 'react';
-import { borderRadius } from 'react-select/src/theme';
+import React, { ReactNode } from 'react';
 import { Box, Button,Container, SxStyleProp } from 'theme-ui';
 
 export function Table({ header, children, sx }: React.PropsWithChildren<{header: ReactNode, sx?: SxStyleProp}>) {
     return (
         <Container 
             sx={{
+                p: 0,
                 borderCollapse: 'separate',
                 borderSpacing: '0 9px',
                 ...sx 
@@ -83,66 +82,6 @@
     const tokenInfo = getToken(token);
     
     return <Box><Icon name={tokenInfo.icon} size="20px" sx={{ verticalAlign: 'sub', mr: 2 }}/>{token}</Box>
-=======
-import { useAppContext } from 'components/AppContextProvider'
-import { formatCryptoBalance, formatPercent } from 'helpers/formatters/format'
-import { useObservable } from 'helpers/observableHook'
-import React, { ReactNode } from 'react'
-import { Box, Button, Container, SxStyleProp } from 'theme-ui'
-import { getToken } from '../../blockchain/tokensMetadata'
-
-export function Table({
-  header,
-  children,
-  sx,
-}: React.PropsWithChildren<{ header: ReactNode; sx?: SxStyleProp }>) {
-  return (
-    <Container
-      sx={{ border: '1px solid #D8DFE3', borderCollapse: 'collapse', p: 0, ...sx }}
-      as="table"
-    >
-      <Box as="thead">
-        <Box as="tr">{header}</Box>
-      </Box>
-      <Box as="tbody">{children}</Box>
-    </Container>
-  )
-}
-
-Table.Row = function ({ children, sx }: React.PropsWithChildren<{ sx?: SxStyleProp }>) {
-  return (
-    <Box sx={{ borderBottom: '1px solid #D8DFE3', ...sx }} as="tr">
-      {children}
-    </Box>
-  )
-}
-
-Table.Cell = function ({ children, sx }: React.PropsWithChildren<{ sx?: SxStyleProp }>) {
-  return (
-    <Box sx={{ px: 3, ...sx }} as="td">
-      {children}
-    </Box>
-  )
-}
-
-Table.Header = function ({ children, sx }: React.PropsWithChildren<{ sx?: SxStyleProp }>) {
-  return (
-    <Box sx={{ px: 3, lineHeight: 4, borderBottom: '1px solid #D8DFE3', ...sx }} as="th">
-      {children}
-    </Box>
-  )
-}
-
-function TokenSymbol({ token }: { token: string }) {
-  const tokenInfo = getToken(token)
-
-  return (
-    <Box>
-      <Icon name={tokenInfo.icon} size="20px" sx={{ verticalAlign: 'sub' }} />
-      {token}
-    </Box>
-  )
->>>>>>> 202eacab
 }
 
 export function LandingView() {
@@ -153,7 +92,6 @@
     return null
   }
 
-<<<<<<< HEAD
     return (
         <Container>
             <Table header={
@@ -182,41 +120,4 @@
                 }
             </Table>
         </Container>)
-=======
-  return (
-    <Container>
-      <Table
-        header={
-          <>
-            <Table.Header sx={{ textAlign: 'left' }}>Asset</Table.Header>
-            <Table.Header sx={{ textAlign: 'left' }}>Type</Table.Header>
-            <Table.Header sx={{ textAlign: 'right' }}>DAI Available</Table.Header>
-            <Table.Header sx={{ textAlign: 'right' }}>Stability Fee</Table.Header>
-            <Table.Header sx={{ textAlign: 'right' }}>Min. Coll Ratio</Table.Header>
-            <Table.Header></Table.Header>
-          </>
-        }
-      >
-        {landing.rows.map((ilk, idx) => (
-          <Table.Row key={idx} sx={{ td: { py: 2 } }}>
-            <Table.Cell>
-              <TokenSymbol token={ilk.token} />
-            </Table.Cell>
-            <Table.Cell>{ilk.ilk}</Table.Cell>
-            <Table.Cell sx={{ textAlign: 'right' }}>
-              {formatCryptoBalance(ilk.daiAvailable)}
-            </Table.Cell>
-            <Table.Cell sx={{ textAlign: 'right' }}>{formatPercent(ilk.stabilityFee)}</Table.Cell>
-            <Table.Cell sx={{ textAlign: 'right' }}>
-              {formatPercent(ilk.liquidationRatio)}
-            </Table.Cell>
-            <Table.Cell sx={{ textAlign: 'right' }}>
-              <Button variant="outline">Open Vault</Button>
-            </Table.Cell>
-          </Table.Row>
-        ))}
-      </Table>
-    </Container>
-  )
->>>>>>> 202eacab
 }