--- conflicted
+++ resolved
@@ -138,11 +138,7 @@
             <Table.Cell sx={{ textAlign: 'right' }}>{formatPercent(stabilityFee)}</Table.Cell>
             <Table.Cell sx={{ textAlign: 'right' }}>{formatPercent(liquidationRatio)}</Table.Cell>
             <Table.Cell sx={{ textAlign: 'right' }}>
-<<<<<<< HEAD
-              <Button sx={{ lineHeight: 1 }} variant="secondary">
-=======
-              <AppLink href={`/vaults/open/${ilk}`} sx={{ lineHeight: 1 }} variant="buttons.outline">
->>>>>>> 0368a2c0
+              <AppLink href={`/vaults/open/${ilk}`} variant="secondary">
                 Open Vault
               </AppLink>
             </Table.Cell>
