--- conflicted
+++ resolved
@@ -1,34 +1,20 @@
-<<<<<<< HEAD
 import { IlkDataList } from 'blockchain/ilks'
-import { Observable } from 'rxjs'
-import { map } from 'rxjs/operators'
-
-export interface Landing {
-  rows: IlkDataList
-}
-
-export function createLanding$(ilkDataList$: Observable<IlkDataList>): Observable<Landing> {
-  return ilkDataList$.pipe(
-    map((ilks) => ({
-=======
-import { IlkDataSummary } from 'blockchain/ilks'
 import { FeaturedIlk } from 'features/vaultsOverview/vaultsOverview'
 import { combineLatest, Observable } from 'rxjs'
 import { map } from 'rxjs/operators'
 
 export interface Landing {
-  rows: IlkDataSummary[]
+  rows: IlkDataList
   featuredIlks: FeaturedIlk[]
 }
 
 export function createLanding$(
-  ilkOverview$: Observable<IlkDataSummary[]>,
+  ilkDataList$: Observable<IlkDataList>,
   featuredIlks: Observable<FeaturedIlk[]>,
 ): Observable<Landing> {
-  return combineLatest(ilkOverview$, featuredIlks).pipe(
-    map(([ilks, featuredIlks]) => ({
->>>>>>> d345d409
-      rows: ilks,
+  return combineLatest(ilkDataList$, featuredIlks).pipe(
+    map(([ilkDataList, featuredIlks]) => ({
+      rows: ilkDataList,
       featuredIlks,
     })),
   )
