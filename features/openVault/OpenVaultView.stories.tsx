--- conflicted
+++ resolved
@@ -131,19 +131,12 @@
   )
 }
 
-<<<<<<< HEAD
-=======
-export const IlkValidationLoadingStage = createStory({ ilks$: EMPTY, ilk: 'ETH-A' })
-
-export const IlkValidationFailureStage = createStory({ ilk: 'ETH-Z' })
-
 export const EmptyEditingStage = createStory({
   proxyAddress: '0xProxyAddress',
   balanceInfo: { collateralBalance: new BigNumber('100') },
   ilk: 'WBTC-A',
 })
 
->>>>>>> ef1f2da2
 export const EditingStage = createStory({
   proxyAddress: '0xProxyAddress',
   balanceInfo: { collateralBalance: new BigNumber('100') },
