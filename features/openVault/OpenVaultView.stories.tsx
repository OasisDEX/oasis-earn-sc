--- conflicted
+++ resolved
@@ -38,15 +38,14 @@
   ilks$,
   userTokenInfo,
   newState,
-<<<<<<< HEAD
   ilk,
 }: StoryProps) {
   return () => {
     const defaultState$ = of({ ...defaultOpenVaultState, ...(newState || {}) })
-    const context$ = of(context ? context : protoContextConnected)
+    const context$ = of(context || protoContextConnected)
     const txHelpers$ = of(protoTxHelpers)
     const proxyAddress$ = () => of(proxyAddress)
-    const allowance$ = () => of(allowance ? allowance : maxUint256)
+    const allowance$ = () => of(allowance || maxUint256)
     const userTokenInfo$ = (token: string) =>
       of({
         ...(token === 'ETH'
@@ -78,26 +77,6 @@
         ilkToToken$,
         ilk,
       ),
-=======
-}: OpenVaultContextProviderProps) {
-  const defaultState$ = of({ ...defaultOpenVaultState, ...(newState || {}) })
-  const context$ = of(context || protoContextConnected)
-  const txHelpers$ = of(protoTxHelpers)
-  const proxyAddress$ = () => of(proxyAddress)
-  const allowance$ = () => of(allowance || maxUint256)
-  const userTokenInfo$ = (token: string) =>
-    of({
-      ...(token === 'ETH'
-        ? protoUserETHTokenInfo
-        : token === 'WBTC'
-        ? protoUserWBTCTokenInfo
-        : protoUserUSDCTokenInfo),
-      ...(userTokenInfo || {}),
-    })
-  const ilkData$ = (ilk: string) =>
-    of(
-      ilk === 'ETH-A' ? protoETHAIlkData : ilk === 'WBTC-A' ? protoWBTCAIlkData : protoUSDCAIlkData,
->>>>>>> 1f110fa0
     )
 
     const ctx = ({
