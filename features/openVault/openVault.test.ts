--- conflicted
+++ resolved
@@ -5,18 +5,15 @@
 import { protoETHAIlkData, protoUSDCAIlkData, protoWBTCAIlkData } from 'blockchain/ilks'
 import { ContextConnected, protoContextConnected } from 'blockchain/network'
 import { expect } from 'chai'
-<<<<<<< HEAD
-import { protoUserWBTCTokenInfo } from 'features/shared/priceInfo'
-=======
 import { protoTxHelpers, TxHelpers } from 'components/AppContext'
+import { BalanceInfo } from 'features/shared/balanceInfo'
 import {
-  protoUserETHTokenInfo,
-  protoUserUSDCTokenInfo,
-  protoUserWBTCTokenInfo,
-  UserTokenInfo,
-} from 'features/shared/userTokenInfo'
+  PriceInfo,
+  protoETHPriceInfo,
+  protoUSDCPriceInfo,
+  protoWBTCPriceInfo,
+} from 'features/shared/priceInfo'
 import { getStateUnpacker } from 'helpers/testHelpers'
->>>>>>> 10db3f69
 import { zero } from 'helpers/zero'
 import _ from 'lodash'
 import { beforeEach, describe, it } from 'mocha'
@@ -27,7 +24,7 @@
 import {
   applyOpenVaultCalculations,
   createOpenVault$,
-  defaultOpenVaultState,
+  defaultPartialOpenVaultState,
   OpenVaultState,
 } from './openVault'
 import { parseVaultIdFromReceiptLogs } from './openVaultTransactions'
@@ -59,8 +56,8 @@
       liquidationRatio,
     } = protoWBTCAIlkData
     const openVaultState: OpenVaultState = {
-      ...defaultOpenVaultState,
-      ...protoUserWBTCTokenInfo,
+      ...defaultPartialOpenVaultState,
+      ...protoWBTCPriceInfo,
       account: '0x0',
       ilk: 'WBTC-A',
       token: 'WBTC',
@@ -71,9 +68,12 @@
       maxDebtPerUnitCollateral,
       proxyAddress: '0xProxyAddress',
       depositAmount,
-      depositAmountUSD: depositAmount.multipliedBy(protoUserWBTCTokenInfo.currentCollateralPrice),
+      depositAmountUSD: depositAmount.multipliedBy(protoWBTCPriceInfo.currentCollateralPrice),
       generateAmount: new BigNumber('5000'),
       allowance: depositAmount,
+      collateralBalance: zero,
+      ethBalance: zero,
+      daiBalance: zero,
       injectStateOverride: () => {},
     }
     it('Should show no warnings when the state is correct', () => {
@@ -141,9 +141,7 @@
 
   describe('validateErrors', () => {
     const depositAmount = new BigNumber('10')
-    const depositAmountUSD = depositAmount.multipliedBy(
-      protoUserWBTCTokenInfo.currentCollateralPrice,
-    )
+    const depositAmountUSD = depositAmount.multipliedBy(protoWBTCPriceInfo.currentCollateralPrice)
     const maxDepositAmount = depositAmountUSD.multipliedBy(2)
     const ilkDebtAvailable = new BigNumber('50000')
     const debtFloor = new BigNumber('2000')
@@ -152,9 +150,11 @@
     const { maxDebtPerUnitCollateral, liquidationRatio } = protoWBTCAIlkData
 
     const openVaultState: OpenVaultState = applyOpenVaultCalculations({
-      ...defaultOpenVaultState,
-      ...protoUserWBTCTokenInfo,
+      ...defaultPartialOpenVaultState,
+      ...protoWBTCPriceInfo,
       collateralBalance: maxDepositAmount.plus(10),
+      ethBalance: zero,
+      daiBalance: zero,
       account: '0x0',
       ilk: 'WBTC-A',
       token: 'WBTC',
@@ -239,7 +239,8 @@
       proxyAddress?: string
       allowance?: BigNumber
       ilks$?: Observable<string[]>
-      userTokenInfo?: Partial<UserTokenInfo>
+      priceInfo?: Partial<PriceInfo>
+      balanceInfo?: Partial<BalanceInfo>
       ilk: string
       txHelpers?: TxHelpers
     }
@@ -249,7 +250,8 @@
       proxyAddress,
       allowance,
       ilks$,
-      userTokenInfo,
+      priceInfo,
+      balanceInfo,
       ilk,
       txHelpers,
       stage,
@@ -261,13 +263,20 @@
       const proxyAddress$ = _.constant(of(proxyAddress))
       const allowance$ = _.constant(of(allowance || maxUint256))
 
-      const protoUserTokenInfo = {
+      const protoBalanceInfo: BalanceInfo = {
+        collateralBalance: zero,
+        ethBalance: zero,
+        daiBalance: zero,
+        ...balanceInfo,
+      }
+
+      const protoPriceInfo = {
         ...(ilk === 'ETH-A'
-          ? protoUserETHTokenInfo
+          ? protoETHPriceInfo
           : ilk === 'WBTC-A'
-          ? protoUserWBTCTokenInfo
-          : protoUserUSDCTokenInfo),
-        ...(userTokenInfo || {}),
+          ? protoWBTCPriceInfo
+          : protoUSDCPriceInfo),
+        ...(priceInfo || {}),
       }
 
       const protoIlkData =
@@ -277,7 +286,8 @@
           ? protoWBTCAIlkData
           : protoUSDCAIlkData
 
-      const userTokenInfo$ = () => of(protoUserTokenInfo)
+      const balanceInfo$ = () => of(protoBalanceInfo)
+      const priceInfo$ = () => of(protoPriceInfo)
       const ilkData$ = () => of(protoIlkData)
 
       const ilkToToken$ = of((ilk: string) => ilk.split('-')[0])
@@ -286,7 +296,8 @@
         txHelpers$,
         proxyAddress$,
         allowance$,
-        userTokenInfo$,
+        priceInfo$,
+        balanceInfo$,
         ilkData$,
         ilks$ || of(['ETH-A', 'WBTC-A', 'USDC-A']),
         ilkToToken$,
@@ -298,7 +309,7 @@
         ...(stage && { stage }),
         ...(depositAmount && {
           depositAmount,
-          depositAmountUSD: depositAmount.times(protoUserTokenInfo.currentCollateralPrice),
+          depositAmountUSD: depositAmount.times(protoPriceInfo.currentCollateralPrice),
         }),
       }
 
