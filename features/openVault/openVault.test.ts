--- conflicted
+++ resolved
@@ -241,14 +241,9 @@
       proxyAddress$?: Observable<string>
       allowance?: BigNumber
       ilks$?: Observable<string[]>
-<<<<<<< HEAD
       priceInfo?: Partial<PriceInfo>
       balanceInfo?: Partial<BalanceInfo>
-      ilk: string
-=======
-      userTokenInfo?: Partial<UserTokenInfo>
       ilk?: string
->>>>>>> b9f82143
       txHelpers?: TxHelpers
     }
 
@@ -258,14 +253,9 @@
       proxyAddress$,
       allowance = maxUint256,
       ilks$,
-<<<<<<< HEAD
       priceInfo,
       balanceInfo,
-      ilk,
-=======
-      userTokenInfo,
       ilk = 'ETH-A',
->>>>>>> b9f82143
       txHelpers,
       stage,
       depositAmount,
@@ -451,7 +441,7 @@
           proxyAddress,
           allowance: new BigNumber(99),
           depositAmount: new BigNumber(100),
-          userTokenInfo: { collateralBalance: new BigNumber(100) },
+          balanceInfo: { collateralBalance: new BigNumber(100) },
           txHelpers: {
             ...protoTxHelpers,
             sendWithGasEstimation: <B extends TxMeta>(_allowance: any, meta: B) =>
@@ -474,7 +464,7 @@
           proxyAddress,
           allowance: new BigNumber(99),
           depositAmount: new BigNumber(100),
-          userTokenInfo: { collateralBalance: new BigNumber(100) },
+          balanceInfo: { collateralBalance: new BigNumber(100) },
           txHelpers: {
             ...protoTxHelpers,
             sendWithGasEstimation: <B extends TxMeta>(_allowance: any, meta: B) =>
