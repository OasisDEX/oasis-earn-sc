--- conflicted
+++ resolved
@@ -16,12 +16,8 @@
 import { zero } from 'helpers/zero'
 import _ from 'lodash'
 import { beforeEach, describe, it } from 'mocha'
-<<<<<<< HEAD
-import { Observable, of } from 'rxjs'
+import { Observable, of, Subject } from 'rxjs'
 import { first } from 'rxjs/operators'
-=======
-import { Observable, of, Subject } from 'rxjs'
->>>>>>> 8cafdf33
 
 import { newCDPTxReceipt } from './fixtures/newCDPtxReceipt'
 import {
@@ -232,6 +228,7 @@
       expect(errorMessages).to.deep.equal(['vaultUnderCollateralized'])
     })
   })
+
   describe('createOpenVault$', () => {
     type FixtureProps = Partial<OpenVaultState> & {
       title?: string
@@ -241,12 +238,7 @@
       allowance?: BigNumber
       ilks$?: Observable<string[]>
       userTokenInfo?: Partial<UserTokenInfo>
-<<<<<<< HEAD
-      ilk: string
-=======
-      newState?: Partial<OpenVaultState>
       ilk?: string
->>>>>>> 8cafdf33
       txHelpers?: TxHelpers
     }
 
@@ -257,16 +249,14 @@
       allowance = maxUint256,
       ilks$,
       userTokenInfo,
-<<<<<<< HEAD
-      ilk,
+      ilk = 'ETH-A',
       txHelpers,
       stage,
       depositAmount,
       ...otherState
-    }: FixtureProps) {
+    }: FixtureProps = {}) {
       const context$ = of(context || protoContextConnected)
       const txHelpers$ = of(txHelpers || protoTxHelpers)
-      const proxyAddress$ = _.constant(of(proxyAddress))
       const allowance$ = _.constant(of(allowance || maxUint256))
 
       const protoUserTokenInfo = {
@@ -288,33 +278,6 @@
       const userTokenInfo$ = () => of(protoUserTokenInfo)
       const ilkData$ = () => of(protoIlkData)
 
-=======
-      newState,
-      ilk = 'ETH-A',
-      txHelpers,
-    }: FixtureProps = {}) {
-      const defaultState$ = of({ ...defaultOpenVaultState, ...(newState || {}) })
-      const context$ = of(context || protoContextConnected)
-      const txHelpers$ = of(txHelpers || protoTxHelpers)
-      const allowance$ = _.constant(of(allowance))
-      const userTokenInfo$ = (token: string) =>
-        of({
-          ...(token === 'ETH'
-            ? protoUserETHTokenInfo
-            : token === 'WBTC'
-            ? protoUserWBTCTokenInfo
-            : protoUserUSDCTokenInfo),
-          ...(userTokenInfo || {}),
-        })
-      const ilkData$ = (ilk: string) =>
-        of(
-          ilk === 'ETH-A'
-            ? protoETHAIlkData
-            : ilk === 'WBTC-A'
-            ? protoWBTCAIlkData
-            : protoUSDCAIlkData,
-        )
->>>>>>> 8cafdf33
       const ilkToToken$ = of((ilk: string) => ilk.split('-')[0])
       const openVault$ = createOpenVault$(
         context$,
@@ -397,33 +360,14 @@
 
     it('editing.change()', () => {
       const depositAmount = new BigNumber(5)
-<<<<<<< HEAD
-      const state = getStateUnpacker(createTestFixture({ ilk: 'ETH-A' }))
+      const state = getStateUnpacker(createTestFixture())
       ;(state() as OpenVaultState).updateDeposit!(depositAmount)
-=======
-      const state = getStateUnpacker(createTestFixture())
-      ;(state() as OpenVaultState).change!({ kind: 'depositAmount', depositAmount })
->>>>>>> 8cafdf33
       expect((state() as OpenVaultState).depositAmount!.toString()).to.be.equal(
         depositAmount.toString(),
       )
       expect(state().isEditingStage).to.be.true
     })
 
-<<<<<<< HEAD
-=======
-    it('editing.change().reset()', () => {
-      const depositAmount = new BigNumber(5)
-      const state = getStateUnpacker(createTestFixture())
-      ;(state() as OpenVaultState).change!({ kind: 'depositAmount', depositAmount })
-      expect((state() as OpenVaultState).depositAmount!.toString()).to.be.equal(
-        depositAmount.toString(),
-      )
-      ;(state() as OpenVaultState).reset!()
-      expect((state() as OpenVaultState).depositAmount).to.be.undefined
-    })
-
->>>>>>> 8cafdf33
     it('editing.progress()', () => {
       const state = getStateUnpacker(createTestFixture())
       ;(state() as OpenVaultState).progress!()
@@ -481,7 +425,7 @@
           ilk: 'WBTC-A',
           proxyAddress,
           allowance: new BigNumber(99),
-          newState: { depositAmount: new BigNumber(100) },
+          depositAmount: new BigNumber(100),
           userTokenInfo: { collateralBalance: new BigNumber(100) },
           txHelpers: {
             ...protoTxHelpers,
@@ -504,7 +448,7 @@
           ilk: 'WBTC-A',
           proxyAddress,
           allowance: new BigNumber(99),
-          newState: { depositAmount: new BigNumber(100) },
+          depositAmount: new BigNumber(100),
           userTokenInfo: { collateralBalance: new BigNumber(100) },
           txHelpers: {
             ...protoTxHelpers,
