--- conflicted
+++ resolved
@@ -13,12 +13,8 @@
 import { createNumberMask } from 'text-mask-addons'
 import { Box, Button, Card, Flex, Grid, Heading, Label, Link, Radio, Spinner, Text } from 'theme-ui'
 
-<<<<<<< HEAD
 import { categoriseOpenVaultStage, OpenVaultState } from './openVault'
-=======
-import { OpenVaultState } from './openVault'
 import { OpenVaultEditing } from './OpenVaultEditing'
->>>>>>> ef1f2da2
 
 function OpenVaultDetails(props: OpenVaultState) {
   const {
