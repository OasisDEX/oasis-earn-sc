--- conflicted
+++ resolved
@@ -322,12 +322,7 @@
         change({
           kind: 'allowanceReset',
         }),
-<<<<<<< HEAD
-      progress: () => setAllowance(txHelpers, allowance$, change, state),
-=======
-
       progress: () => setAllowance(txHelpers, change, state),
->>>>>>> 0197f89e
       reset: () => change({ kind: 'backToEditing' }),
     }
   }
@@ -401,7 +396,6 @@
               proxyAddress$(account),
             ).pipe(
               first(),
-<<<<<<< HEAD
               switchMap(([priceInfo, balanceInfo, ilkData, proxyAddress]) =>
                 ((proxyAddress && allowance$(token, account, proxyAddress)) || of(undefined)).pipe(
                   first(),
@@ -442,90 +436,14 @@
 
                     const connectedProxyAddress$ = proxyAddress$(account)
 
-                    const connectedAllowance$ = connectedProxyAddress$.pipe(
-                      switchMap((proxyAddress) =>
-                        proxyAddress ? allowance$(token, account, proxyAddress) : of(zero),
-                      ),
-                      distinctUntilChanged((x, y) => x.eq(y)),
-                    )
-
                     return merge(change$, environmentChanges$).pipe(
                       scan(apply, initialState),
                       map(validateErrors),
                       map(validateWarnings),
-                      map(
-                        curry(addTransitions)(
-                          txHelpers,
-                          connectedProxyAddress$,
-                          connectedAllowance$,
-                          change,
-                        ),
-                      ),
+                      map(curry(addTransitions)(txHelpers, connectedProxyAddress$, change)),
                     )
                   }),
                 ),
-=======
-              switchMap(
-                ([
-                  priceInfo,
-                  balanceInfo,
-                  { maxDebtPerUnitCollateral, ilkDebtAvailable, debtFloor, liquidationRatio },
-                  proxyAddress,
-                ]) =>
-                  (
-                    (proxyAddress && allowance$(token, account, proxyAddress)) ||
-                    of(undefined)
-                  ).pipe(
-                    first(),
-                    switchMap((allowance) => {
-                      const change$ = new Subject<OpenVaultChange>()
-
-                      function change(ch: OpenVaultChange) {
-                        change$.next(ch)
-                      }
-
-                      // NOTE: Not to be used in production/dev, test only
-                      function injectStateOverride(stateToOverride: Partial<OpenVaultState>) {
-                        return change$.next({ kind: 'injectStateOverride', stateToOverride })
-                      }
-
-                      const initialState: OpenVaultState = {
-                        ...priceInfo,
-                        ...balanceInfo,
-                        ...defaultPartialOpenVaultState,
-                        token,
-                        account,
-                        ilk,
-                        maxDebtPerUnitCollateral,
-                        ilkDebtAvailable,
-                        debtFloor,
-                        liquidationRatio,
-                        proxyAddress,
-                        allowance,
-                        safeConfirmations: context.safeConfirmations,
-                        etherscan: context.etherscan.url,
-                        allowanceAmount: maxUint256,
-
-                        injectStateOverride,
-                      }
-
-                      const environmentChanges$ = merge(
-                        priceInfoChange$(priceInfo$, token),
-                        balanceInfoChange$(balanceInfo$, token, account),
-                        createIlkDataChange$(ilkData$, ilk),
-                      )
-
-                      const connectedProxyAddress$ = proxyAddress$(account)
-
-                      return merge(change$, environmentChanges$).pipe(
-                        scan(apply, initialState),
-                        map(validateErrors),
-                        map(validateWarnings),
-                        map(curry(addTransitions)(txHelpers, connectedProxyAddress$, change)),
-                      )
-                    }),
-                  ),
->>>>>>> 0197f89e
               ),
             )
           }),
