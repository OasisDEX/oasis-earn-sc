import { BigNumber } from 'bignumber.js'
import { maxUint256 } from 'blockchain/calls/erc20'
import { createIlkDataChange$, IlkData } from 'blockchain/ilks'
import { ContextConnected } from 'blockchain/network'
import { TxHelpers } from 'components/AppContext'
import { BalanceInfo, balanceInfoChange$ } from 'features/shared/balanceInfo'
import { PriceInfo, priceInfoChange$ } from 'features/shared/priceInfo'
import { zero } from 'helpers/zero'
import { curry } from 'lodash'
import { combineLatest, merge, Observable, of, Subject } from 'rxjs'
import { distinctUntilChanged, first, map, scan, shareReplay, switchMap } from 'rxjs/operators'

import { applyOpenVaultAllowance, OpenVaultAllowanceChange } from './openVaultAllowances'
import { applyOpenVaultEnvironment, OpenVaultEnvironmentChange } from './openVaultEnvironment'
import { applyOpenVaultForm, OpenVaultFormChange } from './openVaultForm'
import { applyOpenVaultInput, OpenVaultInputChange } from './openVaultInput'
import {
  applyOpenVaultTransaction,
  createProxy,
  openVault,
  OpenVaultTransactionChange,
  setAllowance,
} from './openVaultTransactions'
import { applyOpenVaultTransition, OpenVaultTransitionChange } from './openVaultTransitions'
import {
  OpenVaultErrorMessage,
  OpenVaultWarningMessage,
  validateErrors,
  validateWarnings,
} from './openVaultValidations'

const defaultOpenVaultStageCategories = {
  isEditingStage: false,
  isProxyStage: false,
  isAllowanceStage: false,
  isOpenStage: false,
}

export function categoriseOpenVaultStage(stage: OpenVaultStage) {
  switch (stage) {
    case 'editing':
      return {
        ...defaultOpenVaultStageCategories,
        isEditingStage: true,
      }
    case 'proxyWaitingForConfirmation':
    case 'proxyWaitingForApproval':
    case 'proxyInProgress':
    case 'proxyFailure':
    case 'proxySuccess':
      return {
        ...defaultOpenVaultStageCategories,
        isProxyStage: true,
      }
    case 'allowanceWaitingForConfirmation':
    case 'allowanceWaitingForApproval':
    case 'allowanceInProgress':
    case 'allowanceFailure':
    case 'allowanceSuccess':
      return {
        ...defaultOpenVaultStageCategories,
        isAllowanceStage: true,
      }
    case 'openWaitingForConfirmation':
    case 'openWaitingForApproval':
    case 'openInProgress':
    case 'openFailure':
    case 'openSuccess':
      return {
        ...defaultOpenVaultStageCategories,
        isOpenStage: true,
      }
    default:
      return defaultOpenVaultStageCategories
  }
}

export function applyOpenVaultCalculations(state: OpenVaultState): OpenVaultState {
  const {
    collateralBalance,
    depositAmount,
    maxDebtPerUnitCollateral,
    generateAmount,
    currentCollateralPrice,
    liquidationRatio,
    depositAmountUSD,
  } = state

  const maxDepositAmount = collateralBalance
  const maxDepositAmountUSD = collateralBalance.times(currentCollateralPrice)
  const maxGenerateAmount = depositAmount ? depositAmount.times(maxDebtPerUnitCollateral) : zero

  const afterCollateralizationRatio =
    depositAmountUSD && generateAmount && !generateAmount.eq(zero)
      ? depositAmountUSD.div(generateAmount)
      : zero

  const afterLiquidationPrice =
    generateAmount && depositAmount && depositAmount.gt(zero)
      ? generateAmount.times(liquidationRatio).div(depositAmount)
      : zero

  return {
    ...state,
    maxDepositAmount,
    maxDepositAmountUSD,
    maxGenerateAmount,
    afterCollateralizationRatio,
    afterLiquidationPrice,
  }
}

interface OpenVaultInjectedOverrideChange {
  kind: 'injectStateOverride'
  stateToOverride: Partial<OpenVaultState>
}

function applyOpenVaultInjectedOverride(change: OpenVaultChange, state: OpenVaultState) {
  if (change.kind === 'injectStateOverride') {
    return {
      ...state,
      ...change.stateToOverride,
    }
  }
  return state
}

export type OpenVaultChange =
  | OpenVaultInputChange
  | OpenVaultFormChange
  | OpenVaultTransitionChange
  | OpenVaultTransactionChange
  | OpenVaultAllowanceChange
  | OpenVaultEnvironmentChange
  | OpenVaultInjectedOverrideChange

function apply(state: OpenVaultState, change: OpenVaultChange) {
  const s1 = applyOpenVaultInput(change, state)
  const s2 = applyOpenVaultForm(change, s1)
  const s3 = applyOpenVaultTransition(change, s2)
  const s4 = applyOpenVaultTransaction(change, s3)
  const s5 = applyOpenVaultAllowance(change, s4)
  const s6 = applyOpenVaultEnvironment(change, s5)
  const s7 = applyOpenVaultInjectedOverride(change, s6)
  return applyOpenVaultCalculations(s7)
}

export type OpenVaultStage =
  | 'editing'
  | 'proxyWaitingForConfirmation'
  | 'proxyWaitingForApproval'
  | 'proxyInProgress'
  | 'proxyFailure'
  | 'proxySuccess'
  | 'allowanceWaitingForConfirmation'
  | 'allowanceWaitingForApproval'
  | 'allowanceInProgress'
  | 'allowanceFailure'
  | 'allowanceSuccess'
  | 'openWaitingForConfirmation'
  | 'openWaitingForApproval'
  | 'openInProgress'
  | 'openFailure'
  | 'openSuccess'

export type DefaultOpenVaultState = {
  stage: OpenVaultStage
  ilk: string
  account: string
  token: string

  errorMessages: OpenVaultErrorMessage[]
  warningMessages: OpenVaultWarningMessage[]

  proxyAddress?: string
  allowance?: BigNumber
  progress?: () => void
  reset?: () => void
  id?: BigNumber

  toggleGenerateOption?: () => void
  toggleIlkDetails?: () => void
  showGenerateOption: boolean
  showIlkDetails: boolean

  afterLiquidationPrice: BigNumber
  afterCollateralizationRatio: BigNumber

  depositAmount?: BigNumber
  depositAmountUSD?: BigNumber
  maxDepositAmount: BigNumber
  maxDepositAmountUSD: BigNumber
  generateAmount?: BigNumber
  maxGenerateAmount: BigNumber
  updateDeposit?: (depositAmount?: BigNumber) => void
  updateDepositUSD?: (depositAmountUSD?: BigNumber) => void
  updateDepositMax?: () => void
  updateGenerate?: (generateAmount?: BigNumber) => void
  updateGenerateMax?: () => void

  allowanceAmount?: BigNumber
  updateAllowanceAmount?: (amount?: BigNumber) => void
  setAllowanceAmountUnlimited?: (amount?: BigNumber) => void
  setAllowanceAmountToDepositAmount?: (amount?: BigNumber) => void
  resetAllowanceAmount?: () => void

  maxDebtPerUnitCollateral: BigNumber
  ilkDebtAvailable: BigNumber
  debtFloor: BigNumber
  liquidationRatio: BigNumber

  allowanceTxHash?: string
  proxyTxHash?: string
  openTxHash?: string
  proxyConfirmations?: number
  safeConfirmations: number
  txError?: any
  etherscan?: string

  injectStateOverride: (state: Partial<OpenVaultState>) => void
}

export type OpenVaultState = PriceInfo & BalanceInfo & DefaultOpenVaultState

function addTransitions(
  txHelpers: TxHelpers,
  proxyAddress$: Observable<string | undefined>,
  allowance$: Observable<BigNumber>,
  change: (ch: OpenVaultChange) => void,
  state: OpenVaultState,
): OpenVaultState {
  if (state.stage === 'editing') {
    return {
      ...state,
      updateDeposit: (depositAmount?: BigNumber) => change({ kind: 'deposit', depositAmount }),
      updateDepositUSD: (depositAmountUSD?: BigNumber) =>
        change({ kind: 'depositUSD', depositAmountUSD }),
      updateDepositMax: () => change({ kind: 'depositMax' }),
      updateGenerate: (generateAmount?: BigNumber) => change({ kind: 'generate', generateAmount }),
      updateGenerateMax: () => change({ kind: 'generateMax' }),
      toggleGenerateOption: () => change({ kind: 'toggleGenerateOption' }),
      toggleIlkDetails: () => change({ kind: 'toggleIlkDetails' }),
      progress: () => change({ kind: 'progressEditing' }),
    }
  }

  if (state.stage === 'proxyWaitingForConfirmation' || state.stage === 'proxyFailure') {
    return {
      ...state,
      progress: () => createProxy(txHelpers, proxyAddress$, change, state),
    }
  }

  if (state.stage === 'proxySuccess') {
    return {
      ...state,
      progress: () =>
        change({
          kind: 'progressProxy',
        }),
      reset: () => change({ kind: 'backToEditing' }),
    }
  }

  if (state.stage === 'allowanceWaitingForConfirmation' || state.stage === 'allowanceFailure') {
    return {
      ...state,
      updateAllowanceAmount: (allowanceAmount?: BigNumber) =>
        change({
          kind: 'allowance',
          allowanceAmount,
        }),
      setAllowanceAmountUnlimited: () => change({ kind: 'allowanceUnlimited' }),
      setAllowanceAmountToDepositAmount: () =>
        change({
          kind: 'allowanceAsDepositAmount',
        }),
      resetAllowanceAmount: () =>
        change({
          kind: 'allowance',
          allowanceAmount: undefined,
        }),

      progress: () => setAllowance(txHelpers, allowance$, change, state),
      reset: () => change({ kind: 'backToEditing' }),
    }
  }

  if (state.stage === 'allowanceSuccess') {
    return {
      ...state,
      progress: () =>
        change({
          kind: 'backToEditing',
        }),
    }
  }

  if (state.stage === 'openWaitingForConfirmation' || state.stage === 'openFailure') {
    return {
      ...state,
      progress: () => openVault(txHelpers, change, state),
      reset: () => change({ kind: 'backToEditing' }),
    }
  }

  return state
}

export const defaultPartialOpenVaultState = {
  stage: 'editing' as OpenVaultStage,
  errorMessages: [],
  warningMessages: [],
  showIlkDetails: false,
  showGenerateOption: false,
  afterLiquidationPrice: zero,
  afterCollateralizationRatio: zero,
  maxDepositAmount: zero,
  maxDepositAmountUSD: zero,
  maxGenerateAmount: zero,
}

export function createOpenVault$(
  context$: Observable<ContextConnected>,
  txHelpers$: Observable<TxHelpers>,
  proxyAddress$: (address: string) => Observable<string | undefined>,
  allowance$: (token: string, owner: string, spender: string) => Observable<BigNumber>,
  priceInfo$: (token: string) => Observable<PriceInfo>,
  balanceInfo$: (token: string, address: string | undefined) => Observable<BalanceInfo>,
  ilkData$: (ilk: string) => Observable<IlkData>,
  ilkToToken$: Observable<(ilk: string) => string>,
  ilk: string,
): Observable<OpenVaultState> {
  return combineLatest(context$, txHelpers$, ilkToToken$).pipe(
    switchMap(([context, txHelpers, ilkToToken]) => {
      const account = context.account
      const token = ilkToToken(ilk)
      return combineLatest(
        priceInfo$(token),
        balanceInfo$(token, account),
        ilkData$(ilk),
        proxyAddress$(account),
      ).pipe(
        first(),
        switchMap(
          ([
            priceInfo,
            balanceInfo,
            { maxDebtPerUnitCollateral, ilkDebtAvailable, debtFloor, liquidationRatio },
            proxyAddress,
          ]) =>
            ((proxyAddress && allowance$(token, account, proxyAddress)) || of(undefined)).pipe(
              first(),
              switchMap((allowance) => {
                const change$ = new Subject<OpenVaultChange>()

                function change(ch: OpenVaultChange) {
                  if (ch.kind === 'injectStateOverride') {
                    throw new Error("don't use injected overrides")
                  }
                  change$.next(ch)
                }

                // NOTE: Not to be used in production/dev, test only
                function injectStateOverride(stateToOverride: Partial<OpenVaultState>) {
                  return change$.next({ kind: 'injectStateOverride', stateToOverride })
                }

                const initialState: OpenVaultState = {
                  ...priceInfo,
                  ...balanceInfo,
                  ...defaultPartialOpenVaultState,
                  token,
                  account,
                  ilk,
                  maxDebtPerUnitCollateral,
                  ilkDebtAvailable,
                  debtFloor,
                  liquidationRatio,
                  proxyAddress,
<<<<<<< HEAD
                  allowance,
                  safeConfirmations: context.safeConfirmations,
                  etherscan: context.etherscan.url,
                  allowanceAmount: maxUint256,

                  injectStateOverride,
                }

                const environmentChanges$ = merge(
                  priceInfoChange$(priceInfo$, token),
                  balanceInfoChange$(balanceInfo$, token, account),
                  createIlkDataChange$(ilkData$, ilk),
                )

                const connectedProxyAddress$ = proxyAddress$(account)

                const connectedAllowance$ = connectedProxyAddress$.pipe(
                  switchMap((proxyAddress) =>
                    proxyAddress ? allowance$(token, account, proxyAddress) : of(zero),
                  ),
                  distinctUntilChanged((x, y) => x.eq(y)),
                )

                return merge(change$, environmentChanges$).pipe(
                  scan(apply, initialState),
                  map(validateErrors),
                  map(validateWarnings),
                  map(
                    curry(addTransitions)(
                      txHelpers,
                      connectedProxyAddress$,
                      connectedAllowance$,
                      change,
                    ),
=======
                ]) =>
                  (
                    (proxyAddress && allowance$(token, account, proxyAddress)) ||
                    of(undefined)
                  ).pipe(
                    first(),
                    switchMap((allowance) => {
                      const change$ = new Subject<OpenVaultChange>()

                      function change(ch: OpenVaultChange) {
                        change$.next(ch)
                      }

                      // NOTE: Not to be used in production/dev, test only
                      function injectStateOverride(stateToOverride: Partial<OpenVaultState>) {
                        return change$.next({ kind: 'injectStateOverride', stateToOverride })
                      }

                      const initialState: OpenVaultState = {
                        ...priceInfo,
                        ...balanceInfo,
                        ...defaultPartialOpenVaultState,
                        token,
                        account,
                        ilk,
                        maxDebtPerUnitCollateral,
                        ilkDebtAvailable,
                        debtFloor,
                        liquidationRatio,
                        proxyAddress,
                        allowance,
                        safeConfirmations: context.safeConfirmations,
                        etherscan: context.etherscan.url,
                        allowanceAmount: maxUint256,

                        injectStateOverride,
                      }

                      const environmentChanges$ = merge(
                        priceInfoChange$(priceInfo$, token),
                        balanceInfoChange$(balanceInfo$, token, account),
                        createIlkDataChange$(ilkData$, ilk),
                      )

                      const connectedProxyAddress$ = proxyAddress$(account)

                      const connectedAllowance$ = connectedProxyAddress$.pipe(
                        switchMap((proxyAddress) =>
                          proxyAddress ? allowance$(token, account, proxyAddress) : of(zero),
                        ),
                        distinctUntilChanged((x, y) => x.eq(y)),
                      )

                      return merge(change$, environmentChanges$).pipe(
                        scan(apply, initialState),
                        map(validateErrors),
                        map(validateWarnings),
                        map(
                          curry(addTransitions)(
                            txHelpers,
                            connectedProxyAddress$,
                            connectedAllowance$,
                            change,
                          ),
                        ),
                      )
                    }),
>>>>>>> 54fb43ea
                  ),
                )
              }),
            ),
        ),
      )
    }),
    shareReplay(1),
  )
}<|MERGE_RESOLUTION|>--- conflicted
+++ resolved
@@ -355,9 +355,6 @@
                 const change$ = new Subject<OpenVaultChange>()
 
                 function change(ch: OpenVaultChange) {
-                  if (ch.kind === 'injectStateOverride') {
-                    throw new Error("don't use injected overrides")
-                  }
                   change$.next(ch)
                 }
 
@@ -378,7 +375,6 @@
                   debtFloor,
                   liquidationRatio,
                   proxyAddress,
-<<<<<<< HEAD
                   allowance,
                   safeConfirmations: context.safeConfirmations,
                   etherscan: context.etherscan.url,
@@ -413,75 +409,6 @@
                       connectedAllowance$,
                       change,
                     ),
-=======
-                ]) =>
-                  (
-                    (proxyAddress && allowance$(token, account, proxyAddress)) ||
-                    of(undefined)
-                  ).pipe(
-                    first(),
-                    switchMap((allowance) => {
-                      const change$ = new Subject<OpenVaultChange>()
-
-                      function change(ch: OpenVaultChange) {
-                        change$.next(ch)
-                      }
-
-                      // NOTE: Not to be used in production/dev, test only
-                      function injectStateOverride(stateToOverride: Partial<OpenVaultState>) {
-                        return change$.next({ kind: 'injectStateOverride', stateToOverride })
-                      }
-
-                      const initialState: OpenVaultState = {
-                        ...priceInfo,
-                        ...balanceInfo,
-                        ...defaultPartialOpenVaultState,
-                        token,
-                        account,
-                        ilk,
-                        maxDebtPerUnitCollateral,
-                        ilkDebtAvailable,
-                        debtFloor,
-                        liquidationRatio,
-                        proxyAddress,
-                        allowance,
-                        safeConfirmations: context.safeConfirmations,
-                        etherscan: context.etherscan.url,
-                        allowanceAmount: maxUint256,
-
-                        injectStateOverride,
-                      }
-
-                      const environmentChanges$ = merge(
-                        priceInfoChange$(priceInfo$, token),
-                        balanceInfoChange$(balanceInfo$, token, account),
-                        createIlkDataChange$(ilkData$, ilk),
-                      )
-
-                      const connectedProxyAddress$ = proxyAddress$(account)
-
-                      const connectedAllowance$ = connectedProxyAddress$.pipe(
-                        switchMap((proxyAddress) =>
-                          proxyAddress ? allowance$(token, account, proxyAddress) : of(zero),
-                        ),
-                        distinctUntilChanged((x, y) => x.eq(y)),
-                      )
-
-                      return merge(change$, environmentChanges$).pipe(
-                        scan(apply, initialState),
-                        map(validateErrors),
-                        map(validateWarnings),
-                        map(
-                          curry(addTransitions)(
-                            txHelpers,
-                            connectedProxyAddress$,
-                            connectedAllowance$,
-                            change,
-                          ),
-                        ),
-                      )
-                    }),
->>>>>>> 54fb43ea
                   ),
                 )
               }),
