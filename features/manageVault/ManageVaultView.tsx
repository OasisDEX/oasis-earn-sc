--- conflicted
+++ resolved
@@ -114,21 +114,15 @@
   const manageVault = useObservableWithError(manageVault$(id))
 
   return (
-<<<<<<< HEAD
     <WithLoadingIndicator
       {...manageVault}
       customLoader={<AppSpinner sx={{ mx: 'auto' }} variant="styles.spinner.large" />}
     >
       {(manageVault) => (
-        <Grid gap={4}>
+        <Grid sx={{ width: '100%', zIndex: 1 }}>
           <ManageVaultContainer {...manageVault} />
         </Grid>
       )}
     </WithLoadingIndicator>
-=======
-    <Grid sx={{ width: '100%', zIndex: 1 }}>
-      <ManageVaultContainer {...manageVault} />
-    </Grid>
->>>>>>> 357ba6a8
   )
 }