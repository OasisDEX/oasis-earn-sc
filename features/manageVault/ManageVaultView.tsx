--- conflicted
+++ resolved
@@ -5,15 +5,12 @@
 import { VaultHeader } from 'components/vault/VaultHeader'
 import { VaultProxyStatusCard } from 'components/vault/VaultProxy'
 import { ManageVaultFormHeader } from 'features/manageVault/ManageVaultFormHeader'
-<<<<<<< HEAD
 import { VaultHistoryEvent } from 'features/vaultHistory/vaultHistory'
 import { VaultHistoryView } from 'features/vaultHistory/VaultHistoryView'
 import { WithChildren } from 'helpers/types'
-=======
 import { AppSpinner, WithLoadingIndicator } from 'helpers/AppSpinner'
 import { WithErrorHandler } from 'helpers/errorHandlers/WithErrorHandler'
 import { useObservableWithError } from 'helpers/observableHook'
->>>>>>> bf85c77b
 import { useTranslation } from 'next-i18next'
 import React, { useEffect } from 'react'
 import { Box, Divider, Flex, Grid, Text } from 'theme-ui'
@@ -140,44 +137,6 @@
     clear,
   } = manageVault
   const { t } = useTranslation()
-<<<<<<< HEAD
-=======
-  return (
-    <Heading
-      as="h1"
-      variant="paragraph2"
-      sx={{ gridColumn: ['1', '1/3'], fontWeight: 'semiBold', borderBottom: 'light', pb: 3, ...sx }}
-    >
-      <Flex sx={{ justifyContent: ['center', 'left'] }}>
-        <Icon name={tokenInfo.iconCircle} size="26px" sx={{ verticalAlign: 'sub', mr: 2 }} />
-        <Text>{t('vault.header', { ilk, id })}</Text>
-      </Flex>
-    </Heading>
-  )
-}
-
-export function ManageVaultContainer(props: ManageVaultState) {
-  return (
-    <Grid mt={4} columns={['1fr', '2fr minmax(380px, 1fr)']} gap={5}>
-      <ManageVaultHeading {...props} sx={{ display: ['block', 'none'] }} />
-      <Box mb={6} sx={{ order: [3, 1] }}>
-        <ManageVaultDetails {...props} />
-      </Box>
-      <Divider sx={{ display: ['block', 'none'], order: [2, 0] }} />
-      <Box sx={{ order: [1, 2] }}>
-        <ManageVaultForm {...props} />
-      </Box>
-    </Grid>
-  )
-}
-
-export function ManageVaultView({ id }: { id: BigNumber }) {
-  const { manageVault$ } = useAppContext()
-  const manageVaultWithId$ = manageVault$(id)
-  const { value: manageVault, error: manageVaultWithError } = useObservableWithError(
-    manageVaultWithId$,
-  )
->>>>>>> bf85c77b
 
   useEffect(() => {
     return () => {
@@ -186,7 +145,6 @@
   }, [])
 
   return (
-<<<<<<< HEAD
     <>
       <VaultHeader {...manageVault} header={t('vault.header', { ilk, id })} id={id} />
       <Grid variant="vaultContainer">
@@ -199,32 +157,5 @@
         </Box>
       </Grid>
     </>
-=======
-    <WithErrorHandler error={manageVaultWithError}>
-      <WithLoadingIndicator
-        value={manageVault}
-        customLoader={
-          <Box
-            sx={{
-              position: 'relative',
-              height: 600,
-              width: '100%',
-              display: 'flex',
-              justifyContent: 'center',
-              alignItems: 'center',
-            }}
-          >
-            <AppSpinner sx={{ mx: 'auto', display: 'block' }} variant="styles.spinner.extraLarge" />
-          </Box>
-        }
-      >
-        {(manageVault) => (
-          <Grid sx={{ width: '100%', zIndex: 1, ...slideInAnimation, position: 'relative' }}>
-            <ManageVaultContainer {...manageVault} />
-          </Grid>
-        )}
-      </WithLoadingIndicator>
-    </WithErrorHandler>
->>>>>>> bf85c77b
   )
 }