--- conflicted
+++ resolved
@@ -152,7 +152,7 @@
     const debtFloor = new BigNumber('2000')
     const withdrawAmount = new BigNumber('10')
     const paybackAmount = new BigNumber('10')
-<<<<<<< HEAD
+    const debt = new BigNumber(3000)
     const {
       maxDebtPerUnitCollateral,
       liquidationRatio,
@@ -161,11 +161,6 @@
     } = protoWBTCAIlkData
 
     const manageVaultState: ManageVaultState = applyManageVaultCalculations({
-=======
-    const maxPaybackAmount = new BigNumber('10000')
-    const debt = new BigNumber(3000)
-    const manageVaultState = {
->>>>>>> 8cafdf33
       ...defaultManageVaultState,
       ...protoUserWBTCTokenInfo,
       token: 'WBTC',
@@ -185,7 +180,6 @@
       stabilityFee,
       liquidationPenalty,
       depositAmount,
-      debt: new BigNumber('10000'),
       daiBalance: new BigNumber('10000'),
       liquidationPrice: zero,
       collateralizationRatio: zero,
@@ -195,16 +189,10 @@
       paybackAmount,
       debtFloor,
       ilkDebtAvailable,
-<<<<<<< HEAD
       safeConfirmations: 6,
       injectStateOverride: () => {},
-    })
-=======
-      maxWithdrawAmount: withdrawAmount,
-      maxPaybackAmount,
       debt,
-    }
->>>>>>> 8cafdf33
+    })
     it('Should show no errors when the state is correct', () => {
       const { errorMessages } = validateErrors(manageVaultState)
       expect(errorMessages).to.be.an('array').that.is.empty
@@ -226,13 +214,8 @@
     it('Should show generateAmountLessThanDebtFloor error', () => {
       const { errorMessages } = validateErrors({
         ...manageVaultState,
-<<<<<<< HEAD
         debt: zero,
-        generateAmount: debtFloor.multipliedBy(SLIGHTLY_LESS_THAN_ONE),
-=======
-        debt: new BigNumber(0),
-        generateAmount: new BigNumber(1),
->>>>>>> 8cafdf33
+        generateAmount: one,
       })
       expect(errorMessages).to.deep.equal(['generateAmountLessThanDebtFloor'])
     })
@@ -444,33 +427,14 @@
 
     it('editing.change()', () => {
       const depositAmount = new BigNumber(5)
-<<<<<<< HEAD
-      const state = getStateUnpacker(createTestFixture(defaults))
+      const state = getStateUnpacker(createTestFixture())
       ;(state() as ManageVaultState).updateDeposit!(depositAmount)
-=======
-      const state = getStateUnpacker(createTestFixture())
-      ;(state() as ManageVaultState).change!({ kind: 'depositAmount', depositAmount })
->>>>>>> 8cafdf33
       expect((state() as ManageVaultState).depositAmount!.toString()).to.be.equal(
         depositAmount.toString(),
       )
       expect(state().isEditingStage).to.be.true
     })
 
-<<<<<<< HEAD
-=======
-    it('editing.change().reset()', () => {
-      const depositAmount = new BigNumber(5)
-      const state = getStateUnpacker(createTestFixture())
-      ;(state() as ManageVaultState).change!({ kind: 'depositAmount', depositAmount })
-      expect((state() as ManageVaultState).depositAmount!.toString()).to.be.equal(
-        depositAmount.toString(),
-      )
-      ;(state() as ManageVaultState).reset!()
-      expect((state() as ManageVaultState).depositAmount).to.be.undefined
-    })
-
->>>>>>> 8cafdf33
     it('editing.progress()', () => {
       const state = getStateUnpacker(createTestFixture())
       ;(state() as ManageVaultState).progress!()
