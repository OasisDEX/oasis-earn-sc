--- conflicted
+++ resolved
@@ -2,37 +2,7 @@
 import { ManageVaultView } from 'features/manageVault/ManageVaultView'
 import { one } from 'helpers/zero'
 
-<<<<<<< HEAD
 import { manageVaultStory } from './ManageVaultBuilder'
-=======
-import {
-  createManageVault$,
-  ManageVaultStage,
-  ManageVaultState,
-  PAYBACK_ALL_BOUND,
-} from './manageVault'
-interface Story {
-  title?: string
-  context?: ContextConnected
-  proxyAddress?: string
-  allowance?: BigNumber
-  vault?: Partial<Vault>
-  priceInfo?: Partial<PriceInfo>
-  balanceInfo?: Partial<BalanceInfo>
-  urnAddress?: string
-  owner?: string
-  collateral: BigNumber
-  debt: BigNumber
-  unlockedCollateral?: BigNumber
-  controller?: string
-  depositAmount?: BigNumber
-  withdrawAmount?: BigNumber
-  generateAmount?: BigNumber
-  paybackAmount?: BigNumber
-  stage: ManageVaultStage
-  ilk: 'ETH-A' | 'WBTC-A' | 'USDC-A'
-}
->>>>>>> 650b9908
 
 export const Default = manageVaultStory({
   title:
@@ -278,31 +248,28 @@
   stage: 'manageSuccess',
 })
 
-<<<<<<< HEAD
-=======
-export const VaultAtRisk = createStory({
-  ilk: 'ETH-A',
-  collateral: one,
-  debt: new BigNumber('4000'),
-  withdrawAmount: new BigNumber('0.5'),
-  paybackAmount: new BigNumber('300'),
-  balanceInfo: { collateralBalance: new BigNumber('200'), daiBalance: new BigNumber('1000') },
-  proxyAddress: '0xProxyAddress',
-  stage: 'collateralEditing',
-})
-
-export const ShouldPaybackAll = createStory({
-  title: `If the amount in the paybackAmount field is between ${PAYBACK_ALL_BOUND} DAI of the outstanding debt in a vault, the shouldPaybackAll flag should be indicated as true. A warning message should also show to indicate to the user that this action should leave their vault with a debt of 0`,
-  ilk: 'WBTC-A',
-  stage: 'daiEditing',
-  collateral: one,
-  debt: new BigNumber('3000'),
-  paybackAmount: new BigNumber('2999'),
-  balanceInfo: { collateralBalance: new BigNumber('2000'), daiBalance: new BigNumber('10000') },
-  proxyAddress: '0xProxyAddress',
-})
-
->>>>>>> 650b9908
+/* export const VaultAtRisk = createStory({
+ *   ilk: 'ETH-A',
+ *   collateral: one,
+ *   debt: new BigNumber('4000'),
+ *   withdrawAmount: new BigNumber('0.5'),
+ *   paybackAmount: new BigNumber('300'),
+ *   balanceInfo: { collateralBalance: new BigNumber('200'), daiBalance: new BigNumber('1000') },
+ *   proxyAddress: '0xProxyAddress',
+ *   stage: 'collateralEditing',
+ * })
+ *
+ * export const ShouldPaybackAll = createStory({
+ *   title: `If the amount in the paybackAmount field is between ${PAYBACK_ALL_BOUND} DAI of the outstanding debt in a vault, the shouldPaybackAll flag should be indicated as true. A warning message should also show to indicate to the user that this action should leave their vault with a debt of 0`,
+ *   ilk: 'WBTC-A',
+ *   stage: 'daiEditing',
+ *   collateral: one,
+ *   debt: new BigNumber('3000'),
+ *   paybackAmount: new BigNumber('2999'),
+ *   balanceInfo: { collateralBalance: new BigNumber('2000'), daiBalance: new BigNumber('10000') },
+ *   proxyAddress: '0xProxyAddress',
+ * })
+ *  */
 // eslint-disable-next-line import/no-default-export
 export default {
   title: 'ManageVault/Stages',
