--- conflicted
+++ resolved
@@ -1,6 +1,5 @@
 import { nullAddress } from '@oasisdex/utils'
 import { BigNumber } from 'bignumber.js'
-import { cdpManagerUrns } from 'blockchain/calls/cdpManager'
 import { maxUint256 } from 'blockchain/calls/erc20'
 import { protoETHAIlkData, protoUSDCAIlkData, protoWBTCAIlkData } from 'blockchain/ilks'
 import { ContextConnected, protoContextConnected } from 'blockchain/network'
@@ -13,16 +12,11 @@
   protoUserWBTCTokenInfo,
   UserTokenInfo,
 } from 'features/shared/userTokenInfo'
-import { WithChildren } from 'helpers/types'
 import { one, zero } from 'helpers/zero'
 import { memoize } from 'lodash'
 import React from 'react'
-<<<<<<< HEAD
-import { Observable, of } from 'rxjs'
+import { of } from 'rxjs'
 import { switchMap } from 'rxjs/operators'
-=======
-import { of } from 'rxjs'
->>>>>>> 1f110fa0
 import { Card, Container, Grid } from 'theme-ui'
 
 import { createManageVault$, defaultManageVaultState, ManageVaultState } from './manageVault'
@@ -47,14 +41,9 @@
 
 const VAULT_ID = one
 
-<<<<<<< HEAD
 const protoUrnAddress = '0xEe0b6175705CDFEb824e5092d6547C011EbB46A8'
 
 function createStory({
-=======
-// eslint-disable-next-line @typescript-eslint/no-unused-vars
-function ManageVaultStory({
->>>>>>> 1f110fa0
   title,
   context,
   proxyAddress,
@@ -68,14 +57,13 @@
   unlockedCollateral,
   controller,
   newState,
-<<<<<<< HEAD
 }: Story) {
   return () => {
     const defaultState$ = of({ ...defaultManageVaultState, ...(newState || {}) })
-    const context$ = of(context ? context : protoContextConnected)
+    const context$ = of(context || protoContextConnected)
     const txHelpers$ = of(protoTxHelpers)
     const proxyAddress$ = () => of(proxyAddress)
-    const allowance$ = () => of(allowance ? allowance : maxUint256)
+    const allowance$ = () => of(allowance || maxUint256)
 
     const userTokenInfo$ = (token: string) =>
       of({
@@ -116,27 +104,6 @@
         : ilk === 'WBTC-A'
         ? protoWBTCAIlkData
         : protoUSDCAIlkData)['debtScalingFactor'],
-=======
-}: OpenVaultContextProviderProps) {
-  const defaultState$ = of({ ...defaultManageVaultState, ...(newState || {}) })
-  const context$ = of(context || protoContextConnected)
-  const txHelpers$ = of(protoTxHelpers)
-  const proxyAddress$ = () => of(proxyAddress)
-  const allowance$ = () => of(allowance || maxUint256)
-  const userTokenInfo$ = (token: string) =>
-    of({
-      ...(token === 'ETH'
-        ? protoUserETHTokenInfo
-        : token === 'WBTC'
-        ? protoUserWBTCTokenInfo
-        : protoUserUSDCTokenInfo),
-      ...(userTokenInfo || {}),
-    })
-  const ilkData$ = (ilk: string) =>
-    of(
-      // eslint-disable-next-line sonarjs/no-all-duplicated-branches
-      ilk === 'ETH-A' ? protoETHAIlkData : ilk === 'WBTC-A' ? protoWBTCAIlkData : protoWBTCAIlkData,
->>>>>>> 1f110fa0
     )
 
     const cdpManagerUrns$ = () => of(urnAddress || protoUrnAddress)
@@ -192,11 +159,7 @@
   }
 }
 
-<<<<<<< HEAD
 const ManageVaultStoryContainer = ({ title }: { title?: string }) => {
-=======
-const ManageVaultStoryContainer = ({ title }: WithChildren & { title?: string }) => {
->>>>>>> 1f110fa0
   if (!isAppContextAvailable()) return null
 
   return (
@@ -215,6 +178,7 @@
   debt: new BigNumber('5000'),
 })
 
+// eslint-disable-next-line import/no-default-export
 export default {
   title: 'ManageVault',
   component: ManageVaultView,
