--- conflicted
+++ resolved
@@ -40,6 +40,7 @@
   | 'vaultWillBeAtRiskLevelDangerAtNextPrice'
   | 'vaultWillBeAtRiskLevelWarningAtNextPrice'
   | 'vaultUnderCollateralized'
+  | 'payingBackAllOutstandingDebt'
 
 export function validateErrors(state: ManageVaultState): ManageVaultState {
   const {
@@ -59,11 +60,8 @@
     stage,
     collateralAllowanceAmount,
     daiAllowanceAmount,
-<<<<<<< HEAD
     accountIsController,
-=======
     shouldPaybackAll,
->>>>>>> 650b9908
   } = state
 
   const errorMessages: ManageVaultErrorMessage[] = []
@@ -175,22 +173,6 @@
   return { ...state, errorMessages }
 }
 
-<<<<<<< HEAD
-=======
-export type ManageVaultWarningMessage =
-  | 'potentialGenerateAmountLessThanDebtFloor'
-  | 'depositAmountEmpty'
-  | 'withdrawAmountEmpty'
-  | 'generateAmountEmpty'
-  | 'paybackAmountEmpty'
-  | 'noProxyAddress'
-  | 'noCollateralAllowance'
-  | 'noDaiAllowance'
-  | 'collateralAllowanceLessThanDepositAmount'
-  | 'daiAllowanceLessThanPaybackAmount'
-  | 'payingBackAllOutstandingDebt'
-
->>>>>>> 650b9908
 export function validateWarnings(state: ManageVaultState): ManageVaultState {
   const {
     depositAmount,
@@ -202,16 +184,13 @@
     debt,
     collateralAllowance,
     daiAllowance,
-<<<<<<< HEAD
     accountIsController,
     collateralizationRatio,
     afterCollateralizationRatio,
     collateralizationWarningThreshold,
     collateralizationDangerThreshold,
     liquidationRatio,
-=======
     shouldPaybackAll,
->>>>>>> 650b9908
   } = state
 
   const warningMessages: ManageVaultWarningMessage[] = []
@@ -245,7 +224,6 @@
     warningMessages.push('daiAllowanceLessThanPaybackAmount')
   }
 
-<<<<<<< HEAD
   if (!accountIsController) {
     warningMessages.push('connectedAccountIsNotVaultController')
   }
@@ -280,10 +258,10 @@
 
   if (collateralizationRatio.lt(liquidationRatio) && !collateralizationRatio.isZero()) {
     warningMessages.push('vaultUnderCollateralized')
-=======
+  }
+
   if (shouldPaybackAll) {
     warningMessages.push('payingBackAllOutstandingDebt')
->>>>>>> 650b9908
   }
 
   return { ...state, warningMessages }
