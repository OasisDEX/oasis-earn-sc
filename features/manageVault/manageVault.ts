--- conflicted
+++ resolved
@@ -456,12 +456,7 @@
         change({
           kind: 'collateralAllowanceReset',
         }),
-<<<<<<< HEAD
-      progress: () => setCollateralAllowance(txHelpers$, collateralAllowance$, change, state),
-=======
-
       progress: () => setCollateralAllowance(txHelpers$, change, state),
->>>>>>> 0197f89e
       reset: () => change({ kind: 'backToEditing' }),
     }
   }
@@ -487,12 +482,7 @@
         change({
           kind: 'daiAllowanceReset',
         }),
-<<<<<<< HEAD
-      progress: () => setDaiAllowance(txHelpers$, daiAllowance$, change, state),
-=======
-
       progress: () => setDaiAllowance(txHelpers$, change, state),
->>>>>>> 0197f89e
       reset: () => change({ kind: 'backToEditing' }),
     }
   }
