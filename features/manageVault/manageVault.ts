import { BigNumber } from 'bignumber.js'
<<<<<<< HEAD
import { createIlkDataChange$, IlkData } from 'blockchain/ilks'
import { Context } from 'blockchain/network'
import { createVaultChange$, Vault } from 'blockchain/vaults'
import { TxHelpers } from 'components/AppContext'
import { PriceInfo, priceInfoChange$ } from 'features/shared/priceInfo'
=======
import { maxUint256 } from 'blockchain/calls/erc20'
import { createIlkDataChange$, IlkData } from 'blockchain/ilks'
import { ContextConnected } from 'blockchain/network'
import { createVaultChange$, Vault } from 'blockchain/vaults'
import { TxHelpers } from 'components/AppContext'
import { createUserTokenInfoChange$, UserTokenInfo } from 'features/shared/userTokenInfo'
>>>>>>> c4330183
import { zero } from 'helpers/zero'
import { curry } from 'lodash'
import { combineLatest, merge, Observable, of, Subject } from 'rxjs'
import { distinctUntilChanged, first, map, scan, shareReplay, switchMap } from 'rxjs/operators'

<<<<<<< HEAD
import { BalanceInfo, balanceInfoChange$ } from '../shared/balanceInfo'
=======
>>>>>>> c4330183
import { applyManageVaultAllowance, ManageVaultAllowanceChange } from './manageVaultAllowances'
import { applyManageVaultEnvironment, ManageVaultEnvironmentChange } from './manageVaultEnvironment'
import { applyManageVaultForm, ManageVaultFormChange } from './manageVaultForm'
import { applyManageVaultInput, ManageVaultInputChange } from './manageVaultInput'
import {
  applyManageVaultTransaction,
  createProxy,
  ManageVaultTransactionChange,
  setCollateralAllowance,
  setDaiAllowance,
} from './manageVaultTransactions'
<<<<<<< HEAD
import {
  applyManageVaultTransition,
  ManageVaultTransitionChange,
  progressManage,
} from './manageVaultTransitions'
import {
=======
import {
  applyManageVaultTransition,
  ManageVaultTransitionChange,
  progressManage,
} from './manageVaultTransitions'
import {
>>>>>>> c4330183
  ManageVaultErrorMessage,
  ManageVaultWarningMessage,
  validateErrors,
  validateWarnings,
} from './manageVaultValidations'

<<<<<<< HEAD
const defaultIsStates = {
=======
export const defaultIsStates = {
>>>>>>> c4330183
  isEditingStage: false,
  isProxyStage: false,
  isCollateralAllowanceStage: false,
  isDaiAllowanceStage: false,
  isManageStage: false,
}

function applyIsStageStates(state: ManageVaultState): ManageVaultState {
  const newState = {
    ...state,
    ...defaultIsStates,
  }

  switch (state.stage) {
    case 'collateralEditing':
    case 'daiEditing':
      return {
        ...newState,
        isEditingStage: true,
      }
    case 'proxyWaitingForConfirmation':
    case 'proxyWaitingForApproval':
    case 'proxyInProgress':
    case 'proxyFailure':
    case 'proxySuccess':
      return {
        ...newState,
        isProxyStage: true,
      }
    case 'collateralAllowanceWaitingForConfirmation':
    case 'collateralAllowanceWaitingForApproval':
    case 'collateralAllowanceInProgress':
    case 'collateralAllowanceFailure':
    case 'collateralAllowanceSuccess':
      return {
        ...newState,
        isCollateralAllowanceStage: true,
      }
    case 'daiAllowanceWaitingForConfirmation':
    case 'daiAllowanceWaitingForApproval':
    case 'daiAllowanceInProgress':
    case 'daiAllowanceFailure':
    case 'daiAllowanceSuccess':
      return {
        ...newState,
        isDaiAllowanceStage: true,
      }

    case 'manageWaitingForConfirmation':
    case 'manageWaitingForApproval':
    case 'manageInProgress':
    case 'manageFailure':
    case 'manageSuccess':
      return {
        ...newState,
        isManageStage: true,
      }
    default:
      return state
  }
}

export function applyManageVaultCalculations(state: ManageVaultState): ManageVaultState {
  const {
    collateralBalance,
    depositAmount,
    maxDebtPerUnitCollateral,
    generateAmount,
    currentCollateralPrice,
    liquidationRatio,
    freeCollateral,
    lockedCollateral,
    daiBalance,
    withdrawAmount,
    paybackAmount,
    debt,
  } = state

  const maxDepositAmount = collateralBalance
  const maxDepositAmountUSD = collateralBalance.times(currentCollateralPrice)

  const maxWithdrawAmount = freeCollateral
  const maxWithdrawAmountUSD = freeCollateral.times(currentCollateralPrice)

  const maxGenerateAmount = lockedCollateral
    .plus(depositAmount || zero)
    .times(maxDebtPerUnitCollateral)
    .minus(debt)

  const maxPaybackAmount = daiBalance.lt(debt) ? daiBalance : debt

  const afterLockedCollateral = depositAmount
    ? lockedCollateral.plus(depositAmount)
    : withdrawAmount
    ? lockedCollateral.minus(withdrawAmount)
    : lockedCollateral

  const afterLockedCollateralUSD = afterLockedCollateral.times(currentCollateralPrice)
  const afterDebt = generateAmount
    ? debt.plus(generateAmount)
    : paybackAmount
    ? debt.minus(paybackAmount)
    : debt

  const afterCollateralizationRatio =
    afterLockedCollateralUSD.gt(zero) && afterDebt.gt(zero)
      ? afterLockedCollateralUSD.div(afterDebt)
      : zero

  const afterLiquidationPrice =
    generateAmount && depositAmount && depositAmount.gt(zero)
      ? afterDebt.times(liquidationRatio).div(afterLockedCollateral)
      : zero

  return {
    ...state,
    maxDepositAmount,
    maxGenerateAmount,
    maxWithdrawAmount,
    maxWithdrawAmountUSD,
    afterCollateralizationRatio,
    afterLiquidationPrice,
    maxDepositAmountUSD,
    maxPaybackAmount,
  }
}

interface ManageVaultInjectedOverrideChange {
  kind: 'injectStateOverride'
  stateToOverride: Partial<ManageVaultState>
}

<<<<<<< HEAD
function applyManageVaultInjectedOverride(change: ManageVaultChange, state: ManageVaultState) {
=======
function applyInjectedOverride(change: ManageVaultChange, state: ManageVaultState) {
>>>>>>> c4330183
  if (change.kind === 'injectStateOverride') {
    return {
      ...state,
      ...change.stateToOverride,
    }
  }
  return state
}

export type ManageVaultChange =
  | ManageVaultInputChange
  | ManageVaultFormChange
  | ManageVaultAllowanceChange
  | ManageVaultTransitionChange
  | ManageVaultTransactionChange
  | ManageVaultEnvironmentChange
  | ManageVaultInjectedOverrideChange

function apply(state: ManageVaultState, change: ManageVaultChange) {
  const s1 = applyManageVaultInput(change, state)
  const s2 = applyManageVaultForm(change, s1)
  const s3 = applyManageVaultAllowance(change, s2)
  const s4 = applyManageVaultTransition(change, s3)
  const s5 = applyManageVaultTransaction(change, s4)
  const s6 = applyManageVaultEnvironment(change, s5)
<<<<<<< HEAD
  const s7 = applyManageVaultInjectedOverride(change, s6)
  return applyManageVaultCalculations(s7)
=======
  return applyInjectedOverride(change, s6)
>>>>>>> c4330183
}

export type ManageVaultEditingStage = 'collateralEditing' | 'daiEditing'

export type ManageVaultStage =
  | ManageVaultEditingStage
  | 'proxyWaitingForConfirmation'
  | 'proxyWaitingForApproval'
  | 'proxyInProgress'
  | 'proxyFailure'
  | 'proxySuccess'
  | 'collateralAllowanceWaitingForConfirmation'
  | 'collateralAllowanceWaitingForApproval'
  | 'collateralAllowanceInProgress'
  | 'collateralAllowanceFailure'
  | 'collateralAllowanceSuccess'
  | 'daiAllowanceWaitingForConfirmation'
  | 'daiAllowanceWaitingForApproval'
  | 'daiAllowanceInProgress'
  | 'daiAllowanceFailure'
  | 'daiAllowanceSuccess'
  | 'manageWaitingForConfirmation'
  | 'manageWaitingForApproval'
  | 'manageInProgress'
  | 'manageFailure'
  | 'manageSuccess'

export type DefaultManageVaultState = {
  stage: ManageVaultStage
  originalEditingStage: ManageVaultEditingStage
  id: BigNumber
  ilk: string
  token: string
  account: string | undefined
  accountIsController: boolean

  // validation
  errorMessages: ManageVaultErrorMessage[]
  warningMessages: ManageVaultWarningMessage[]

  isEditingStage: boolean
  isProxyStage: boolean
  isCollateralAllowanceStage: boolean
  isDaiAllowanceStage: boolean
  isManageStage: boolean

  progress?: () => void
  reset?: () => void
  toggle?: () => void

  showIlkDetails: Boolean
  toggleIlkDetails?: () => void

  showDepositAndGenerateOption: Boolean
  showPaybackAndWithdrawOption: Boolean
  toggleDepositAndGenerateOption?: () => void
  togglePaybackAndWithdrawOption?: () => void

  depositAmount?: BigNumber
  depositAmountUSD?: BigNumber
  maxDepositAmount: BigNumber
  maxDepositAmountUSD: BigNumber

  withdrawAmount?: BigNumber
  withdrawAmountUSD?: BigNumber
  maxWithdrawAmount: BigNumber
  maxWithdrawAmountUSD: BigNumber

  generateAmount?: BigNumber
  maxGenerateAmount: BigNumber

  paybackAmount?: BigNumber
  maxPaybackAmount: BigNumber

  updateDeposit?: (depositAmount?: BigNumber) => void
  updateDepositUSD?: (depositAmount?: BigNumber) => void
  updateDepositMax?: () => void
  updateGenerate?: (generateAmount?: BigNumber) => void
  updateGenerateMax?: () => void
  updateWithdraw?: (withdrawAmount?: BigNumber) => void
  updateWithdrawUSD?: (withdrawAmount?: BigNumber) => void
  updateWithdrawMax?: () => void
  updatePayback?: (paybackAmount?: BigNumber) => void
  updatePaybackMax?: () => void

  proxyAddress?: string
  collateralAllowance?: BigNumber
  daiAllowance?: BigNumber

  collateralAllowanceAmount?: BigNumber
  updateCollateralAllowanceAmount?: (amount?: BigNumber) => void
  setCollateralAllowanceAmountUnlimited?: (amount?: BigNumber) => void
  setCollateralAllowanceAmountToDepositAmount?: (amount?: BigNumber) => void
  resetCollateralAllowanceAmount?: () => void

  daiAllowanceAmount?: BigNumber
  updateDaiAllowanceAmount?: (amount?: BigNumber) => void
  setDaiAllowanceAmountUnlimited?: (amount?: BigNumber) => void
  setDaiAllowanceAmountToPaybackAmount?: (amount?: BigNumber) => void
  resetDaiAllowanceAmount?: () => void

  maxDebtPerUnitCollateral: BigNumber
  ilkDebtAvailable: BigNumber
  debtFloor: BigNumber
  liquidationRatio: BigNumber
  stabilityFee: BigNumber
  liquidationPenalty: BigNumber

  lockedCollateral: BigNumber
  lockedCollateralUSD: BigNumber
  debt: BigNumber
  liquidationPrice: BigNumber
  collateralizationRatio: BigNumber
  freeCollateral: BigNumber

  afterLiquidationPrice: BigNumber
  afterCollateralizationRatio: BigNumber

  collateralAllowanceTxHash?: string
  daiAllowanceTxHash?: string
  proxyTxHash?: string
  manageTxHash?: string
  proxyConfirmations?: number
  safeConfirmations: number
  txError?: any
  etherscan?: string

  injectStateOverride: (state: Partial<ManageVaultState>) => void
}

<<<<<<< HEAD
export type ManageVaultState = DefaultManageVaultState & PriceInfo & BalanceInfo
=======
export type ManageVaultState = DefaultManageVaultState & UserTokenInfo
>>>>>>> c4330183

function addTransitions(
  txHelpers$: Observable<TxHelpers>,
  proxyAddress$: Observable<string | undefined>,
  collateralAllowance$: Observable<BigNumber>,
  daiAllowance$: Observable<BigNumber>,
  change: (ch: ManageVaultChange) => void,
  state: ManageVaultState,
): ManageVaultState {
  if (state.stage === 'collateralEditing' || state.stage === 'daiEditing') {
    return {
      ...state,
      updateDeposit: (depositAmount?: BigNumber) => change({ kind: 'deposit', depositAmount }),
      updateDepositUSD: (depositAmountUSD?: BigNumber) =>
        change({ kind: 'depositUSD', depositAmountUSD }),
      updateDepositMax: () => change({ kind: 'depositMax' }),
      updateGenerate: (generateAmount?: BigNumber) => change({ kind: 'generate', generateAmount }),
      updateGenerateMax: () => change({ kind: 'generateMax' }),
      updateWithdraw: (withdrawAmount?: BigNumber) => change({ kind: 'withdraw', withdrawAmount }),
      updateWithdrawUSD: (withdrawAmountUSD?: BigNumber) =>
        change({ kind: 'withdrawUSD', withdrawAmountUSD }),
      updateWithdrawMax: () => change({ kind: 'withdrawMax' }),
      updatePayback: (paybackAmount?: BigNumber) => change({ kind: 'payback', paybackAmount }),
      updatePaybackMax: () => change({ kind: 'paybackMax' }),
      toggleDepositAndGenerateOption: () =>
        change({
          kind: 'toggleDepositAndGenerateOption',
        }),
      togglePaybackAndWithdrawOption: () =>
        change({
          kind: 'togglePaybackAndWithdrawOption',
        }),
      toggleIlkDetails: () => change({ kind: 'toggleIlkDetails' }),
      toggle: () => change({ kind: 'toggleEditing' }),
      progress: () => change({ kind: 'progressEditing' }),
    }
  }

  if (state.stage === 'proxyWaitingForConfirmation' || state.stage === 'proxyFailure') {
    return {
      ...state,
      progress: () => createProxy(txHelpers$, proxyAddress$, change, state),
    }
  }

  if (state.stage === 'proxySuccess') {
    return {
      ...state,
      progress: () => change({ kind: 'progressProxy' }),
      reset: () => change({ kind: 'backToEditing' }),
    }
  }

  if (
    state.stage === 'collateralAllowanceWaitingForConfirmation' ||
    state.stage === 'collateralAllowanceFailure'
  ) {
    return {
      ...state,
      updateCollateralAllowanceAmount: (collateralAllowanceAmount?: BigNumber) =>
        change({
          kind: 'collateralAllowance',
          collateralAllowanceAmount,
        }),
      setCollateralAllowanceAmountUnlimited: () => change({ kind: 'collateralAllowanceUnlimited' }),
      setCollateralAllowanceAmountToDepositAmount: () =>
        change({
          kind: 'collateralAllowanceAsDepositAmount',
        }),
      resetCollateralAllowanceAmount: () =>
        change({
          kind: 'collateralAllowance',
          collateralAllowanceAmount: undefined,
        }),

<<<<<<< HEAD
      progress: () => setCollateralAllowance(txHelpers$, collateralAllowance$, change, state),
=======
      progress: () => setCollateralAllowance(txHelpers, collateralAllowance$, change, state),
>>>>>>> c4330183
      reset: () => change({ kind: 'backToEditing' }),
    }
  }

  if (state.stage === 'collateralAllowanceSuccess') {
    return {
      ...state,
      progress: () => change({ kind: 'progressCollateralAllowance' }),
    }
  }

  if (
    state.stage === 'daiAllowanceWaitingForConfirmation' ||
    state.stage === 'daiAllowanceFailure'
  ) {
    return {
      ...state,
      updateDaiAllowanceAmount: (daiAllowanceAmount?: BigNumber) =>
        change({ kind: 'daiAllowance', daiAllowanceAmount }),
      setDaiAllowanceAmountUnlimited: () => change({ kind: 'collateralAllowanceUnlimited' }),
      setDaiAllowanceAmountToPaybackAmount: () => change({ kind: 'daiAllowanceAsPaybackAmount' }),
      resetDaiAllowanceAmount: () =>
        change({
          kind: 'daiAllowance',
          daiAllowanceAmount: undefined,
        }),

<<<<<<< HEAD
      progress: () => setDaiAllowance(txHelpers$, daiAllowance$, change, state),
=======
      progress: () => setDaiAllowance(txHelpers, daiAllowance$, change, state),
>>>>>>> c4330183
      reset: () => change({ kind: 'backToEditing' }),
    }
  }

  if (state.stage === 'daiAllowanceSuccess') {
    return {
      ...state,
      progress: () => change({ kind: 'backToEditing' }),
    }
  }

  if (state.stage === 'manageWaitingForConfirmation' || state.stage === 'manageFailure') {
    return {
      ...state,
<<<<<<< HEAD
      progress: () => progressManage(txHelpers$, state, change),
=======
      progress: () => progressManage(txHelpers, state, change),
>>>>>>> c4330183
      reset: () => change({ kind: 'backToEditing' }),
    }
  }

  if (state.stage === 'manageSuccess') {
    return {
      ...state,
      progress: () => change({ kind: 'resetToEditing' }),
    }
  }

  return state
}

<<<<<<< HEAD
export const defaultPartialManageVaultState = {
  ...defaultIsStates,
  stage: 'collateralEditing' as ManageVaultStage,
  originalEditingStage: 'collateralEditing' as ManageVaultEditingStage,
  errorMessages: [],
  warningMessages: [],
  showIlkDetails: false,
  showDepositAndGenerateOption: false,
  showPaybackAndWithdrawOption: false,
  maxDepositAmount: zero,
  maxDepositAmountUSD: zero,
  maxGenerateAmount: zero,
  maxWithdrawAmount: zero,
  maxWithdrawAmountUSD: zero,
  maxPaybackAmount: zero,
  afterCollateralizationRatio: zero,
  afterLiquidationPrice: zero,
}

export function createManageVault$(
  context$: Observable<Context>,
=======
export function createManageVault$(
  context$: Observable<ContextConnected>,
>>>>>>> c4330183
  txHelpers$: Observable<TxHelpers>,
  proxyAddress$: (address: string) => Observable<string | undefined>,
  allowance$: (token: string, owner: string, spender: string) => Observable<BigNumber>,
  priceInfo$: (token: string) => Observable<PriceInfo>,
  balanceInfo$: (token: string, address: string | undefined) => Observable<BalanceInfo>,
  ilkData$: (ilk: string) => Observable<IlkData>,
  vault$: (id: BigNumber) => Observable<Vault>,
  id: BigNumber,
): Observable<ManageVaultState> {
<<<<<<< HEAD
  return context$.pipe(
    switchMap((context) => {
      const account = context.status === 'connected' ? context.account : undefined
=======
  return combineLatest(context$, txHelpers$).pipe(
    switchMap(([context, txHelpers]) => {
      const account = context.account
>>>>>>> c4330183
      return vault$(id).pipe(
        first(),
        switchMap((vault) => {
          return combineLatest(
<<<<<<< HEAD
            priceInfo$(vault.token),
            balanceInfo$(vault.token, account),
            ilkData$(vault.ilk),
            account ? proxyAddress$(account) : of(undefined),
          ).pipe(
            first(),
            switchMap(([priceInfo, balanceInfo, ilkData, proxyAddress]) => {
              const collateralAllowance$ =
                account && proxyAddress
                  ? allowance$(vault.token, account, proxyAddress)
                  : of(undefined)
              const daiAllowance$ =
                account && proxyAddress ? allowance$('DAI', account, proxyAddress) : of(undefined)
=======
            userTokenInfo$(vault.token, account),
            ilkData$(vault.ilk),
            proxyAddress$(account),
          ).pipe(
            first(),
            switchMap(([userTokenInfo, ilkData, proxyAddress]) => {
              const collateralAllowance$ =
                (proxyAddress && allowance$(vault.token, account, proxyAddress)) || of(undefined)
              const daiAllowance$ =
                (proxyAddress && allowance$('DAI', account, proxyAddress)) || of(undefined)
>>>>>>> c4330183

              return combineLatest(collateralAllowance$, daiAllowance$).pipe(
                first(),
                switchMap(([collateralAllowance, daiAllowance]) => {
                  const change$ = new Subject<ManageVaultChange>()

                  function change(ch: ManageVaultChange) {
<<<<<<< HEAD
=======
                    if (ch.kind === 'injectStateOverride') {
                      throw new Error("don't use injected overrides")
                    }
>>>>>>> c4330183
                    change$.next(ch)
                  }

                  // NOTE: Not to be used in production/dev, test only
                  function injectStateOverride(stateToOverride: Partial<ManageVaultState>) {
                    return change$.next({ kind: 'injectStateOverride', stateToOverride })
                  }

                  const initialState: ManageVaultState = {
<<<<<<< HEAD
                    ...priceInfo,
                    ...balanceInfo,
                    ...defaultPartialManageVaultState,
                    ...ilkData,
                    stage: 'collateralEditing',
                    originalEditingStage: 'collateralEditing',
=======
                    ...userTokenInfo,
                    ...defaultIsStates,

                    stage: 'collateralEditing',
                    originalEditingStage: 'collateralEditing',
                    errorMessages: [],
                    warningMessages: [],
                    showIlkDetails: false,
                    showDepositAndGenerateOption: false,
                    showPaybackAndWithdrawOption: false,

                    maxDepositAmount: zero,
                    maxDepositAmountUSD: zero,
                    maxGenerateAmount: zero,
                    maxWithdrawAmount: zero,
                    maxWithdrawAmountUSD: zero,
                    maxPaybackAmount: zero,
                    afterCollateralizationRatio: zero,
                    afterLiquidationPrice: zero,

>>>>>>> c4330183
                    id,
                    account,
                    proxyAddress,
                    collateralAllowance,
                    daiAllowance,
<<<<<<< HEAD
                    accountIsController: account === vault.controller,
                    token: vault.token,
                    lockedCollateral: vault.lockedCollateral,
                    lockedCollateralUSD: vault.lockedCollateralUSD,
=======

                    accountIsController: account === vault.controller,

                    token: vault.token,
                    lockedCollateral: vault.lockedCollateral,
                    lockedCollateralPrice: vault.lockedCollateralPrice,
>>>>>>> c4330183
                    debt: vault.debt,
                    liquidationPrice: vault.liquidationPrice,
                    collateralizationRatio: vault.collateralizationRatio,
                    freeCollateral: vault.freeCollateral,
                    ilk: vault.ilk,
<<<<<<< HEAD
                    safeConfirmations: context.safeConfirmations,
                    etherscan: context.etherscan.url,
                    injectStateOverride,
                  }

                  const environmentChanges$ = merge(
                    priceInfoChange$(priceInfo$, vault.token),
                    balanceInfoChange$(balanceInfo$, vault.token, account),
                    createIlkDataChange$(ilkData$, vault.ilk),
                    createVaultChange$(vault$, id),
                  )

                  const connectedProxyAddress$ = account ? proxyAddress$(account) : of(undefined)

                  const connectedCollateralAllowance$ = connectedProxyAddress$.pipe(
                    switchMap((proxyAddress) =>
                      account && proxyAddress
                        ? allowance$(vault.token, account, proxyAddress)
                        : of(zero),
=======

                    liquidationPenalty: ilkData.liquidationPenalty,
                    maxDebtPerUnitCollateral: ilkData.maxDebtPerUnitCollateral,
                    ilkDebtAvailable: ilkData.ilkDebtAvailable,
                    debtFloor: ilkData.debtFloor,
                    stabilityFee: ilkData.stabilityFee,
                    liquidationRatio: ilkData.liquidationRatio,

                    safeConfirmations: context.safeConfirmations,
                    etherscan: context.etherscan.url,

                    collateralAllowanceAmount: maxUint256,
                    daiAllowanceAmount: maxUint256,

                    injectStateOverride,
                  }

                  const userTokenInfoChange$ = curry(createUserTokenInfoChange$)(userTokenInfo$)
                  const ilkDataChange$ = curry(createIlkDataChange$)(ilkData$)
                  const vaultChange$ = curry(createVaultChange$)(vault$)

                  const environmentChanges$ = merge(
                    userTokenInfoChange$(vault.token, account),
                    ilkDataChange$(vault.ilk),
                    vaultChange$(id),
                  )

                  const connectedProxyAddress$ = proxyAddress$(account)

                  const connectedCollateralAllowance$ = connectedProxyAddress$.pipe(
                    switchMap((proxyAddress) =>
                      proxyAddress ? allowance$(vault.token, account, proxyAddress) : of(zero),
>>>>>>> c4330183
                    ),
                    distinctUntilChanged((x, y) => x.eq(y)),
                  )

                  const connectedDaiAllowance$ = connectedProxyAddress$.pipe(
                    switchMap((proxyAddress) =>
<<<<<<< HEAD
                      account && proxyAddress ? allowance$('DAI', account, proxyAddress) : of(zero),
=======
                      proxyAddress ? allowance$('DAI', account, proxyAddress) : of(zero),
>>>>>>> c4330183
                    ),
                    distinctUntilChanged((x, y) => x.eq(y)),
                  )

                  return merge(change$, environmentChanges$).pipe(
                    scan(apply, initialState),
<<<<<<< HEAD
=======
                    map(applyVaultCalculations),
>>>>>>> c4330183
                    map(validateErrors),
                    map(validateWarnings),
                    map(
                      curry(addTransitions)(
<<<<<<< HEAD
                        txHelpers$,
=======
                        txHelpers,
>>>>>>> c4330183
                        connectedProxyAddress$,
                        connectedCollateralAllowance$,
                        connectedDaiAllowance$,
                        change,
                      ),
                    ),
                    map(applyIsStageStates),
                  )
                }),
              )
            }),
          )
        }),
      )
    }),
    shareReplay(1),
  )
}<|MERGE_RESOLUTION|>--- conflicted
+++ resolved
@@ -1,27 +1,15 @@
 import { BigNumber } from 'bignumber.js'
-<<<<<<< HEAD
 import { createIlkDataChange$, IlkData } from 'blockchain/ilks'
 import { Context } from 'blockchain/network'
 import { createVaultChange$, Vault } from 'blockchain/vaults'
 import { TxHelpers } from 'components/AppContext'
 import { PriceInfo, priceInfoChange$ } from 'features/shared/priceInfo'
-=======
-import { maxUint256 } from 'blockchain/calls/erc20'
-import { createIlkDataChange$, IlkData } from 'blockchain/ilks'
-import { ContextConnected } from 'blockchain/network'
-import { createVaultChange$, Vault } from 'blockchain/vaults'
-import { TxHelpers } from 'components/AppContext'
-import { createUserTokenInfoChange$, UserTokenInfo } from 'features/shared/userTokenInfo'
->>>>>>> c4330183
 import { zero } from 'helpers/zero'
 import { curry } from 'lodash'
 import { combineLatest, merge, Observable, of, Subject } from 'rxjs'
 import { distinctUntilChanged, first, map, scan, shareReplay, switchMap } from 'rxjs/operators'
 
-<<<<<<< HEAD
 import { BalanceInfo, balanceInfoChange$ } from '../shared/balanceInfo'
-=======
->>>>>>> c4330183
 import { applyManageVaultAllowance, ManageVaultAllowanceChange } from './manageVaultAllowances'
 import { applyManageVaultEnvironment, ManageVaultEnvironmentChange } from './manageVaultEnvironment'
 import { applyManageVaultForm, ManageVaultFormChange } from './manageVaultForm'
@@ -33,32 +21,19 @@
   setCollateralAllowance,
   setDaiAllowance,
 } from './manageVaultTransactions'
-<<<<<<< HEAD
 import {
   applyManageVaultTransition,
   ManageVaultTransitionChange,
   progressManage,
 } from './manageVaultTransitions'
 import {
-=======
-import {
-  applyManageVaultTransition,
-  ManageVaultTransitionChange,
-  progressManage,
-} from './manageVaultTransitions'
-import {
->>>>>>> c4330183
   ManageVaultErrorMessage,
   ManageVaultWarningMessage,
   validateErrors,
   validateWarnings,
 } from './manageVaultValidations'
 
-<<<<<<< HEAD
-const defaultIsStates = {
-=======
 export const defaultIsStates = {
->>>>>>> c4330183
   isEditingStage: false,
   isProxyStage: false,
   isCollateralAllowanceStage: false,
@@ -191,11 +166,7 @@
   stateToOverride: Partial<ManageVaultState>
 }
 
-<<<<<<< HEAD
 function applyManageVaultInjectedOverride(change: ManageVaultChange, state: ManageVaultState) {
-=======
-function applyInjectedOverride(change: ManageVaultChange, state: ManageVaultState) {
->>>>>>> c4330183
   if (change.kind === 'injectStateOverride') {
     return {
       ...state,
@@ -221,12 +192,8 @@
   const s4 = applyManageVaultTransition(change, s3)
   const s5 = applyManageVaultTransaction(change, s4)
   const s6 = applyManageVaultEnvironment(change, s5)
-<<<<<<< HEAD
   const s7 = applyManageVaultInjectedOverride(change, s6)
   return applyManageVaultCalculations(s7)
-=======
-  return applyInjectedOverride(change, s6)
->>>>>>> c4330183
 }
 
 export type ManageVaultEditingStage = 'collateralEditing' | 'daiEditing'
@@ -357,11 +324,7 @@
   injectStateOverride: (state: Partial<ManageVaultState>) => void
 }
 
-<<<<<<< HEAD
 export type ManageVaultState = DefaultManageVaultState & PriceInfo & BalanceInfo
-=======
-export type ManageVaultState = DefaultManageVaultState & UserTokenInfo
->>>>>>> c4330183
 
 function addTransitions(
   txHelpers$: Observable<TxHelpers>,
@@ -437,11 +400,7 @@
           collateralAllowanceAmount: undefined,
         }),
 
-<<<<<<< HEAD
       progress: () => setCollateralAllowance(txHelpers$, collateralAllowance$, change, state),
-=======
-      progress: () => setCollateralAllowance(txHelpers, collateralAllowance$, change, state),
->>>>>>> c4330183
       reset: () => change({ kind: 'backToEditing' }),
     }
   }
@@ -469,11 +428,7 @@
           daiAllowanceAmount: undefined,
         }),
 
-<<<<<<< HEAD
       progress: () => setDaiAllowance(txHelpers$, daiAllowance$, change, state),
-=======
-      progress: () => setDaiAllowance(txHelpers, daiAllowance$, change, state),
->>>>>>> c4330183
       reset: () => change({ kind: 'backToEditing' }),
     }
   }
@@ -488,11 +443,7 @@
   if (state.stage === 'manageWaitingForConfirmation' || state.stage === 'manageFailure') {
     return {
       ...state,
-<<<<<<< HEAD
       progress: () => progressManage(txHelpers$, state, change),
-=======
-      progress: () => progressManage(txHelpers, state, change),
->>>>>>> c4330183
       reset: () => change({ kind: 'backToEditing' }),
     }
   }
@@ -507,7 +458,6 @@
   return state
 }
 
-<<<<<<< HEAD
 export const defaultPartialManageVaultState = {
   ...defaultIsStates,
   stage: 'collateralEditing' as ManageVaultStage,
@@ -529,10 +479,6 @@
 
 export function createManageVault$(
   context$: Observable<Context>,
-=======
-export function createManageVault$(
-  context$: Observable<ContextConnected>,
->>>>>>> c4330183
   txHelpers$: Observable<TxHelpers>,
   proxyAddress$: (address: string) => Observable<string | undefined>,
   allowance$: (token: string, owner: string, spender: string) => Observable<BigNumber>,
@@ -542,20 +488,13 @@
   vault$: (id: BigNumber) => Observable<Vault>,
   id: BigNumber,
 ): Observable<ManageVaultState> {
-<<<<<<< HEAD
   return context$.pipe(
     switchMap((context) => {
       const account = context.status === 'connected' ? context.account : undefined
-=======
-  return combineLatest(context$, txHelpers$).pipe(
-    switchMap(([context, txHelpers]) => {
-      const account = context.account
->>>>>>> c4330183
       return vault$(id).pipe(
         first(),
         switchMap((vault) => {
           return combineLatest(
-<<<<<<< HEAD
             priceInfo$(vault.token),
             balanceInfo$(vault.token, account),
             ilkData$(vault.ilk),
@@ -569,18 +508,6 @@
                   : of(undefined)
               const daiAllowance$ =
                 account && proxyAddress ? allowance$('DAI', account, proxyAddress) : of(undefined)
-=======
-            userTokenInfo$(vault.token, account),
-            ilkData$(vault.ilk),
-            proxyAddress$(account),
-          ).pipe(
-            first(),
-            switchMap(([userTokenInfo, ilkData, proxyAddress]) => {
-              const collateralAllowance$ =
-                (proxyAddress && allowance$(vault.token, account, proxyAddress)) || of(undefined)
-              const daiAllowance$ =
-                (proxyAddress && allowance$('DAI', account, proxyAddress)) || of(undefined)
->>>>>>> c4330183
 
               return combineLatest(collateralAllowance$, daiAllowance$).pipe(
                 first(),
@@ -588,12 +515,6 @@
                   const change$ = new Subject<ManageVaultChange>()
 
                   function change(ch: ManageVaultChange) {
-<<<<<<< HEAD
-=======
-                    if (ch.kind === 'injectStateOverride') {
-                      throw new Error("don't use injected overrides")
-                    }
->>>>>>> c4330183
                     change$.next(ch)
                   }
 
@@ -603,59 +524,26 @@
                   }
 
                   const initialState: ManageVaultState = {
-<<<<<<< HEAD
                     ...priceInfo,
                     ...balanceInfo,
                     ...defaultPartialManageVaultState,
                     ...ilkData,
                     stage: 'collateralEditing',
                     originalEditingStage: 'collateralEditing',
-=======
-                    ...userTokenInfo,
-                    ...defaultIsStates,
-
-                    stage: 'collateralEditing',
-                    originalEditingStage: 'collateralEditing',
-                    errorMessages: [],
-                    warningMessages: [],
-                    showIlkDetails: false,
-                    showDepositAndGenerateOption: false,
-                    showPaybackAndWithdrawOption: false,
-
-                    maxDepositAmount: zero,
-                    maxDepositAmountUSD: zero,
-                    maxGenerateAmount: zero,
-                    maxWithdrawAmount: zero,
-                    maxWithdrawAmountUSD: zero,
-                    maxPaybackAmount: zero,
-                    afterCollateralizationRatio: zero,
-                    afterLiquidationPrice: zero,
-
->>>>>>> c4330183
                     id,
                     account,
                     proxyAddress,
                     collateralAllowance,
                     daiAllowance,
-<<<<<<< HEAD
                     accountIsController: account === vault.controller,
                     token: vault.token,
                     lockedCollateral: vault.lockedCollateral,
                     lockedCollateralUSD: vault.lockedCollateralUSD,
-=======
-
-                    accountIsController: account === vault.controller,
-
-                    token: vault.token,
-                    lockedCollateral: vault.lockedCollateral,
-                    lockedCollateralPrice: vault.lockedCollateralPrice,
->>>>>>> c4330183
                     debt: vault.debt,
                     liquidationPrice: vault.liquidationPrice,
                     collateralizationRatio: vault.collateralizationRatio,
                     freeCollateral: vault.freeCollateral,
                     ilk: vault.ilk,
-<<<<<<< HEAD
                     safeConfirmations: context.safeConfirmations,
                     etherscan: context.etherscan.url,
                     injectStateOverride,
@@ -675,70 +563,24 @@
                       account && proxyAddress
                         ? allowance$(vault.token, account, proxyAddress)
                         : of(zero),
-=======
-
-                    liquidationPenalty: ilkData.liquidationPenalty,
-                    maxDebtPerUnitCollateral: ilkData.maxDebtPerUnitCollateral,
-                    ilkDebtAvailable: ilkData.ilkDebtAvailable,
-                    debtFloor: ilkData.debtFloor,
-                    stabilityFee: ilkData.stabilityFee,
-                    liquidationRatio: ilkData.liquidationRatio,
-
-                    safeConfirmations: context.safeConfirmations,
-                    etherscan: context.etherscan.url,
-
-                    collateralAllowanceAmount: maxUint256,
-                    daiAllowanceAmount: maxUint256,
-
-                    injectStateOverride,
-                  }
-
-                  const userTokenInfoChange$ = curry(createUserTokenInfoChange$)(userTokenInfo$)
-                  const ilkDataChange$ = curry(createIlkDataChange$)(ilkData$)
-                  const vaultChange$ = curry(createVaultChange$)(vault$)
-
-                  const environmentChanges$ = merge(
-                    userTokenInfoChange$(vault.token, account),
-                    ilkDataChange$(vault.ilk),
-                    vaultChange$(id),
-                  )
-
-                  const connectedProxyAddress$ = proxyAddress$(account)
-
-                  const connectedCollateralAllowance$ = connectedProxyAddress$.pipe(
-                    switchMap((proxyAddress) =>
-                      proxyAddress ? allowance$(vault.token, account, proxyAddress) : of(zero),
->>>>>>> c4330183
                     ),
                     distinctUntilChanged((x, y) => x.eq(y)),
                   )
 
                   const connectedDaiAllowance$ = connectedProxyAddress$.pipe(
                     switchMap((proxyAddress) =>
-<<<<<<< HEAD
                       account && proxyAddress ? allowance$('DAI', account, proxyAddress) : of(zero),
-=======
-                      proxyAddress ? allowance$('DAI', account, proxyAddress) : of(zero),
->>>>>>> c4330183
                     ),
                     distinctUntilChanged((x, y) => x.eq(y)),
                   )
 
                   return merge(change$, environmentChanges$).pipe(
                     scan(apply, initialState),
-<<<<<<< HEAD
-=======
-                    map(applyVaultCalculations),
->>>>>>> c4330183
                     map(validateErrors),
                     map(validateWarnings),
                     map(
                       curry(addTransitions)(
-<<<<<<< HEAD
                         txHelpers$,
-=======
-                        txHelpers,
->>>>>>> c4330183
                         connectedProxyAddress$,
                         connectedCollateralAllowance$,
                         connectedDaiAllowance$,
