{
  "compilerOptions": {
    "target": "es2018",
    "module": "commonjs",
    "moduleResolution": "Node",
    "strict": true,
    "esModuleInterop": true,
    "outDir": "dist",
    "declaration": true,
    "resolveJsonModule": true,
    "rootDir": ".",
    "paths": {
      "@abi/*": ["./abi/*"],
      "@helpers/*": ["./helpers/*"]
    }
  },
<<<<<<< HEAD
  "include": ["abi/**/*","./helpers", "./scripts", "./test", "packages/**/*", "typechain/**/*", "tasks/**/*"],
=======
  "include": ["abi/**/*","./helpers", "./scripts", "./test", "packages/**/*", "./typechain/**/*", "tasks/**/*"],
>>>>>>> 2c9b3d81
  "files": ["./hardhat.config.ts"]
}<|MERGE_RESOLUTION|>--- conflicted
+++ resolved
@@ -14,10 +14,6 @@
       "@helpers/*": ["./helpers/*"]
     }
   },
-<<<<<<< HEAD
-  "include": ["abi/**/*","./helpers", "./scripts", "./test", "packages/**/*", "typechain/**/*", "tasks/**/*"],
-=======
   "include": ["abi/**/*","./helpers", "./scripts", "./test", "packages/**/*", "./typechain/**/*", "tasks/**/*"],
->>>>>>> 2c9b3d81
   "files": ["./hardhat.config.ts"]
 }