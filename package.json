{
  "name": "oasis-mono",
  "license": "ISC",
  "engines": {
    "node": ">=16"
  },
  "private": "true",
  "workspaces": [
    "packages/**"
  ],
  "scripts": {
<<<<<<< HEAD
    "deploy": "npx hardhat run",
    "test": "yarn test:unit && yarn test:e2e",
    "test:e2e": "npx hardhat test ./test/e2e/**/*.test.ts",
    "test:unit": "npx hardhat test ./test/unit/**/*.test.ts",
    "lint": "eslint . --ext .ts --max-warnings=0 && prettier --list-different 'contracts/**/*.sol'",
    "lint:fix": "eslint . --fix --ext .ts",
    "format": "yarn format:js && yarn format:sol",
    "format:js": "prettier --write \"./**/*.{ts,tsx,js,jsx}\"",
    "format:sol": "prettier --write 'contracts/**/*.sol'",
    "compile": "npx hardhat compile",
    "start": "npx hardhat node --network hardhat",
    "deploy:local": "yarn compile && npx hardhat deploy --network local",
    "dev": "yarn dev:mainnet",
    "dev:mainnet": "cd ./packages/oasis-actions/ && tsc -b && cd ../../ && node update-block-number.ts && npx hardhat node --max-memory 8192 --fork $(grep MAINNET_URL ./.env | cut -d '=' -f2)",
    "dev:optimism": "cd ./packages/oasis-actions/ && tsc -b && cd ../../ && node update-block-number.ts && npx hardhat node --max-memory 8192 --fork $(grep OPTIMISM_URL ./.env | cut -d '=' -f2)"
=======
    "dev": "lerna run --scope @oasisdex/dma-contracts dev",
    "test": "lerna run test --stream",
    "test:e2e": "lerna run test:e2e --stream",
    "test:unit": "lerna run test:unit --stream",
    "clean": "lerna run clean --stream",
    "compile": "lerna run compile --stream",
    "build": "lerna run build --stream",
    "format": "lerna run format --stream",
    "lint": "lerna run lint --stream",
    "deploy:dev": "lerna run deploy:dev"
>>>>>>> 0d734994
  },
  "devDependencies": {
    "@types/prompts": "^2.4.2",
    "lerna": "^6.6.1",
    "ts-node": "^10.9.1",
    "ts-try": "^0.2.0"
  },
  "dependencies": {
    "bignumber.js": "^9.0.1",
    "chalk": "^4.1.1",
    "prettier": "^2.1.2",
    "ramda": "^0.28.0"
  },
  "resolutions": {
    "hardhat/**/@ethereumjs/tx": "3.5.0"
  }
}<|MERGE_RESOLUTION|>--- conflicted
+++ resolved
@@ -9,23 +9,6 @@
     "packages/**"
   ],
   "scripts": {
-<<<<<<< HEAD
-    "deploy": "npx hardhat run",
-    "test": "yarn test:unit && yarn test:e2e",
-    "test:e2e": "npx hardhat test ./test/e2e/**/*.test.ts",
-    "test:unit": "npx hardhat test ./test/unit/**/*.test.ts",
-    "lint": "eslint . --ext .ts --max-warnings=0 && prettier --list-different 'contracts/**/*.sol'",
-    "lint:fix": "eslint . --fix --ext .ts",
-    "format": "yarn format:js && yarn format:sol",
-    "format:js": "prettier --write \"./**/*.{ts,tsx,js,jsx}\"",
-    "format:sol": "prettier --write 'contracts/**/*.sol'",
-    "compile": "npx hardhat compile",
-    "start": "npx hardhat node --network hardhat",
-    "deploy:local": "yarn compile && npx hardhat deploy --network local",
-    "dev": "yarn dev:mainnet",
-    "dev:mainnet": "cd ./packages/oasis-actions/ && tsc -b && cd ../../ && node update-block-number.ts && npx hardhat node --max-memory 8192 --fork $(grep MAINNET_URL ./.env | cut -d '=' -f2)",
-    "dev:optimism": "cd ./packages/oasis-actions/ && tsc -b && cd ../../ && node update-block-number.ts && npx hardhat node --max-memory 8192 --fork $(grep OPTIMISM_URL ./.env | cut -d '=' -f2)"
-=======
     "dev": "lerna run --scope @oasisdex/dma-contracts dev",
     "test": "lerna run test --stream",
     "test:e2e": "lerna run test:e2e --stream",
@@ -36,7 +19,6 @@
     "format": "lerna run format --stream",
     "lint": "lerna run lint --stream",
     "deploy:dev": "lerna run deploy:dev"
->>>>>>> 0d734994
   },
   "devDependencies": {
     "@types/prompts": "^2.4.2",
