{
  "name": "oasis-app",
  "version": "1.0.0",
  "private": true,
  "scripts": {
    "start": "ts-node --project ./tsconfig.dev.json -r tsconfig-paths/register -r dotenv-flow/config ./server/server.ts",
    "start:prod": "yarn migrate && TS_NODE_PROJECT=tsconfig.dev.json node -r ts-node/register --max-old-space-size=3049 -r tsconfig-paths/register -r dotenv-flow/config ./server/server.ts",
    "migrate": "ts-node --project ./tsconfig.dev.json -T ./server/database/migrate.ts",
    "prisma:introspect": "prisma introspect --schema=./server/database/schema.prisma",
    "prisma:generate": "prisma generate --schema=./server/database/schema.prisma",
    "build": "next build && node sitemapGenerator.ts",
    "build:server": "tsc --project ./tsconfig.prod.json",
    "format": "prettier --check \"./**/*.{ts,tsx,js,jsx}\"",
    "format:fix": "prettier --write \"./**/*.{ts,tsx,js,jsx}\"",
    "lint": "eslint --ext .ts --ext .tsx .",
    "lint:fix": "yarn lint --fix",
    "typecheck": "tsc -p ./tsconfig.test.json --noEmit && tsc -p ./tsconfig.json --noEmit",
    "test": "mocha -r mock-local-storage --config ./.mocharc.js",
    "test:coverage": "nyc --reporter=lcov yarn test && nyc report --reporter=text --reporter=text-summary",
    "coverage": " yarn test:coverage && codecov",
    "test:fix": "yarn lint:fix && yarn tsc && yarn format:fix && yarn test && yarn typecheck",
    "test:e2e": "mocha --config ./server-test-e2e/.mocharc.js",
    "typechain:generate": "typechain --target=web3-v1 'blockchain/abi/*.json'",
    "postinstall": "rm -f node_modules/web3/index.d.ts && yarn prisma:generate && yarn patch-package && yarn typechain:generate",
    "storybook": "start-storybook -p 6006 -c .storybook -s ./public"
  },
  "dependencies": {
    "@makerdao/dai-ui-icons": "^0.0.59",
    "@makerdao/dai-ui-icons-branding": "^0.0.66",
    "@makerdao/dai-ui-theme-casual": "^0.0.60",
    "@mdx-js/loader": "^1.6.19",
    "@mdx-js/runtime": "^1.6.19",
    "@next/mdx": "^9.4.0",
    "@oasisdex/connectors": "^0.0.18",
    "@oasisdex/transactions": "^0.0.20",
    "@oasisdex/utils": "^0.0.8",
    "@oasisdex/web3-context": "^0.0.13",
    "@prisma/client": "^2.14.0",
<<<<<<< HEAD
    "@theme-ui/style-guide": "^0.3.5",
    "@types/ethereumjs-tx": "^2.0.0",
=======
>>>>>>> 0368a2c0
    "@types/mixpanel-browser": "^2.23.1",
    "@types/morgan": "^1.9.0",
    "@types/pg": "^7.14.3",
    "@types/ramda": "^0.27.34",
    "@types/theme-ui": "^0.3.1",
    "@web3-react/abstract-connector": "^6.0.7",
    "@web3-react/core": "^6.1.1",
    "@web3-react/injected-connector": "npm:@oasisdex/injected-connector@^6.1.11",
    "@web3-react/network-connector": "^6.1.5",
    "@web3-react/types": "^6.0.7",
    "@web3-react/walletconnect-connector": "^6.1.4",
    "@web3-react/walletlink-connector": "^6.1.1",
    "@zeit/next-sass": "^1.0.1",
    "babel-plugin-module-resolver": "^4.0.0",
    "bignumber.js": "9.0.1",
    "body-parser": "^1.19.0",
    "codecov": "^3.7.2",
    "cookie-parser": "^1.4.5",
    "core-js": "2",
    "dotenv-flow": "^3.1.0",
    "emotion": "^10.0.27",
    "emotion-server": "^10.0.27",
    "eslint-plugin-unused-imports": "^0.1.2",
    "eth-sig-util": "^2.5.3",
    "express-async-handler": "^1.1.4",
    "express-basic-auth": "^1.2.0",
    "express-jwt": "^6.0.0",
    "jsonwebtoken": "^8.5.1",
    "lodash": "^4.17.15",
    "mixpanel-browser": "^2.29.1",
    "mock-local-storage": "^1.1.15",
    "moment": "^2.26.0",
    "morgan": "^1.10.0",
    "next": "^9.5.3",
    "next-i18next": "^4.4.2",
    "next-pwa": "^3.1.5",
    "nextjs-sitemap-generator": "^1.1.3",
    "nodemailer": "^6.4.14",
    "nyc": "^15.1.0",
    "object-assign": "4.1.1",
    "pg": "^8.2.1",
    "postgres-migrations": "^4.0.3",
    "promise": "8.0.1",
    "raf": "3.4.0",
    "ramda": "^0.27.1",
    "react": "^16.13.1",
    "react-dom": "^16.13.1",
    "react-jazzicon": "^0.1.2",
    "react-select": "^3.1.0",
    "react-spring": "^8.0.27",
    "react-text-mask": "^5.4.1",
    "rxjs": "^6.2.0",
    "rxjs-take-while-inclusive": "^2.1.0",
    "text-mask-addons": "^3.7.2",
    "theme-ui": "^0.3.1",
    "ts-essentials": "^6.0.4",
    "url-loader": "^4.1.0",
    "uuid": "^8.3.0",
    "web3": "1.3.3",
    "web3-eth-abi": "^1.2.11",
    "whatwg-fetch": "2.0.3",
    "zod": "^1.5.0"
  },
  "devDependencies": {
    "@babel/core": "^7.9.0",
    "@babel/plugin-proposal-class-properties": "^7.10.4",
    "@prisma/cli": "^2.14.0",
    "@storybook/react": "^5.3.19",
    "@typechain/web3-v1": "^2.0.0",
    "@types/bn.js": "^4.11.1",
    "@types/body-parser": "^1.19.0",
    "@types/chai": "^4.2.11",
    "@types/chai-subset": "^1.3.3",
    "@types/cookie-parser": "^1.4.2",
    "@types/express": "^4.17.6",
    "@types/express-jwt": "^0.0.42",
    "@types/jsonwebtoken": "^8.3.9",
    "@types/ledgerhq__hw-transport-u2f": "^4.21.2",
    "@types/lodash": "^4.14.109",
    "@types/mocha": "^7.0.2",
    "@types/node": "^12.12",
    "@types/nodemailer": "^6.4.0",
    "@types/raven": "^2.5.3",
    "@types/react": "^16.9.14",
    "@types/react-dom": "^16.9.4",
    "@types/react-modal": "^3.2.1",
    "@types/react-router": "^4.0.30",
    "@types/react-router-dom": "^4.3.0",
    "@types/react-select": "^3.0.16",
    "@types/react-text-mask": "^5.4.0",
    "@types/sinon": "^9.0.0",
    "@types/sinon-chai": "^3.2.4",
    "@types/supertest": "^2.0.9",
    "@types/uuid": "^7.0.3",
    "@typescript-eslint/eslint-plugin": "^4.15.0",
    "@typescript-eslint/parser": "^4.15.0",
    "autoprefixer": "7.1.6",
    "babel-loader": "^8.1.0",
    "babel-preset-react-app": "^9.1.2",
    "chai": "^4.2.0",
    "chai-subset": "^1.6.0",
    "earljs": "^0.0.11",
    "eslint": "^7.10.0",
    "eslint-config-typestrict": "^1.0.0",
    "eslint-plugin-import": "^2.22.1",
    "eslint-plugin-no-only-tests": "^2.4.0",
    "eslint-plugin-react": "^7.22.0",
    "eslint-plugin-simple-import-sort": "^5.0.2",
    "eslint-plugin-sonarjs": "^0.5.0",
    "ethereum-types": "^3.3.3",
    "ethers": "^5.0.19",
    "execa": "^1.0.0",
    "express": "^4.17.1",
    "http-server": "^0.11.1",
    "mocha": "^7.1.2",
    "nock": "^13.0.3",
    "node-mocks-http": "^1.8.1",
    "node-sass": "^4.12.0",
    "patch-package": "^6.2.2",
    "pg-promise": "^10.5.3",
    "prettier": "^2.0.1",
    "sinon": "^9.0.2",
    "sinon-chai": "^3.5.0",
    "supertest": "^4.0.2",
    "ts-loader": "^2.3.7",
    "ts-node": "^7.0.1",
    "tsconfig-paths": "^3.9.0",
    "typechain": "^4.0.1",
    "typescript": "^4.1.3",
    "webpack": "^4.42.1"
  }
}<|MERGE_RESOLUTION|>--- conflicted
+++ resolved
@@ -36,11 +36,8 @@
     "@oasisdex/utils": "^0.0.8",
     "@oasisdex/web3-context": "^0.0.13",
     "@prisma/client": "^2.14.0",
-<<<<<<< HEAD
     "@theme-ui/style-guide": "^0.3.5",
     "@types/ethereumjs-tx": "^2.0.0",
-=======
->>>>>>> 0368a2c0
     "@types/mixpanel-browser": "^2.23.1",
     "@types/morgan": "^1.9.0",
     "@types/pg": "^7.14.3",
