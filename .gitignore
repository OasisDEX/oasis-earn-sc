node_modules
.env
coverage
coverage.json
typechain
yarn-error.log
tenderly.yaml
<<<<<<< HEAD
.idea/*
=======
.idea/**/*
>>>>>>> 63ee320d

#Hardhat files
cache
artifacts

lib<|MERGE_RESOLUTION|>--- conflicted
+++ resolved
@@ -5,11 +5,7 @@
 typechain
 yarn-error.log
 tenderly.yaml
-<<<<<<< HEAD
-.idea/*
-=======
 .idea/**/*
->>>>>>> 63ee320d
 
 #Hardhat files
 cache
