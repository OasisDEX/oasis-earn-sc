--- conflicted
+++ resolved
@@ -10,19 +10,10 @@
     "plugin:prettier/recommended"
   ],
   rules: {
-<<<<<<< HEAD
-    "unused-imports/no-unused-imports-ts": "error",
-    "simple-import-sort/imports": "error",
-    "simple-import-sort/exports": "error",
-    "@typescript-eslint/no-explicit-any": "off"
-  }
-};
-=======
     'unused-imports/no-unused-imports-ts': 'error',
     'simple-import-sort/imports': 'error',
     'simple-import-sort/exports': 'error',
     '@typescript-eslint/no-explicit-any': 'off',
     '@typescript-eslint/ban-ts-comment': 'off',
   },
-}
->>>>>>> 5b645bf9
+}