import { BigNumber } from 'bignumber.js'

import { AllValues } from './types/common'

export const ZERO = new BigNumber(0)
export const ONE = new BigNumber(1)
export const TEN = new BigNumber(10)
export const MAX_UINT =
  '115792089237316195423570985008687907853269984665640564039457584007913129639935'

export const CONTRACT_NAMES = {
  common: {
    WETH: 'WETH',
    DAI: 'DAI',
    PULL_TOKEN: 'PullToken',
    SEND_TOKEN: 'SendToken',
    SET_APPROVAL: 'SetApproval',
    TAKE_A_FLASHLOAN: 'TakeFlashloan',
    SWAP_ON_ONE_INCH: 'SwapOnOneInch',
    OPERATION_EXECUTOR: 'OperationExecutor',
    OPERATION_STORAGE: 'OperationStorage',
    OPERATIONS_REGISTRY: 'OperationsRegistry',
    ONE_INCH_AGGREGATOR: 'OneInchAggregator',
    SWAP: 'Swap',
    EXCHANGE: 'Exchange',
    SERVICE_REGISTRY: 'ServiceRegistry',
  },
  aave: {
    DEPOSIT: 'AaveDeposit',
    WITHDRAW: 'AaveWithdraw',
    BORROW: 'AaveBorrow',
    LENDING_POOL: 'AaveLendingPool',
    WETH_GATEWAY: 'AaveWethGateway',
  },
  maker: {
    DEPOSIT: 'MakerDeposit',
    PAYBACK: 'MakerPayback',
    WITHDRAW: 'MakerWithdraw',
    GENERATE: 'MakerGenerate',
    OPEN_VAULT: 'MakerOpenVault',
    MCD_VIEW: 'McdView',
<<<<<<< HEAD
    FLASH_MINT_MODULE: 'FlashMintModule',
    JUG: 'Jug',
    JOIN_DAI: 'JoinDai',
=======
    FLASH_MINT_MODULE: 'McdFlashMintModule',
    MCD_MANAGER: 'McdManager',
    MCD_JUG: 'McdJug',
    MCD_JOIN_DAI: 'McdJoinDai',
    CDP_ALLOW: 'CdpAllow',
>>>>>>> f1ef2ec8
  },
  test: {
    DUMMY_ACTION: 'DummyAction',
    DUMMY_SWAP: 'DummySwap',
    DUMMY_EXCHANGE: 'DummyExchange',
  },
} as const

export type ContractNames = AllValues<typeof CONTRACT_NAMES>

export const OPERATION_NAMES = {
  aave: {
    OPEN_POSITION: 'OpenPosition',
  },
  maker: {
    OPEN_AND_DRAW: 'OpenAndDraw',
    OPEN_DRAW_AND_CLOSE: 'OpenDrawAndClose',
    INCREASE_MULTIPLE: 'IncreaseMultiple',
    INCREASE_MULTIPLE_WITH_DAI_TOP_UP: 'IncreaseMultipleWithDaiTopup',
    INCREASE_MULTIPLE_WITH_COLL_TOP_UP: 'IncreaseMultipleWithCollateralTopup',
    INCREASE_MULTIPLE_WITH_DAI_AND_COLL_TOP_UP: 'IncreaseMultipleWithDaiAndCollTopup',
    INCREASE_MULTIPLE_WITH_FLASHLOAN: 'IncreaseMultipleWithFlashloan',
    INCREASE_MULTIPLE_WITH_FLASHLOAN_AND_DAI_AND_COLL_TOP_UP:
      'IncreaseMultipleWithFlashloanWithDaiAndCollTopup',
  },
  common: {
    CUSTOM_OPERATION: 'CustomOperation',
  }
} as const<|MERGE_RESOLUTION|>--- conflicted
+++ resolved
@@ -39,17 +39,11 @@
     GENERATE: 'MakerGenerate',
     OPEN_VAULT: 'MakerOpenVault',
     MCD_VIEW: 'McdView',
-<<<<<<< HEAD
-    FLASH_MINT_MODULE: 'FlashMintModule',
-    JUG: 'Jug',
-    JOIN_DAI: 'JoinDai',
-=======
     FLASH_MINT_MODULE: 'McdFlashMintModule',
     MCD_MANAGER: 'McdManager',
     MCD_JUG: 'McdJug',
     MCD_JOIN_DAI: 'McdJoinDai',
     CDP_ALLOW: 'CdpAllow',
->>>>>>> f1ef2ec8
   },
   test: {
     DUMMY_ACTION: 'DummyAction',
@@ -77,5 +71,5 @@
   },
   common: {
     CUSTOM_OPERATION: 'CustomOperation',
-  }
+  },
 } as const