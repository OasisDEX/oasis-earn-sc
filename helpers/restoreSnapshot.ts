--- conflicted
+++ resolved
@@ -16,15 +16,14 @@
   config: RuntimeConfig
   provider: providers.JsonRpcProvider
   blockNumber: number
-  use1inchSwap?: boolean
+  useFallbackSwap?: boolean
   debug?: boolean
-  useRichAccount?: boolean
 }): Promise<{ snapshot: Snapshot; config: RuntimeConfig }> {
-  const { config, provider, blockNumber, use1inchSwap, debug } = args
+  const { config, provider, blockNumber, useFallbackSwap, debug } = args
 
   const _blockNumber = blockNumber || testBlockNumber
 
-  const cacheKey = `${_blockNumber}|${use1inchSwap}`
+  const cacheKey = `${_blockNumber}|${useFallbackSwap}`
   const snapshot = snapshotCache[cacheKey]
 
   let revertSuccessful = false
@@ -53,11 +52,7 @@
     }
     await resetNode(provider, _blockNumber)
 
-<<<<<<< HEAD
-    const system = await deploySystem(config, debug, !use1inchSwap)
-=======
     const system = await deploySystem(config, debug, useFallbackSwap)
->>>>>>> 236dc116
     const snapshotId = await provider.send('evm_snapshot', [])
 
     const snapshot = {
