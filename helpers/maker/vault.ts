import { JsonRpcProvider } from '@ethersproject/providers'
import { ADDRESSES } from '@oasisdex/oasis-actions/src/helpers/addresses'
import BigNumber from 'bignumber.js'
import { BigNumber as EthersBN, BigNumberish, Contract, Signer } from 'ethers'
import { ethers } from 'hardhat'
import _ from 'lodash'
<<<<<<< HEAD

=======
import { ADDRESSES } from '@oasisdex/oasis-actions'
>>>>>>> 595c668f
import GetCDPsABI from '../../abi/get-cdps.json'
import { CDPInfo, VaultInfo } from '../types/maker'

export async function getLastVault(
  provider: JsonRpcProvider,
  signer: Signer,
  proxyAddress: string,
): Promise<CDPInfo> {
  const getCdps = new ethers.Contract(ADDRESSES.main.maker.getCdps, GetCDPsABI, provider).connect(
    signer,
  )

  const { ids, urns, ilks } = await getCdps.getCdpsAsc(
    ADDRESSES.main.maker.cdpManager,
    proxyAddress,
  )

  const cdp = _.last(
    _.map(_.zip(ids, urns, ilks), cdp => ({
      id: (cdp[0] as EthersBN).toNumber(), // TODO:
      urn: cdp[1],
      ilk: cdp[2],
    })),
  )

  if (!cdp) {
    throw new Error('No CDP available')
  }

  return cdp as CDPInfo
}

export async function getVaultInfo(
  mcdView: Contract,
  vaultId: BigNumberish,
  ilk: string,
): Promise<VaultInfo> {
  const [collateral, debt] = await mcdView.getVaultInfo(vaultId, ilk)
  return {
    coll: new BigNumber(ethers.utils.formatUnits(collateral).toString()),
    debt: new BigNumber(ethers.utils.formatUnits(debt).toString()),
  }
}<|MERGE_RESOLUTION|>--- conflicted
+++ resolved
@@ -1,14 +1,9 @@
 import { JsonRpcProvider } from '@ethersproject/providers'
-import { ADDRESSES } from '@oasisdex/oasis-actions/src/helpers/addresses'
 import BigNumber from 'bignumber.js'
 import { BigNumber as EthersBN, BigNumberish, Contract, Signer } from 'ethers'
 import { ethers } from 'hardhat'
 import _ from 'lodash'
-<<<<<<< HEAD
-
-=======
 import { ADDRESSES } from '@oasisdex/oasis-actions'
->>>>>>> 595c668f
 import GetCDPsABI from '../../abi/get-cdps.json'
 import { CDPInfo, VaultInfo } from '../types/maker'
 
