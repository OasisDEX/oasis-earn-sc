import { JsonRpcProvider } from '@ethersproject/providers'
import { ADDRESSES } from '@oasisdex/oasis-actions/src/helpers/addresses'
import BigNumber from 'bignumber.js'
<<<<<<< HEAD
=======
import { ADDRESSES } from '@oasisdex/oasis-actions'
>>>>>>> 595c668f

export async function getOraclePrice(
  provider: JsonRpcProvider,
  pipAddress = ADDRESSES.main.maker.pipWETH,
): Promise<BigNumber> {
  const storageHexToBigNumber = (uint256: string) => {
    const matches = uint256.match(/^0x(\w+)$/)
    if (!matches?.length) {
      throw new Error(`invalid uint256: ${uint256}`)
    }

    const match = matches[0]
    return match.length <= 32
      ? [new BigNumber(0), new BigNumber(uint256)]
      : [
          new BigNumber(`0x${match.substring(0, match.length - 32)}`),
          new BigNumber(`0x${match.substring(match.length - 32, match.length)}`),
        ]
  }
  const slotCurrent = 3
  const priceHex = await provider.getStorageAt(pipAddress, slotCurrent)
  const p = storageHexToBigNumber(priceHex)
  return p[1].shiftedBy(-18)
}<|MERGE_RESOLUTION|>--- conflicted
+++ resolved
@@ -1,10 +1,6 @@
 import { JsonRpcProvider } from '@ethersproject/providers'
-import { ADDRESSES } from '@oasisdex/oasis-actions/src/helpers/addresses'
 import BigNumber from 'bignumber.js'
-<<<<<<< HEAD
-=======
 import { ADDRESSES } from '@oasisdex/oasis-actions'
->>>>>>> 595c668f
 
 export async function getOraclePrice(
   provider: JsonRpcProvider,
