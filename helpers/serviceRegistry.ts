import { ContractNames } from '@oasisdex/oasis-actions/src/helpers/constants'
import { Signer, utils } from 'ethers'
<<<<<<< HEAD
=======
import { ContractNames } from '@oasisdex/oasis-actions'
>>>>>>> 595c668f

export class ServiceRegistry {
  address: string
  signer: Signer

  constructor(address: string, signer: Signer) {
    this.address = address
    this.signer = signer
  }

  async addEntry(label: ContractNames, address: string, debug = false): Promise<string> {
    const ethers = (await import('hardhat')).ethers
    const entryHash = utils.keccak256(utils.toUtf8Bytes(label))
    const registry = await ethers.getContractAt('ServiceRegistry', this.address, this.signer)
    await registry.addNamedService(entryHash, address)

    if (debug) {
      console.log(`DEBUG: Service '${label}' has been added with hash: ${entryHash}`)
    }

    return entryHash
  }

  async getEntryHash(label: ContractNames): Promise<string> {
    const ethers = (await import('hardhat')).ethers
    const registry = await ethers.getContractAt('ServiceRegistry', this.address, this.signer)
    return registry.getServiceNameHash(label)
  }

  async getServiceAddress(label: ContractNames): Promise<string> {
    const ethers = (await import('hardhat')).ethers
    const registry = await ethers.getContractAt('ServiceRegistry', this.address, this.signer)
    return registry.getRegisteredService(label)
  }
}<|MERGE_RESOLUTION|>--- conflicted
+++ resolved
@@ -1,9 +1,5 @@
-import { ContractNames } from '@oasisdex/oasis-actions/src/helpers/constants'
 import { Signer, utils } from 'ethers'
-<<<<<<< HEAD
-=======
 import { ContractNames } from '@oasisdex/oasis-actions'
->>>>>>> 595c668f
 
 export class ServiceRegistry {
   address: string
