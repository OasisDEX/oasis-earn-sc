<<<<<<< HEAD
import { Signer, providers } from "ethers";
=======
import BigNumber from 'bignumber.js'
import { providers, Signer } from 'ethers'
>>>>>>> f2287959

export type ValueOf<T> = T[keyof T]

export type UnionToIntersection<U> = (U extends any ? (k: U) => void : never) extends (
  k: infer I,
) => void
  ? I
  : never

export type NestedKeys<T extends object> = UnionToIntersection<T[keyof T]>

export type Debug = {
  debug?: boolean
}

export type FormatUnit = {
  decimals?: number
}

// #region Runtime
export interface RuntimeConfig {
  provider: providers.JsonRpcProvider
  signer: Signer
  address: string
}

export type WithRuntimeConfig = {
  config: RuntimeConfig
}
// #endregion

export type BalanceOptions = Debug & FormatUnit & WithRuntimeConfig

// #region 1inch
export interface OneInchBaseResponse {
  toTokenAmount: string
  fromTokenAmount: string
}

export interface OneInchSwapResponse extends OneInchBaseResponse {
  tx: {
    from: string
    to: string
    data: string
    value: string
    gasPrice: string
  }
}
// #endregion

// #region Common
export enum EventHash {
  ERC20_TRANSFER = '0xddf252ad1be2c89b69c2b068fc378daa952ba7f163c4a11628f55a4df523b3ef',
  WETH_DEPOSIT = 'e1fffcc4923d04b559f4d29a8bfc6cda04eb5b0d3c460751c2402c5c5cc9109c',
  WETH_WITHDRAWAL = '0x7fcf532c15f0a6db0bd6d0e038bea71d30d808c7d98cb3bf7268a95bf5081b65',
}

export enum Ticker {
  WETH = 'WETH',
  DAI = 'DAI',
}

// #endregion

// #region Maker
export interface CDPInfo {
  id: number
  ilk: string
  urn: string
}

export interface VaultInfo {
  coll: BigNumber
  debt: BigNumber
}
// #endregion

// #region Test Utility Types
export interface PackedEvent {
  AmountAsNumber: string
  Token: string
  From: string
  To: string
}

// #endregion

// #region Action Param Types
export type SwapData = {
  fromAsset: string
  toAsset: string
  amount: string
  receiveAtLeast: string
  withData: any
}

export type ExchangeData = {
  fromTokenAddress: string
  toTokenAddress: string
  fromTokenAmount: string
  toTokenAmount: string
  minToTokenAmount: string
  exchangeAddress: string
  _exchangeCalldata: any
}

export type CdpData = {
  skipFL: boolean
  gemJoin: string
  cdpId: number
  ilk: string
  fundsReceiver: string
  borrowCollateral: string
  requiredDebt: string
  daiTopUp: string
  collTopUp: string
  withdrawDai: string
  withdrawCollateral: string
  methodName: string
}

export const swapDataTypeToEncode = `tuple(address fromAsset,
    address toAsset,
    uint256 amount,
    uint256 receiveAtLeast,
    bytes withData) swapData`

export const exchangeDataTypeToEncode = `tuple(address fromTokenAddress, address toTokenAddress, uint256 fromTokenAmount, uint256 toTokenAmount, uint256 minToTokenAmount, address exchangeAddress, bytes _exchangeCalldata) exchangeData`

export const cdpDataTypeToEncode = `tuple(address gemJoin,
  address payable fundsReceiver,
  uint256 cdpId,
  bytes32 ilk,
  uint256 requiredDebt,
  uint256 borrowCollateral,
  uint256 withdrawCollateral,
  uint256 withdrawDai,
  uint256 daiTopUp,
  uint256 collTopUp,
  bool skipFL,
  string methodName) cdpData`

export const addressRegistryTypeToEncode = `tuple(address jug,
              address manager,
              address lender,
              address exchange) addressRegistry`
// #endregion<|MERGE_RESOLUTION|>--- conflicted
+++ resolved
@@ -1,9 +1,5 @@
-<<<<<<< HEAD
-import { Signer, providers } from "ethers";
-=======
 import BigNumber from 'bignumber.js'
 import { providers, Signer } from 'ethers'
->>>>>>> f2287959
 
 export type ValueOf<T> = T[keyof T]
 
