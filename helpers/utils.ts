--- conflicted
+++ resolved
@@ -217,11 +217,7 @@
     this.signer = signer
   }
 
-<<<<<<< HEAD
-  async addOp(label: string, stepsHashes: string[], debug = false): Promise<string> {
-=======
   async addOp(label: string, actionHashes: string[], debug = false): Promise<string> {
->>>>>>> 0b703daa
     const entryHash = utils.keccak256(utils.toUtf8Bytes(label))
     const registry = await ethers.getContractAt('OperationsRegistry', this.address, this.signer)
     await registry.addOperation(label, actionHashes)
