--- conflicted
+++ resolved
@@ -1,12 +1,7 @@
-import { ADDRESSES } from '@oasisdex/oasis-actions/src/helpers/addresses'
-import { ONE, TEN } from '@oasisdex/oasis-actions/src/helpers/constants'
 import BigNumber from 'bignumber.js'
 import { Signer } from 'ethers'
 import { ethers } from 'hardhat'
-<<<<<<< HEAD
-=======
 import { ONE, TEN, ADDRESSES } from '@oasisdex/oasis-actions'
->>>>>>> 595c668f
 import { isError, tryF } from 'ts-try'
 
 import CTOKEN_ABI from '../abi/CErc20.json'
