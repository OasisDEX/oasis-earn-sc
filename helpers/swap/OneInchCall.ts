--- conflicted
+++ resolved
@@ -12,11 +12,7 @@
       to,
       amount.toString(),
       swapAddress,
-<<<<<<< HEAD
-      slippage.toString(),
-=======
       slippageAsPercentage.toString(),
->>>>>>> 157b6ad8
       protocols,
     )
 
