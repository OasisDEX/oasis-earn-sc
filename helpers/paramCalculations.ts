--- conflicted
+++ resolved
@@ -1,11 +1,5 @@
-import { ADDRESSES } from '@oasisdex/oasis-actions/src/helpers/addresses'
-import { ONE } from '@oasisdex/oasis-actions/src/helpers/constants'
 import BigNumber from 'bignumber.js'
-<<<<<<< HEAD
-
-=======
 import { ONE, ADDRESSES } from '@oasisdex/oasis-actions'
->>>>>>> 595c668f
 import { ExchangeData } from './types/common'
 import { CdpData } from './types/maker'
 import { amountToWei, logDebug } from './utils'
