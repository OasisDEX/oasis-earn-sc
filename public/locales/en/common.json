{
<<<<<<< HEAD
  "landing": {
    "hero": {
      "headline": "Borrow against your collateral by generating Dai",
      "subheader": "Lorem ipsum dolor sit amet, consectetur adipiscing elit. In sem eros"
    },
    "footer": {
      "blog": "Blog",
      "borrow": "Borrow",
      "contact": "Contact",
      "faq": "FAQ",
      "language": {
        "en": "English",
        "es": "Español",
        "pt": "Português"
      },
      "privacy": "Privacy",
      "terms": "Terms",
      "trade": "Trade"
    }
  },
  "featured": {
    "new": "new",
    "most-popular": "most popular",
    "cheapest": "cheapest"
  },
  "vaults": {
    "ilk-does-not-exist": "Ilk {{ilk}} does not exist",
    "after": "After ${{price}}",
    "current-price": "Current {{token}}/USD price",
    "next-price": "Next {{token}}/USD price: {{amount}}"
  },
  "system": {
    "dai": "DAI",
    "stability-fee": "Stability fee",
    "min-coll-ratio": "Min coll. ratio",
    "asset": "Asset",
    "type": "Type",
    "dai-available": "DAI Available",
    "liquidation-price": "Liquidation Price",
    "liquidation-penalty": "Liquidation Penalty",
    "coll-ratio": "Coll Rato",
    "collateralization-ratio": "Collateralization Ratio",
    "coll-locked": "Coll. locked",
    "collateral": "Collateral",
    "collateral-locked": "Collateral locked",
    "dai-debt": "DAI debt",
    "in-my-wallet": "In my wallet",
    "in-your-wallet": "In Your wallet",
    "deposited": "Deposited",
    "available-to-withdraw": "Avail. to withdraw",
    "collateral-ratio": "Collateral Ratio",
    "vault-id": "Vault ID"
  },
  "event": {
    "type": "Type",
    "activity": "Activity",
    "time": "Time",
    "vault-opened": "Vault Opened",
    "deposit": "Deposited"
  },
  "vault-history": "Vault History",
  "stablecoins": "Stablecoins",
  "lp-tokens": "LP tokens",
  "open-vault": "Open Vault",
  "my-page": "My Page",
  "vaults-overview": {
    "header": "Vault overview",
    "message-connected": "Hello {{address}} it looks like you currently have {{count}} Vault open with this wallet. Open a Vault below.",
    "message-connected_plural": "Hello {{address}} it looks like you currently have {{count}} Vaults open with this wallet. Open a Vault below.",
    "message-not-connected": "Hello, you are viewing {{address}} it looks like currently this address has no Vaults open.",
    "vaults": "Vaults",
    "your-vaults": "Your Vaults",
    "number-of-vaults": "No. of Vaults",
    "total-locked": "Total locked",
    "total-debt": "Total debt",
    "vaults-at-risk": "Vaults at risk"
  },
  "vault": {
    "header": "{{ilk}} Vault #{{id}}",
    "current-price": "Current {{token}}/USD Price in {{time}}",
    "next-price": "Next price"
  },
  "history": {
    "open": "Opened a new Vault with id <0>#{{cdpId}}</0>",
    "deposit": "Deposited <0>{{collateralAmount}} {{token}}</0> into Vault",
    "withdraw": "Withdrew <0>{{collateralAmount}} {{token}}</0> from Vault",
    "generate": "Generated <0>{{daiAmount}}</0> DAI from Vault",
    "payback": "Payback <0>{{daiAmount}}</0> DAI to Vault",
    "transfer": "Vault given to <0>{{transferTo}}</0> by <0>{{transferFrom}}</0>",
    "migrate": "Vault migrated",
    "auction_started": "Auction started, <0>{{collateralAmount}} {{token}}</0> taken to cover <0>{{daiAmount}} DAI</0>"
  },
  "changing-vault": "Changing vault!",
  "vault-changed": "Vault changed!",
  "back-to-editing": "Back to editing",
  "moving-into-vault": "Moving into Vault",
  "moving-out-vault": "Moving out of Vault",
  "remaining-in-wallet": "Remaining in Wallet",
  "dai-being-generated": "Dai being generated",
  "change-your-vault": "Change your vault",
  "dai-paying-back": "DAI paying back ({{amount}})",
  "after": "After",
  "custom": "Custom",
  "retry": "Retry",
  "view-on-etherscan": "View on etherscan",
  "keyWithCount": "{{count}} item",
  "keyWithCount_plural": "{{count}} items",
  "manage-vault": "Manage Vault",
  "retry-allowance-approval": "Retry Allowance approval",
  "approve-allowance": "Approve Allowance",
  "approving-allowance": "Approving Allowance",
  "unlimited-allowance": "Unlimited Allowance",
  "set-allowance-for": "Set Allowance fro {{token}}",
  "setting-allowance-for": "Setting Allowance for {{token}}",
  "token-depositing": "{{token}} depositing {{amount}}",
=======
>>>>>>> 4f31db42
  "404-button": "Go to home",
  "404-message": "Sorry, page not found.",
  "Argentina": "Argentina",
  "Brasil": "Brasil",
  "Mexico": "Mexico",
  "aave": "Aave",
  "aave-product": "Lend your Dai on Aave markets and earn on it.",
  "acceptance-check-failed": "Acceptance check failed",
  "acceptance-save-failed": "Acceptance save failed",
  "acceptance-save-in-progress": "Saving acceptance...",
  "account": "Account",
  "account-privacy": "Privacy",
  "account-support": "Support",
  "account-terms": "Terms",
  "activity": "Activity",
  "address": "Address",
  "address-invalid": "Address not found",
  "after": "After",
  "all-assets": "All Assets",
  "amount": "Amount",
  "approve-allowance": "Approve Allowance",
  "approving-allowance": "Approving Allowance",
  "apy": "APY",
  "back": "Back",
  "back-to-editing": "Back to editing",
  "balance": "balance",
  "balance-insufficient": "Not enough DAI in your wallet",
  "balances": "Balances",
  "buy": "Buy",
  "buy-dai": "Buy Dai",
  "buy-with": "Buy {{token}} with {{onramp}}",
  "change-locale": "Change locale",
  "change-your-vault": "Change your vault",
  "changing-vault": "Changing vault!",
  "choose-provider": "Choose a provider",
  "close": "Close",
  "coming-soon": "Coming soon",
  "completed": "Completed",
  "compound": "Compound",
  "compound-product": "Lend your Dai on Compound markets and earn on it.",
  "confirm": "Confirm",
  "confirmed-proxy-deployment": "Proxy deployment confirmed",
  "connect-confirm": "Confirm in {{ connectionKind }}",
  "connect-email": "Connect with email",
  "connect-error": "Please authorize this website to access your Ethereum account.",
  "connect-wallet": "Connect a wallet",
  "connect-wallet-button": "Connect wallet",
  "connect-with": "Connect {{ connectionKind }}",
  "connected-with": "Connected with {{ connectionKind }}",
  "contact": {
    "description": "Send us feedback, questions, or suggestions or below.",
    "label": {
      "email": "Email",
      "message": "Message",
      "name": "Name (optional)",
      "subject": "Subject"
    },
    "sent": {
      "failure": "Something went wrong. Please try again.",
      "success": "Thanks for getting in touch, we’ll get back to you shortly."
    },
    "submit": "Send",
    "title": "Contact Us"
  },
  "continue": "Continue",
  "conversion-fee": "Conversion fee",
  "copied": "Copied",
  "copy-address": "Copy address",
  "country": "Country",
  "create-dai-savings": "Create Dai Savings",
  "create-proxy": "Create a proxy",
  "create-proxy-btn": "Create Proxy",
  "create-proxy-desc": "In order to use Savings and other features, you will need a wallet proxy.",
  "creating-proxy": "Creating Proxy",
  "currency": "Currency",
  "custom": "Custom",
  "dai-being-generated": "Dai being generated",
  "dai-paying-back": "DAI paying back ({{amount}})",
  "dai-savings-rate": "Dai Savings Rate",
  "deposit": "Deposit",
  "disconnect": "Disconnect",
  "disconnect-magic": "Log out",
  "dsr-available-withdraw": "Available to withdraw",
  "dsr-deposit-depositing": "You are depositing",
  "dsr-deposit-depositing-to": "to Dai Savings Rate",
  "dsr-deposit-error-allowance": "Setting permissions failed",
  "dsr-deposit-error-deposit": "Depositing to DSR Failed",
  "dsr-deposit-error-greater-than-balance": "Not enough DAI",
  "dsr-deposit-permissions": "This permission allows Oasis to interact with the Dai in your wallet.",
  "dsr-product": "Lock your DAI in the DSR and earn interest.",
  "dsr-proxy-create-description-pending": "Creating proxy",
  "dsr-proxy-create-description-recent": "Created proxy",
  "dsr-proxy-create-description-recent-failed": "Failed to create proxy",
  "dsr-proxy-create-notification": "Creating proxy",
  "dsr-proxy-create-notification-past": "Proxy created",
  "dsr-proxy-deposit-description-pending": "Depositing {{ amount }} DAI to DSR",
  "dsr-proxy-deposit-description-recent": "Deposited {{ amount }} DAI to DSR",
  "dsr-proxy-deposit-description-recent-failed": "Failed to deposit {{ amount }} DAI to DSR",
  "dsr-proxy-deposit-notification": "Deposit {{ amount }} DAI",
  "dsr-proxy-deposit-notification-past": "Deposited {{ amount }} DAI",
  "dsr-proxy-set-owner-description-pending": "Setting proxy onwer",
  "dsr-proxy-set-owner-description-recent": "Set proxy onwer",
  "dsr-proxy-set-owner-description-recent-failed": "Failed to set proxy onwer",
  "dsr-proxy-set-owner-notification": "Setting proxy owner",
  "dsr-proxy-set-owner-notification-past": "Set proxy owner",
  "dsr-proxy-withdraw-description-pending": "Withdrawing {{ amount }} DAI from DSR",
  "dsr-proxy-withdraw-description-recent": "Withdrawn {{ amount }} DAI from DSR",
  "dsr-proxy-withdraw-description-recent-failed": "Failed to withdraw {{ amount }} DAI from DSR",
  "dsr-proxy-withdraw-notification": "Withdraw {{ amount }} DAI",
  "dsr-proxy-withdraw-notification-past": "Withdrawn {{ amount }} DAI",
  "dsr-warning-continue": "Continue anyway",
  "dsr-warning-message": "The current APY on this product is 0% and it will incur a cost to setup and add Dai to. You are advised not to continue until the APY is above 0%.",
  "dsr-warning-setup": "Setup later",
  "dsr-withdraw-error-empty-amount": "Amount cannot be zero",
  "dsr-withdraw-error-greater-than-deposit": "Amount is greater than DAI deposited",
  "dsr-withdraw-error-withdrawal": "Withdrawing from DSR Failed",
  "dsrDeposit": "DSR Deposited",
  "dsrWithdrawal": "DSR Withdrew",
  "earning": "Earning",
  "email": "Email",
  "email-invalid": "Provided email is invalid",
  "email-required": "Email address is required",
  "erc20-approve-description-pending": "Unlocking transfer of {{ token }}",
  "erc20-approve-description-recent": "Unlocked transfer of {{ token }}",
  "erc20-approve-description-recent-failed": "Failed to unlock transfer of {{ token }}",
  "erc20-approve-notification": "Unlocking {{ token }}",
  "erc20-approve-notification-past": "Unlocked {{ token }}",
  "erc20-disapprove-description-pending": "Locking transfer of {{ token }}",
  "erc20-disapprove-description-recent": "Locked transfer of {{ token }}",
  "erc20-disapprove-description-recent-failed": "Failed to lock transfer of {{ token }}",
  "erc20-disapprove-notification": "Locking {{ token }}",
  "erc20-disapprove-notification-past": "Locked {{ token }}",
  "erc20-send-description-pending": "Sending {{ amount }} {{ token }}",
  "erc20-send-description-recent": "Sent {{ amount }} {{ token }}",
  "erc20-send-description-recent-failed": "Failed to send {{ amount }} {{ token }}",
  "erc20-send-notification": "Sending {{ token }}",
  "erc20-send-notification-past": "Sent {{ token }}",
  "eth-send-description-pending": "Sending {{ amount }} ETH",
  "eth-send-description-recent": "Sent {{ amount }} ETH",
  "eth-send-description-recent-failed": "Failed to send {{ amount }} ETH",
  "eth-send-notification": "Sending ETH",
  "eth-send-notification-past": "Sent ETH",
  "exchange-rate": "Exchange rate",
  "failed": "Failed",
  "featured": {
    "cheapest": "cheapest",
    "most-popular": "most popular",
    "new": "new"
  },
  "gas-estimation-error": "Error",
  "get-dai": "Get Dai",
  "get-started": "Get Started",
  "jwt-auth-failed": "Signature failed",
  "jwt-auth-in-progress": "Waiting for signature...",
  "jwt-auth-rejected": "Signature rejected",
  "jwt-auth-waiting-acceptance": "Sign message",
  "keyWithCount": "{{count}} item",
  "keyWithCount_plural": "{{count}} items",
  "landing": {
    "footer": {
      "blog": "Blog",
      "borrow": "Borrow",
      "contact": "Contact",
      "faq": "FAQ",
      "language": {
        "en": "English",
        "es": "Español",
        "pt": "Português"
      },
      "privacy": "Privacy",
      "terms": "Terms",
      "trade": "Trade"
    },
    "hero": {
      "headline": "Borrow against your collateral by generating Dai",
      "subheader": "Lorem ipsum dolor sit amet, consectetur adipiscing elit. In sem eros"
    }
  },
  "latamex-badge-fees": "Fees 1%-1.7%",
  "latamex-calc-buy": "I want to buy",
  "latamex-calc-spend": "I want to spend",
  "latamex-desc": "The easiest and fastest way to buy Dai in Argentina, Brazil and Mexico.",
  "latamex-fees-included": "{{ fees }} DAI fees included",
  "latamex-promotion": "The first 500 users to buy DAI through Latamex will receive $10 worth of ETH a month towards transaction fees, for 3 months.",
  "latamex-promotion-headline": "LatAM500 offer",
  "latamex-purchase-description-pending": "Buying {{ order }} with Latamex",
  "latamex-purchase-description-recent": "Purchased {{ order }} with Latamex",
  "latamex-purchase-description-recent-failed": "Failed to purchase {{ order }} with Latamex",
  "latamex-purchase-notification": "Latamex purchase",
  "latamex-purchase-notification-past": "Latamex purchased",
  "latamex-summary": "The easiest and fastest way to buy Dai in Argentina, Brazil and Mexico with your local currency",
  "ledger-cancel": "Select another wallet",
  "ledger-error": "There was an error, please reset",
  "ledger-legacy": "Ledger Legacy",
  "ledger-live": "Ledger Live",
  "ledger-select-address": "Select an address",
  "ledger-select-title": "Select Ledger Live or Legacy",
  "lp-tokens": "LP tokens",
  "manage-vault": {
    "action-option": "{{action}} {{token}} with this transaction",
    "or": "OR",
    "title": "Manage Vault",
    "dai-available": "DAI available",
    "min-collat-ratio": "Min. collateral ratio",
    "stability-fee": "Stability Fee",
    "liquidation-fee": "Liquidation Fee",
    "dust-limit": "Dust Limit"
  },
  "max": "Max",
  "min-amount": "Minimum amount is {{minAmount}} {{token}}",
  "miner-fee": "Miner fee",
  "moonpay-badge-country": "US & Europe",
  "moonpay-badge-fees": "Fees 1%-4.5%",
  "moonpay-desc": "The new standard for fiat to crypto.",
  "moonpay-purchase-description-pending": "Buying {{ order }} with Moonpay",
  "moonpay-purchase-description-recent": "Purchased {{ order }} with Moonpay",
  "moonpay-purchase-description-recent-failed": "Failed to purchase {{ order }} with Moonpay",
  "moonpay-purchase-notification": "Moonpay purchase",
  "moonpay-purchase-notification-past": "Moonpay purchased",
  "moving-into-vault": "Moving into Vault",
  "moving-out-vault": "Moving out of Vault",
  "my-page": "My Page",
  "no-activity": "No activity to show",
  "no-camera": "No Camera Available",
  "notice-app-homescreen": "Add Oasis.app to my home screen",
  "notice-privacy": "By using our site you agree to our <0>Cookie Policy</0>.",
  "notification-status-complete": "Complete",
  "notification-status-completed": "Complete",
  "notification-status-expired": "Expired",
  "notification-status-failed": "Failed",
  "notification-status-incomplete": "Incomplete",
  "notification-status-initialized": "Initialized",
  "notification-status-pending": "Pending",
  "notification-status-rejected": "Rejected",
  "notification-status-sign": "Sign Tx",
  "of": "of",
  "one-of-some": "{{one}} of {{some}}",
  "onramp-leave-message": "By clicking buy, you will leave Oasis and be redirected to a third party website where you will complete the buy process.",
  "open-vault": "Open Vault",
  "or": "or",
  "paste": "Paste",
  "pending-transactions": "Pending Transactions",
  "permissions": "Set permissions",
  "permissions-btn": "Set permissions",
  "permissions-desc": "This permission allows Oasis to interact with the Dai in your wallet.",
  "powered-by": "Powered by",
  "proceed": "Proceed",
  "readonly-alert-message": "You’re currently viewing",
  "readonly-user-connecting": "Connecting readonly...",
  "readonly-user-no-proxy": "No proxy for this address",
  "readonly-user-no-savings": "No savings",
  "receive": "Receive",
  "received": "Received",
  "recent-transactions": "Recent Transactions",
  "remaining-in-wallet": "Remaining in Wallet",
  "retry": "Retry",
  "retry-allowance-approval": "Retry Allowance approval",
  "retry-create-proxy": "Retry Create Proxy",
  "savings": "Savings",
  "savings-earned": "Savings earned to date",
  "search-token": "Search token",
  "select-product": "Select a product",
  "send": "Send",
  "send-amount-empty": "Cannot send 0 {{ token }}",
  "send-amount-exceed-balance": "Not enough {{ token }}",
  "send-to": "Send to",
  "sent": "Sent",
  "seo": {
    "contact": {
      "description": "Send us feedback, questions, or suggestions.",
      "title": "Contact"
    },
    "dai": {
      "description": "A short introduction to Dai, the smarter digital currency.",
      "title": "Dai"
    },
    "default": {
      "description": "Dai is a smarter digital currency for everyone. Buy, send and manage it all on Oasis.app.",
      "title": "Oasis.app is the home for your smarter digital currency, Dai"
    },
    "latam500": {
      "description": "Buy Dai through Latamex on Oasis.app and get $10 of ETH a month for 3 months.",
      "title": "LATAM500"
    },
    "support": {
      "description": "All the answers to the most common questions.",
      "title": "FAQs"
    }
  },
  "set-allowance-for": "Set Allowance fro {{token}}",
  "setting-allowance-for": "Setting Allowance for {{token}}",
  "setup-wallet": "Setup your wallet",
  "show-more": "Show more",
  "spots-remaining": "{{ spots }} spots remaining",
  "stablecoins": "Stablecoins",
  "start-saving": "Start Saving",
  "system": {
    "asset": "Asset",
    "available-to-withdraw": "Avail. to withdraw",
    "coll-locked": "Coll. locked",
    "coll-ratio": "Coll Rato",
    "collateral": "Collateral",
    "collateral-locked": "Collateral locked",
    "collateral-ratio": "Collateral Ratio",
    "collateralization-ratio": "Collateralization Ratio",
    "dai": "DAI",
    "dai-available": "DAI Available",
    "dai-debt": "DAI debt",
    "deposited": "Deposited",
    "in-my-wallet": "In my wallet",
    "in-your-wallet": "In Your wallet",
    "liquidation-penalty": "Liquidation Penalty",
    "liquidation-price": "Liquidation Price",
    "min-coll-ratio": "Min coll. ratio",
    "stability-fee": "Stability fee",
    "type": "Type",
    "vault-id": "Vault ID"
  },
  "to-the-following-address": "to the following address",
  "token-balance": "{{token}} balance",
  "token-depositing": "{{token}} depositing {{amount}}",
  "tos": "Terms of Service",
  "tos-accept-message": "Before you can get started, you’ll need to read and accept our terms of service.",
  "tos-accept-message-updated": "Before you can continue, you’ll need to read and accept our updated terms of service.",
  "tos-acceptance-check-in-progress": "Acceptance check in progress...",
  "tos-desc": "By creating a Savings pot, I accept Oasis",
  "tos-jwt-signature-message": "It looks like you're new to Oasis.app or are using a new device to connect. For added security, please sign a message with your wallet to continue.",
  "tos-read": "I have read and accept the Terms of Service.",
  "tos-view": "View Terms of Service",
  "tos-wallet-connection-in-progress": "Wallet connection in progress...",
  "tos-welcome": "Welcome",
  "tos-welcome-updated": "We’ve updated our terms ",
  "transaction-failed": "Transaction Failed",
  "transaction-fee": "Transaction fee",
  "transaction-fee-tooltip-desc": "Transactions fees are currently payable in ETH. The current cost of this action is approx",
  "trezor-cancel": "Select another wallet",
  "trezor-error": "There was an error, please reset",
  "trezor-loading-accounts": "Loading trezor accounts...",
  "trezor-select-address": "Select an address",
  "try-again": "Try again",
  "unlimited-allowance": "Unlimited Allowance",
  "vault": {
    "current-price": "Current {{token}}/USD Price in {{time}}",
    "header": "{{ilk}} Vault #{{id}}",
    "next-price": "Next price"
  },
  "vault-actions": {
    "deposit": "Deposit",
    "generate": "Generate",
    "payback": "Payback",
    "withdraw": "Withdraw"
  },
  "vault-changed": "Vault changed!",
  "vaults": {
    "after": "After ${{price}}",
    "current-price": "Current {{token}}/USD price",
    "ilk-does-not-exist": "Ilk {{ilk}} does not exist",
    "next-price": "Next {{token}}/USD price: {{amount}}"
  },
  "vaults-overview": {
    "header": "Vault overview",
    "message-connected": "Hello {{address}} it looks like you currently have {{count}} Vault open with this wallet. Open a Vault below.",
    "message-connected_plural": "Hello {{address}} it looks like you currently have {{count}} Vaults open with this wallet. Open a Vault below.",
    "message-not-connected": "Hello, you are viewing {{address}} it looks like currently this address has no Vaults open.",
    "number-of-vaults": "No. of Vaults",
    "total-debt": "Total debt",
    "total-locked": "Total locked",
    "vaults": "Vaults",
    "vaults-at-risk": "Vaults at risk",
    "your-vaults": "Your Vaults"
  },
  "view": "View",
  "view-more": "View more",
  "view-on-etherscan": "View on etherscan",
  "waiting-approval": "Waiting for approval",
  "waiting-confirmation": "Waiting for transaction confirmation",
  "waiting-proxy-deployment": "Proxy deployment confirming",
  "withdraw": "Withdraw",
  "withdrawn": "Withdrawn",
  "you-are-sending": "You are sending",
  "your-vaults": "Your Vaults"
}<|MERGE_RESOLUTION|>--- conflicted
+++ resolved
@@ -1,122 +1,4 @@
 {
-<<<<<<< HEAD
-  "landing": {
-    "hero": {
-      "headline": "Borrow against your collateral by generating Dai",
-      "subheader": "Lorem ipsum dolor sit amet, consectetur adipiscing elit. In sem eros"
-    },
-    "footer": {
-      "blog": "Blog",
-      "borrow": "Borrow",
-      "contact": "Contact",
-      "faq": "FAQ",
-      "language": {
-        "en": "English",
-        "es": "Español",
-        "pt": "Português"
-      },
-      "privacy": "Privacy",
-      "terms": "Terms",
-      "trade": "Trade"
-    }
-  },
-  "featured": {
-    "new": "new",
-    "most-popular": "most popular",
-    "cheapest": "cheapest"
-  },
-  "vaults": {
-    "ilk-does-not-exist": "Ilk {{ilk}} does not exist",
-    "after": "After ${{price}}",
-    "current-price": "Current {{token}}/USD price",
-    "next-price": "Next {{token}}/USD price: {{amount}}"
-  },
-  "system": {
-    "dai": "DAI",
-    "stability-fee": "Stability fee",
-    "min-coll-ratio": "Min coll. ratio",
-    "asset": "Asset",
-    "type": "Type",
-    "dai-available": "DAI Available",
-    "liquidation-price": "Liquidation Price",
-    "liquidation-penalty": "Liquidation Penalty",
-    "coll-ratio": "Coll Rato",
-    "collateralization-ratio": "Collateralization Ratio",
-    "coll-locked": "Coll. locked",
-    "collateral": "Collateral",
-    "collateral-locked": "Collateral locked",
-    "dai-debt": "DAI debt",
-    "in-my-wallet": "In my wallet",
-    "in-your-wallet": "In Your wallet",
-    "deposited": "Deposited",
-    "available-to-withdraw": "Avail. to withdraw",
-    "collateral-ratio": "Collateral Ratio",
-    "vault-id": "Vault ID"
-  },
-  "event": {
-    "type": "Type",
-    "activity": "Activity",
-    "time": "Time",
-    "vault-opened": "Vault Opened",
-    "deposit": "Deposited"
-  },
-  "vault-history": "Vault History",
-  "stablecoins": "Stablecoins",
-  "lp-tokens": "LP tokens",
-  "open-vault": "Open Vault",
-  "my-page": "My Page",
-  "vaults-overview": {
-    "header": "Vault overview",
-    "message-connected": "Hello {{address}} it looks like you currently have {{count}} Vault open with this wallet. Open a Vault below.",
-    "message-connected_plural": "Hello {{address}} it looks like you currently have {{count}} Vaults open with this wallet. Open a Vault below.",
-    "message-not-connected": "Hello, you are viewing {{address}} it looks like currently this address has no Vaults open.",
-    "vaults": "Vaults",
-    "your-vaults": "Your Vaults",
-    "number-of-vaults": "No. of Vaults",
-    "total-locked": "Total locked",
-    "total-debt": "Total debt",
-    "vaults-at-risk": "Vaults at risk"
-  },
-  "vault": {
-    "header": "{{ilk}} Vault #{{id}}",
-    "current-price": "Current {{token}}/USD Price in {{time}}",
-    "next-price": "Next price"
-  },
-  "history": {
-    "open": "Opened a new Vault with id <0>#{{cdpId}}</0>",
-    "deposit": "Deposited <0>{{collateralAmount}} {{token}}</0> into Vault",
-    "withdraw": "Withdrew <0>{{collateralAmount}} {{token}}</0> from Vault",
-    "generate": "Generated <0>{{daiAmount}}</0> DAI from Vault",
-    "payback": "Payback <0>{{daiAmount}}</0> DAI to Vault",
-    "transfer": "Vault given to <0>{{transferTo}}</0> by <0>{{transferFrom}}</0>",
-    "migrate": "Vault migrated",
-    "auction_started": "Auction started, <0>{{collateralAmount}} {{token}}</0> taken to cover <0>{{daiAmount}} DAI</0>"
-  },
-  "changing-vault": "Changing vault!",
-  "vault-changed": "Vault changed!",
-  "back-to-editing": "Back to editing",
-  "moving-into-vault": "Moving into Vault",
-  "moving-out-vault": "Moving out of Vault",
-  "remaining-in-wallet": "Remaining in Wallet",
-  "dai-being-generated": "Dai being generated",
-  "change-your-vault": "Change your vault",
-  "dai-paying-back": "DAI paying back ({{amount}})",
-  "after": "After",
-  "custom": "Custom",
-  "retry": "Retry",
-  "view-on-etherscan": "View on etherscan",
-  "keyWithCount": "{{count}} item",
-  "keyWithCount_plural": "{{count}} items",
-  "manage-vault": "Manage Vault",
-  "retry-allowance-approval": "Retry Allowance approval",
-  "approve-allowance": "Approve Allowance",
-  "approving-allowance": "Approving Allowance",
-  "unlimited-allowance": "Unlimited Allowance",
-  "set-allowance-for": "Set Allowance fro {{token}}",
-  "setting-allowance-for": "Setting Allowance for {{token}}",
-  "token-depositing": "{{token}} depositing {{amount}}",
-=======
->>>>>>> 4f31db42
   "404-button": "Go to home",
   "404-message": "Sorry, page not found.",
   "Argentina": "Argentina",
@@ -488,6 +370,24 @@
     "vaults-at-risk": "Vaults at risk",
     "your-vaults": "Your Vaults"
   },
+  "history": {
+    "open": "Opened a new Vault with id <0>#{{cdpId}}</0>",
+    "deposit": "Deposited <0>{{collateralAmount}} {{token}}</0> into Vault",
+    "withdraw": "Withdrew <0>{{collateralAmount}} {{token}}</0> from Vault",
+    "generate": "Generated <0>{{daiAmount}}</0> DAI from Vault",
+    "payback": "Payback <0>{{daiAmount}}</0> DAI to Vault",
+    "transfer": "Vault given to <0>{{transferTo}}</0> by <0>{{transferFrom}}</0>",
+    "migrate": "Vault migrated",
+    "auction_started": "Auction started, <0>{{collateralAmount}} {{token}}</0> taken to cover <0>{{daiAmount}} DAI</0>"
+  },
+  "event": {
+    "type": "Type",
+    "activity": "Activity",
+    "time": "Time",
+    "vault-opened": "Vault Opened",
+    "deposit": "Deposited"
+  },
+  "vault-history": "Vault History",
   "view": "View",
   "view-more": "View more",
   "view-on-etherscan": "View on etherscan",
