{
<<<<<<< HEAD
  "landing": {
    "hero": {
      "headline": "Borrow against your collateral by generating Dai",
      "subheader": "Lorem ipsum dolor sit amet, consectetur adipiscing elit. In sem eros"
    },
    "footer": {
      "blog": "Blog",
      "borrow": "Borrow",
      "contact": "Contact",
      "faq": "FAQ",
      "language": {
        "en": "English",
        "es": "Español",
        "pt": "Português"
      },
      "privacy": "Privacy",
      "terms": "Terms",
      "trade": "Trade"
    }
  },
  "featured": {
    "new": "new",
    "most-popular": "most popular",
    "cheapest": "cheapest"
  },
  "vaults": {
    "ilk-does-not-exist": "Ilk {{ilk}} does not exist",
    "after": "After ${{price}}",
    "current-price": "Current {{token}}/USD price",
    "next-price": "Next {{token}}/USD price: {{amount}}"
  },
  "system": {
    "dai": "DAI",
    "stability-fee": "Stability fee",
    "min-coll-ratio": "Min coll. ratio",
    "asset": "Asset",
    "type": "Type",
    "dai-available": "DAI Available",
    "liquidation-price": "Liquidation Price",
    "liquidation-penalty": "Liquidation Penalty",
    "liquidation-ratio": "Liquidation Ratio",
    "coll-ratio": "Coll Rato",
    "collateralization-ratio": "Collateralization Ratio",
    "coll-locked": "Coll. locked",
    "collateral": "Collateral",
    "collateral-locked": "Collateral locked",
    "dai-debt": "DAI debt",
    "in-my-wallet": "In my wallet",
    "in-your-wallet": "In Your wallet",
    "deposited": "Deposited",
    "available-to-withdraw": "Available to Withdraw",
    "available-to-generate": "Available to Generate",
    "collateral-ratio": "Collateral Ratio",
    "vault-id": "Vault ID",
    "vault-dai-debt": "Vault DAI Debt"
  },
  "stablecoins": "Stablecoins",
  "lp-tokens": "LP tokens",
  "open-vault": "Open Vault",
  "my-page": "My Page",
  "vaults-overview": {
    "header": "Vault overview",
    "message-connected": "Hello {{address}} it looks like you currently have {{count}} Vault open with this wallet. Open a Vault below.",
    "message-connected_plural": "Hello {{address}} it looks like you currently have {{count}} Vaults open with this wallet. Open a Vault below.",
    "message-not-connected": "Hello, you are viewing {{address}} it looks like currently this address has no Vaults open.",
    "vaults": "Vaults",
    "your-vaults": "Your Vaults",
    "number-of-vaults": "No. of Vaults",
    "total-locked": "Total locked",
    "total-debt": "Total debt",
    "vaults-at-risk": "Vaults at risk"
  },
  "vault": {
    "header": "{{ilk}} Vault #{{id}}",
    "current-price": "Current {{token}}/USD Price in {{time}}",
    "next-price": "Next price in<0/>{{count}} minute",
    "next-price_plural": "Next price in<0/>{{count}} minutes",
    "next-price-any-time": "Next price in<0/>>2 minutes",
    "vault-details": "Vault Details",
    "open-vault": "Open {{ilk}} Vault"
  },
  "changing-vault": "Changing vault!",
  "vault-changed": "Vault changed!",
  "back-to-editing": "Back to editing",
  "moving-into-vault": "Moving into Vault",
  "moving-out-vault": "Moving out of Vault",
  "remaining-in-wallet": "Remaining in Wallet",
  "dai-being-generated": "Dai being generated",
  "change-your-vault": "Change your vault",
  "dai-paying-back": "DAI paying back ({{amount}})",
  "after": "After",
  "custom": "Custom",
  "retry": "Retry",
  "view-on-etherscan": "View on etherscan",
  "keyWithCount": "{{count}} item",
  "keyWithCount_plural": "{{count}} items",
  "manage-vault": "Manage Vault",
  "retry-allowance-approval": "Retry Allowance approval",
  "approve-allowance": "Approve Allowance",
  "approving-allowance": "Approving Allowance",
  "unlimited-allowance": "Unlimited Allowance",
  "set-allowance-for": "Set Allowance fro {{token}}",
  "setting-allowance-for": "Setting Allowance for {{token}}",
  "token-depositing": "{{token}} depositing {{amount}}",
=======
>>>>>>> 4f31db42
  "404-button": "Go to home",
  "404-message": "Sorry, page not found.",
  "Argentina": "Argentina",
  "Brasil": "Brasil",
  "Mexico": "Mexico",
  "aave": "Aave",
  "aave-product": "Lend your Dai on Aave markets and earn on it.",
  "acceptance-check-failed": "Acceptance check failed",
  "acceptance-save-failed": "Acceptance save failed",
  "acceptance-save-in-progress": "Saving acceptance...",
  "account": "Account",
  "account-privacy": "Privacy",
  "account-support": "Support",
  "account-terms": "Terms",
  "activity": "Activity",
  "address": "Address",
  "address-invalid": "Address not found",
  "after": "After",
  "all-assets": "All Assets",
  "amount": "Amount",
  "approve-allowance": "Approve Allowance",
  "approving-allowance": "Approving Allowance",
  "apy": "APY",
  "back": "Back",
  "back-to-editing": "Back to editing",
  "balance": "balance",
  "balance-insufficient": "Not enough DAI in your wallet",
  "balances": "Balances",
  "buy": "Buy",
  "buy-dai": "Buy Dai",
  "buy-with": "Buy {{token}} with {{onramp}}",
  "change-locale": "Change locale",
  "change-your-vault": "Change your vault",
  "changing-vault": "Changing vault!",
  "choose-provider": "Choose a provider",
  "close": "Close",
  "coming-soon": "Coming soon",
  "completed": "Completed",
  "compound": "Compound",
  "compound-product": "Lend your Dai on Compound markets and earn on it.",
  "confirm": "Confirm",
  "confirmed-proxy-deployment": "Proxy deployment confirmed",
  "connect-confirm": "Confirm in {{ connectionKind }}",
  "connect-email": "Connect with email",
  "connect-error": "Please authorize this website to access your Ethereum account.",
  "connect-wallet": "Connect a wallet",
  "connect-wallet-button": "Connect wallet",
  "connect-with": "Connect {{ connectionKind }}",
  "connected-with": "Connected with {{ connectionKind }}",
  "contact": {
    "description": "Send us feedback, questions, or suggestions or below.",
    "label": {
      "email": "Email",
      "message": "Message",
      "name": "Name (optional)",
      "subject": "Subject"
    },
    "sent": {
      "failure": "Something went wrong. Please try again.",
      "success": "Thanks for getting in touch, we’ll get back to you shortly."
    },
    "submit": "Send",
    "title": "Contact Us"
  },
  "continue": "Continue",
  "conversion-fee": "Conversion fee",
  "copied": "Copied",
  "copy-address": "Copy address",
  "country": "Country",
  "create-dai-savings": "Create Dai Savings",
  "create-proxy": "Create a proxy",
  "create-proxy-btn": "Create Proxy",
  "create-proxy-desc": "In order to use Savings and other features, you will need a wallet proxy.",
  "creating-proxy": "Creating Proxy",
  "currency": "Currency",
  "custom": "Custom",
  "dai-being-generated": "Dai being generated",
  "dai-paying-back": "DAI paying back ({{amount}})",
  "dai-savings-rate": "Dai Savings Rate",
  "deposit": "Deposit",
  "disconnect": "Disconnect",
  "disconnect-magic": "Log out",
  "dsr-available-withdraw": "Available to withdraw",
  "dsr-deposit-depositing": "You are depositing",
  "dsr-deposit-depositing-to": "to Dai Savings Rate",
  "dsr-deposit-error-allowance": "Setting permissions failed",
  "dsr-deposit-error-deposit": "Depositing to DSR Failed",
  "dsr-deposit-error-greater-than-balance": "Not enough DAI",
  "dsr-deposit-permissions": "This permission allows Oasis to interact with the Dai in your wallet.",
  "dsr-product": "Lock your DAI in the DSR and earn interest.",
  "dsr-proxy-create-description-pending": "Creating proxy",
  "dsr-proxy-create-description-recent": "Created proxy",
  "dsr-proxy-create-description-recent-failed": "Failed to create proxy",
  "dsr-proxy-create-notification": "Creating proxy",
  "dsr-proxy-create-notification-past": "Proxy created",
  "dsr-proxy-deposit-description-pending": "Depositing {{ amount }} DAI to DSR",
  "dsr-proxy-deposit-description-recent": "Deposited {{ amount }} DAI to DSR",
  "dsr-proxy-deposit-description-recent-failed": "Failed to deposit {{ amount }} DAI to DSR",
  "dsr-proxy-deposit-notification": "Deposit {{ amount }} DAI",
  "dsr-proxy-deposit-notification-past": "Deposited {{ amount }} DAI",
  "dsr-proxy-set-owner-description-pending": "Setting proxy onwer",
  "dsr-proxy-set-owner-description-recent": "Set proxy onwer",
  "dsr-proxy-set-owner-description-recent-failed": "Failed to set proxy onwer",
  "dsr-proxy-set-owner-notification": "Setting proxy owner",
  "dsr-proxy-set-owner-notification-past": "Set proxy owner",
  "dsr-proxy-withdraw-description-pending": "Withdrawing {{ amount }} DAI from DSR",
  "dsr-proxy-withdraw-description-recent": "Withdrawn {{ amount }} DAI from DSR",
  "dsr-proxy-withdraw-description-recent-failed": "Failed to withdraw {{ amount }} DAI from DSR",
  "dsr-proxy-withdraw-notification": "Withdraw {{ amount }} DAI",
  "dsr-proxy-withdraw-notification-past": "Withdrawn {{ amount }} DAI",
  "dsr-warning-continue": "Continue anyway",
  "dsr-warning-message": "The current APY on this product is 0% and it will incur a cost to setup and add Dai to. You are advised not to continue until the APY is above 0%.",
  "dsr-warning-setup": "Setup later",
  "dsr-withdraw-error-empty-amount": "Amount cannot be zero",
  "dsr-withdraw-error-greater-than-deposit": "Amount is greater than DAI deposited",
  "dsr-withdraw-error-withdrawal": "Withdrawing from DSR Failed",
  "dsrDeposit": "DSR Deposited",
  "dsrWithdrawal": "DSR Withdrew",
  "earning": "Earning",
  "email": "Email",
  "email-invalid": "Provided email is invalid",
  "email-required": "Email address is required",
  "erc20-approve-description-pending": "Unlocking transfer of {{ token }}",
  "erc20-approve-description-recent": "Unlocked transfer of {{ token }}",
  "erc20-approve-description-recent-failed": "Failed to unlock transfer of {{ token }}",
  "erc20-approve-notification": "Unlocking {{ token }}",
  "erc20-approve-notification-past": "Unlocked {{ token }}",
  "erc20-disapprove-description-pending": "Locking transfer of {{ token }}",
  "erc20-disapprove-description-recent": "Locked transfer of {{ token }}",
  "erc20-disapprove-description-recent-failed": "Failed to lock transfer of {{ token }}",
  "erc20-disapprove-notification": "Locking {{ token }}",
  "erc20-disapprove-notification-past": "Locked {{ token }}",
  "erc20-send-description-pending": "Sending {{ amount }} {{ token }}",
  "erc20-send-description-recent": "Sent {{ amount }} {{ token }}",
  "erc20-send-description-recent-failed": "Failed to send {{ amount }} {{ token }}",
  "erc20-send-notification": "Sending {{ token }}",
  "erc20-send-notification-past": "Sent {{ token }}",
  "eth-send-description-pending": "Sending {{ amount }} ETH",
  "eth-send-description-recent": "Sent {{ amount }} ETH",
  "eth-send-description-recent-failed": "Failed to send {{ amount }} ETH",
  "eth-send-notification": "Sending ETH",
  "eth-send-notification-past": "Sent ETH",
  "exchange-rate": "Exchange rate",
  "failed": "Failed",
  "featured": {
    "cheapest": "cheapest",
    "most-popular": "most popular",
    "new": "new"
  },
  "gas-estimation-error": "Error",
  "get-dai": "Get Dai",
  "get-started": "Get Started",
  "jwt-auth-failed": "Signature failed",
  "jwt-auth-in-progress": "Waiting for signature...",
  "jwt-auth-rejected": "Signature rejected",
  "jwt-auth-waiting-acceptance": "Sign message",
  "keyWithCount": "{{count}} item",
  "keyWithCount_plural": "{{count}} items",
  "landing": {
    "footer": {
      "blog": "Blog",
      "borrow": "Borrow",
      "contact": "Contact",
      "faq": "FAQ",
      "language": {
        "en": "English",
        "es": "Español",
        "pt": "Português"
      },
      "privacy": "Privacy",
      "terms": "Terms",
      "trade": "Trade"
    },
    "hero": {
      "headline": "Borrow against your collateral by generating Dai",
      "subheader": "Lorem ipsum dolor sit amet, consectetur adipiscing elit. In sem eros"
    }
  },
  "latamex-badge-fees": "Fees 1%-1.7%",
  "latamex-calc-buy": "I want to buy",
  "latamex-calc-spend": "I want to spend",
  "latamex-desc": "The easiest and fastest way to buy Dai in Argentina, Brazil and Mexico.",
  "latamex-fees-included": "{{ fees }} DAI fees included",
  "latamex-promotion": "The first 500 users to buy DAI through Latamex will receive $10 worth of ETH a month towards transaction fees, for 3 months.",
  "latamex-promotion-headline": "LatAM500 offer",
  "latamex-purchase-description-pending": "Buying {{ order }} with Latamex",
  "latamex-purchase-description-recent": "Purchased {{ order }} with Latamex",
  "latamex-purchase-description-recent-failed": "Failed to purchase {{ order }} with Latamex",
  "latamex-purchase-notification": "Latamex purchase",
  "latamex-purchase-notification-past": "Latamex purchased",
  "latamex-summary": "The easiest and fastest way to buy Dai in Argentina, Brazil and Mexico with your local currency",
  "ledger-cancel": "Select another wallet",
  "ledger-error": "There was an error, please reset",
  "ledger-legacy": "Ledger Legacy",
  "ledger-live": "Ledger Live",
  "ledger-select-address": "Select an address",
  "ledger-select-title": "Select Ledger Live or Legacy",
  "lp-tokens": "LP tokens",
  "manage-vault": {
    "action-option": "{{action}} {{token}} with this transaction",
    "or": "OR",
    "title": "Manage Vault",
    "dai-available": "DAI available",
    "min-collat-ratio": "Min. collateral ratio",
    "stability-fee": "Stability Fee",
    "liquidation-fee": "Liquidation Fee",
    "dust-limit": "Dust Limit"
  },
  "max": "Max",
  "min-amount": "Minimum amount is {{minAmount}} {{token}}",
  "miner-fee": "Miner fee",
  "moonpay-badge-country": "US & Europe",
  "moonpay-badge-fees": "Fees 1%-4.5%",
  "moonpay-desc": "The new standard for fiat to crypto.",
  "moonpay-purchase-description-pending": "Buying {{ order }} with Moonpay",
  "moonpay-purchase-description-recent": "Purchased {{ order }} with Moonpay",
  "moonpay-purchase-description-recent-failed": "Failed to purchase {{ order }} with Moonpay",
  "moonpay-purchase-notification": "Moonpay purchase",
  "moonpay-purchase-notification-past": "Moonpay purchased",
  "moving-into-vault": "Moving into Vault",
  "moving-out-vault": "Moving out of Vault",
  "my-page": "My Page",
  "no-activity": "No activity to show",
  "no-camera": "No Camera Available",
  "notice-app-homescreen": "Add Oasis.app to my home screen",
  "notice-privacy": "By using our site you agree to our <0>Cookie Policy</0>.",
  "notification-status-complete": "Complete",
  "notification-status-completed": "Complete",
  "notification-status-expired": "Expired",
  "notification-status-failed": "Failed",
  "notification-status-incomplete": "Incomplete",
  "notification-status-initialized": "Initialized",
  "notification-status-pending": "Pending",
  "notification-status-rejected": "Rejected",
  "notification-status-sign": "Sign Tx",
  "of": "of",
  "one-of-some": "{{one}} of {{some}}",
  "onramp-leave-message": "By clicking buy, you will leave Oasis and be redirected to a third party website where you will complete the buy process.",
  "open-vault": "Open Vault",
  "or": "or",
  "paste": "Paste",
  "pending-transactions": "Pending Transactions",
  "permissions": "Set permissions",
  "permissions-btn": "Set permissions",
  "permissions-desc": "This permission allows Oasis to interact with the Dai in your wallet.",
  "powered-by": "Powered by",
  "proceed": "Proceed",
  "readonly-alert-message": "You’re currently viewing",
  "readonly-user-connecting": "Connecting readonly...",
  "readonly-user-no-proxy": "No proxy for this address",
  "readonly-user-no-savings": "No savings",
  "receive": "Receive",
  "received": "Received",
  "recent-transactions": "Recent Transactions",
  "remaining-in-wallet": "Remaining in Wallet",
  "retry": "Retry",
  "retry-allowance-approval": "Retry Allowance approval",
  "retry-create-proxy": "Retry Create Proxy",
  "savings": "Savings",
  "savings-earned": "Savings earned to date",
  "search-token": "Search token",
  "select-product": "Select a product",
  "send": "Send",
  "send-amount-empty": "Cannot send 0 {{ token }}",
  "send-amount-exceed-balance": "Not enough {{ token }}",
  "send-to": "Send to",
  "sent": "Sent",
  "seo": {
    "contact": {
      "description": "Send us feedback, questions, or suggestions.",
      "title": "Contact"
    },
    "dai": {
      "description": "A short introduction to Dai, the smarter digital currency.",
      "title": "Dai"
    },
    "default": {
      "description": "Dai is a smarter digital currency for everyone. Buy, send and manage it all on Oasis.app.",
      "title": "Oasis.app is the home for your smarter digital currency, Dai"
    },
    "latam500": {
      "description": "Buy Dai through Latamex on Oasis.app and get $10 of ETH a month for 3 months.",
      "title": "LATAM500"
    },
    "support": {
      "description": "All the answers to the most common questions.",
      "title": "FAQs"
    }
  },
  "set-allowance-for": "Set Allowance fro {{token}}",
  "setting-allowance-for": "Setting Allowance for {{token}}",
  "setup-wallet": "Setup your wallet",
  "show-more": "Show more",
  "spots-remaining": "{{ spots }} spots remaining",
  "stablecoins": "Stablecoins",
  "start-saving": "Start Saving",
  "system": {
    "asset": "Asset",
    "available-to-withdraw": "Avail. to withdraw",
    "coll-locked": "Coll. locked",
    "coll-ratio": "Coll Rato",
    "collateral": "Collateral",
    "collateral-locked": "Collateral locked",
    "collateral-ratio": "Collateral Ratio",
    "collateralization-ratio": "Collateralization Ratio",
    "dai": "DAI",
    "dai-available": "DAI Available",
    "dai-debt": "DAI debt",
    "deposited": "Deposited",
    "in-my-wallet": "In my wallet",
    "in-your-wallet": "In Your wallet",
    "liquidation-penalty": "Liquidation Penalty",
    "liquidation-price": "Liquidation Price",
    "min-coll-ratio": "Min coll. ratio",
    "stability-fee": "Stability fee",
    "type": "Type",
    "vault-id": "Vault ID"
  },
  "to-the-following-address": "to the following address",
  "token-balance": "{{token}} balance",
  "token-depositing": "{{token}} depositing {{amount}}",
  "tos": "Terms of Service",
  "tos-accept-message": "Before you can get started, you’ll need to read and accept our terms of service.",
  "tos-accept-message-updated": "Before you can continue, you’ll need to read and accept our updated terms of service.",
  "tos-acceptance-check-in-progress": "Acceptance check in progress...",
  "tos-desc": "By creating a Savings pot, I accept Oasis",
  "tos-jwt-signature-message": "It looks like you're new to Oasis.app or are using a new device to connect. For added security, please sign a message with your wallet to continue.",
  "tos-read": "I have read and accept the Terms of Service.",
  "tos-view": "View Terms of Service",
  "tos-wallet-connection-in-progress": "Wallet connection in progress...",
  "tos-welcome": "Welcome",
  "tos-welcome-updated": "We’ve updated our terms ",
  "transaction-failed": "Transaction Failed",
  "transaction-fee": "Transaction fee",
  "transaction-fee-tooltip-desc": "Transactions fees are currently payable in ETH. The current cost of this action is approx",
  "trezor-cancel": "Select another wallet",
  "trezor-error": "There was an error, please reset",
  "trezor-loading-accounts": "Loading trezor accounts...",
  "trezor-select-address": "Select an address",
  "try-again": "Try again",
  "unlimited-allowance": "Unlimited Allowance",
  "vault": {
    "current-price": "Current {{token}}/USD Price in {{time}}",
    "header": "{{ilk}} Vault #{{id}}",
    "next-price": "Next price"
  },
  "vault-actions": {
    "deposit": "Deposit",
    "generate": "Generate",
    "payback": "Payback",
    "withdraw": "Withdraw"
  },
  "vault-changed": "Vault changed!",
  "vaults": {
    "after": "After ${{price}}",
    "current-price": "Current {{token}}/USD price",
    "ilk-does-not-exist": "Ilk {{ilk}} does not exist",
    "next-price": "Next {{token}}/USD price: {{amount}}"
  },
  "vaults-overview": {
    "header": "Vault overview",
    "message-connected": "Hello {{address}} it looks like you currently have {{count}} Vault open with this wallet. Open a Vault below.",
    "message-connected_plural": "Hello {{address}} it looks like you currently have {{count}} Vaults open with this wallet. Open a Vault below.",
    "message-not-connected": "Hello, you are viewing {{address}} it looks like currently this address has no Vaults open.",
    "number-of-vaults": "No. of Vaults",
    "total-debt": "Total debt",
    "total-locked": "Total locked",
    "vaults": "Vaults",
    "vaults-at-risk": "Vaults at risk",
    "your-vaults": "Your Vaults"
  },
  "view": "View",
  "view-more": "View more",
  "view-on-etherscan": "View on etherscan",
  "waiting-approval": "Waiting for approval",
  "waiting-confirmation": "Waiting for transaction confirmation",
  "waiting-proxy-deployment": "Proxy deployment confirming",
  "withdraw": "Withdraw",
  "withdrawn": "Withdrawn",
  "you-are-sending": "You are sending",
  "your-vaults": "Your Vaults"
}<|MERGE_RESOLUTION|>--- conflicted
+++ resolved
@@ -1,111 +1,4 @@
 {
-<<<<<<< HEAD
-  "landing": {
-    "hero": {
-      "headline": "Borrow against your collateral by generating Dai",
-      "subheader": "Lorem ipsum dolor sit amet, consectetur adipiscing elit. In sem eros"
-    },
-    "footer": {
-      "blog": "Blog",
-      "borrow": "Borrow",
-      "contact": "Contact",
-      "faq": "FAQ",
-      "language": {
-        "en": "English",
-        "es": "Español",
-        "pt": "Português"
-      },
-      "privacy": "Privacy",
-      "terms": "Terms",
-      "trade": "Trade"
-    }
-  },
-  "featured": {
-    "new": "new",
-    "most-popular": "most popular",
-    "cheapest": "cheapest"
-  },
-  "vaults": {
-    "ilk-does-not-exist": "Ilk {{ilk}} does not exist",
-    "after": "After ${{price}}",
-    "current-price": "Current {{token}}/USD price",
-    "next-price": "Next {{token}}/USD price: {{amount}}"
-  },
-  "system": {
-    "dai": "DAI",
-    "stability-fee": "Stability fee",
-    "min-coll-ratio": "Min coll. ratio",
-    "asset": "Asset",
-    "type": "Type",
-    "dai-available": "DAI Available",
-    "liquidation-price": "Liquidation Price",
-    "liquidation-penalty": "Liquidation Penalty",
-    "liquidation-ratio": "Liquidation Ratio",
-    "coll-ratio": "Coll Rato",
-    "collateralization-ratio": "Collateralization Ratio",
-    "coll-locked": "Coll. locked",
-    "collateral": "Collateral",
-    "collateral-locked": "Collateral locked",
-    "dai-debt": "DAI debt",
-    "in-my-wallet": "In my wallet",
-    "in-your-wallet": "In Your wallet",
-    "deposited": "Deposited",
-    "available-to-withdraw": "Available to Withdraw",
-    "available-to-generate": "Available to Generate",
-    "collateral-ratio": "Collateral Ratio",
-    "vault-id": "Vault ID",
-    "vault-dai-debt": "Vault DAI Debt"
-  },
-  "stablecoins": "Stablecoins",
-  "lp-tokens": "LP tokens",
-  "open-vault": "Open Vault",
-  "my-page": "My Page",
-  "vaults-overview": {
-    "header": "Vault overview",
-    "message-connected": "Hello {{address}} it looks like you currently have {{count}} Vault open with this wallet. Open a Vault below.",
-    "message-connected_plural": "Hello {{address}} it looks like you currently have {{count}} Vaults open with this wallet. Open a Vault below.",
-    "message-not-connected": "Hello, you are viewing {{address}} it looks like currently this address has no Vaults open.",
-    "vaults": "Vaults",
-    "your-vaults": "Your Vaults",
-    "number-of-vaults": "No. of Vaults",
-    "total-locked": "Total locked",
-    "total-debt": "Total debt",
-    "vaults-at-risk": "Vaults at risk"
-  },
-  "vault": {
-    "header": "{{ilk}} Vault #{{id}}",
-    "current-price": "Current {{token}}/USD Price in {{time}}",
-    "next-price": "Next price in<0/>{{count}} minute",
-    "next-price_plural": "Next price in<0/>{{count}} minutes",
-    "next-price-any-time": "Next price in<0/>>2 minutes",
-    "vault-details": "Vault Details",
-    "open-vault": "Open {{ilk}} Vault"
-  },
-  "changing-vault": "Changing vault!",
-  "vault-changed": "Vault changed!",
-  "back-to-editing": "Back to editing",
-  "moving-into-vault": "Moving into Vault",
-  "moving-out-vault": "Moving out of Vault",
-  "remaining-in-wallet": "Remaining in Wallet",
-  "dai-being-generated": "Dai being generated",
-  "change-your-vault": "Change your vault",
-  "dai-paying-back": "DAI paying back ({{amount}})",
-  "after": "After",
-  "custom": "Custom",
-  "retry": "Retry",
-  "view-on-etherscan": "View on etherscan",
-  "keyWithCount": "{{count}} item",
-  "keyWithCount_plural": "{{count}} items",
-  "manage-vault": "Manage Vault",
-  "retry-allowance-approval": "Retry Allowance approval",
-  "approve-allowance": "Approve Allowance",
-  "approving-allowance": "Approving Allowance",
-  "unlimited-allowance": "Unlimited Allowance",
-  "set-allowance-for": "Set Allowance fro {{token}}",
-  "setting-allowance-for": "Setting Allowance for {{token}}",
-  "token-depositing": "{{token}} depositing {{amount}}",
-=======
->>>>>>> 4f31db42
   "404-button": "Go to home",
   "404-message": "Sorry, page not found.",
   "Argentina": "Argentina",
@@ -404,7 +297,8 @@
   "start-saving": "Start Saving",
   "system": {
     "asset": "Asset",
-    "available-to-withdraw": "Avail. to withdraw",
+    "available-to-withdraw": "Available to withdraw",
+    "available-to-generate": "Available to Generate",
     "coll-locked": "Coll. locked",
     "coll-ratio": "Coll Rato",
     "collateral": "Collateral",
@@ -419,10 +313,12 @@
     "in-your-wallet": "In Your wallet",
     "liquidation-penalty": "Liquidation Penalty",
     "liquidation-price": "Liquidation Price",
+    "liquidation-ratio": "Liquidation Ratio",
     "min-coll-ratio": "Min coll. ratio",
     "stability-fee": "Stability fee",
     "type": "Type",
-    "vault-id": "Vault ID"
+    "vault-id": "Vault ID",
+    "vault-dai-debt": "Vault DAI Debt"
   },
   "to-the-following-address": "to the following address",
   "token-balance": "{{token}} balance",
@@ -450,7 +346,11 @@
   "vault": {
     "current-price": "Current {{token}}/USD Price in {{time}}",
     "header": "{{ilk}} Vault #{{id}}",
-    "next-price": "Next price"
+    "next-price": "Next price in<0/>{{count}} minute",
+    "next-price_plural": "Next price in<0/>{{count}} minutes",
+    "next-price-any-time": "Next price in<0/><2 minutes",
+    "vault-details": "Vault Details",
+    "open-vault": "Open {{ilk}} Vault"
   },
   "vault-actions": {
     "deposit": "Deposit",
