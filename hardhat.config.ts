import 'tsconfig-paths/register'

import { default as dotenv } from 'dotenv'
import { HardhatUserConfig, task } from 'hardhat/config'
import path from 'path'
import process from 'process'
dotenv.config({ path: path.join(__dirname, './.env') })

import '@nomiclabs/hardhat-etherscan'
import '@nomiclabs/hardhat-waffle'
import 'hardhat-gas-reporter'
import '@typechain/hardhat'
import 'solidity-coverage'
import './tasks/deploy'
import './tasks/createPosition'
import './tasks/createAaveV3L1Position'
import './tasks/closePosition'
import './tasks/proxy'
import './tasks/verify-earn'
import './tasks/transfer-erc20'
import './tasks/getTokens'
import 'solidity-docgen'
import 'hardhat-tracer'
import 'hardhat-abi-exporter'
import './tasks/userDpmProxies'
import './tasks/createMultiplyPosition'
import './tasks/transferDPM'

// This is a sample Hardhat task. To learn how to create your own go to
// https://hardhat.org/guides/create-task.html
task('accounts', 'Prints the list of accounts', async (taskArgs, hre) => {
  const accounts = await hre.ethers.getSigners()

  for (const account of accounts) {
    console.log(account.address)
  }
})

const blockNumber = process.env.BLOCK_NUMBER
if (!blockNumber) {
  throw new Error(`You must provide a block number.`)
}

if (!/^\d+$/.test(blockNumber)) {
  throw new Error(`Provide a valid block number. Provided value is ${blockNumber}`)
}

console.log(`Forking from block number: ${blockNumber}`)

// You need to export an object to set up your config
// Go to https://hardhat.org/config/ to learn more

const config: HardhatUserConfig = {
  solidity: {
    compilers: [
      {
        version: '0.8.15',
      },
    ],
    settings: {
      optimizer: {
        enabled: true,
        runs: 1000,
      },
    },
  },
  networks: {
    local: {
      url: 'http://127.0.0.1:8545',
      timeout: 1000000,
      chainId: 2137,
    },
    hardhat: {
      forking: {
        // eslint-disable-next-line @typescript-eslint/no-non-null-assertion
        url: process.env.MAINNET_URL!,
        blockNumber: parseInt(blockNumber),
      },
      chainId: 2137,
      mining: {
        auto: true,
      },
      hardfork: 'london',
      gas: 'auto',
      initialBaseFeePerGas: 1000000000,
      allowUnlimitedContractSize: true,
    },
    goerli: {
      // eslint-disable-next-line @typescript-eslint/no-non-null-assertion
      url: process.env.ALCHEMY_NODE_GOERLI!,
      // eslint-disable-next-line @typescript-eslint/no-non-null-assertion
      accounts: [process.env.PRIV_KEY_GOERLI!],
      // gasPrice: 5000000000,
      initialBaseFeePerGas: 1000000000,
    },
    mainnet: {
      // eslint-disable-next-line @typescript-eslint/no-non-null-assertion
      url: process.env.MAINNET_URL!,
      // eslint-disable-next-line @typescript-eslint/no-non-null-assertion
      accounts: [process.env.PRIV_KEY_MAINNET!],
      gasPrice: 50000000000,
    },
  },
  gasReporter: {
    enabled: process.env.REPORT_GAS === '1',
    currency: 'USD',
  },
  paths: {
    sources: './contracts',
    tests: './test',
    cache: './cache',
    artifacts: './artifacts',
  },
  mocha: {
    timeout: 600000,
  },
  etherscan: {
    apiKey: process.env.ETHERSCAN_API_KEY,
  },
  typechain: {
    outDir: 'typechain',
<<<<<<< HEAD
    externalArtifacts: ['abi/external/*.json'],
=======
    externalArtifacts: ['abi/external/**/*.json'],
>>>>>>> 2c9b3d81
  },
  docgen: {
    outputDir: './docs',
    pages: 'files',
    exclude: [
      './actions/maker',
      './core/constants',
      './core/types',
      './core/views',
      './interfaces',
      './libs',
      './test',
    ],
  },
  abiExporter: {
    path: './abi/generated',
    runOnCompile: true,
    clear: true,
    flat: true,
    spacing: 2,
    pretty: false,
  },
}

// @ts-ignore
BigInt.prototype.toJSON = function () {
  return this.toString()
}

export default config<|MERGE_RESOLUTION|>--- conflicted
+++ resolved
@@ -119,11 +119,7 @@
   },
   typechain: {
     outDir: 'typechain',
-<<<<<<< HEAD
-    externalArtifacts: ['abi/external/*.json'],
-=======
     externalArtifacts: ['abi/external/**/*.json'],
->>>>>>> 2c9b3d81
   },
   docgen: {
     outputDir: './docs',
