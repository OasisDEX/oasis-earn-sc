import 'tsconfig-paths/register'
import '@nomiclabs/hardhat-etherscan'
import '@nomiclabs/hardhat-waffle'
import 'hardhat-gas-reporter'
import '@typechain/hardhat'
import 'solidity-coverage'
import './tasks/deploy'
import './tasks/createPosition'
import './tasks/createAaveV3L1Position'
import './tasks/closePosition'
import './tasks/proxy'
import './tasks/verify-earn'
import './tasks/transfer-erc20'
import './tasks/getTokens'
import './tasks/readErc20Balance'
import 'solidity-docgen'
import 'hardhat-tracer'
import 'hardhat-abi-exporter'
import './tasks/userDpmProxies'
import './tasks/createMultiplyPosition'
import './tasks/transferDPM'
import './tasks/transferAllProxies'

import { ChainIdByNetwork, Network } from '@helpers/network'
import { default as dotenv } from 'dotenv'
import { HardhatUserConfig, task } from 'hardhat/config'
import path from 'path'
import process from 'process'

dotenv.config({ path: path.join(__dirname, './.env') })

// This is a sample Hardhat task. To learn how to create your own go to
// https://hardhat.org/guides/create-task.html
task('accounts', 'Prints the list of accounts', async (taskArgs, hre) => {
  const accounts = await hre.ethers.getSigners()

  for (const account of accounts) {
    console.log(account.address)
  }
})
const networkFork = process.env.NETWORK_FORK as Network | undefined

if (!networkFork || !(networkFork == Network.MAINNET || networkFork == Network.OPT_MAINNET)) {
  throw new Error(`NETWORK_FORK Missing. Specify 'Mainnet' or 'Optimism'`)
}

let forkConfig: { nodeURL: string; blockNumber: string } | undefined = undefined

if (networkFork == Network.MAINNET) {
  const nodeURL = process.env.MAINNET_URL

  if (!nodeURL) {
    throw new Error(`You must provide MAINNET_URL value in the .env file`)
  }

  const blockNumber = process.env.BLOCK_NUMBER
  if (!blockNumber) {
    throw new Error(`You must provide a BLOCK_NUMBER value in the .env file.`)
  }

  forkConfig = {
    nodeURL,
    blockNumber,
  }
}

if (networkFork == Network.OPT_MAINNET) {
  const nodeURL = process.env.OPTIMISM_URL

  if (!nodeURL) {
    throw new Error(`You must provide OPTIMISM_URL value in the .env file`)
  }

  const blockNumber = process.env.OPTIMISM_BLOCK_NUMBER

  if (!blockNumber) {
    throw new Error(`You must provide a OPTIMISM_BLOCK_NUMBER value in the .env file.`)
  }
  forkConfig = {
    nodeURL,
    blockNumber,
  }
}

if (forkConfig && !/^\d+$/.test(forkConfig.blockNumber)) {
  throw new Error(`Provide a valid block number. Provided value is ${forkConfig.blockNumber}`)
}

console.log(`Forking on ${networkFork}`)
console.log(`Forking from block number: ${forkConfig && forkConfig.blockNumber}`)

// You need to export an object to set up your config
// Go to https://hardhat.org/config/ to learn more

const includeMainnet = !!process.env.MAINNET_URL && !!process.env.PRIV_KEY_MAINNET
const includeGoerli = !!process.env.GOERLI_URL && !!process.env.PRIV_KEY_GOERLI
const includeOptimism = !!process.env.OPTIMISM_URL && !!process.env.PRIV_KEY_OPTIMISM

const config: HardhatUserConfig = {
  solidity: {
    compilers: [
      {
        version: '0.4.24',
      },
      {
        version: '0.5.17',
      },
      {
        version: '0.8.15',
      },
    ],
    settings: {
      optimizer: {
        enabled: true,
        runs: 1000,
      },
    },
  },
  networks: {
    local: {
      url: 'http://127.0.0.1:8545',
      timeout: 1000000,
      chainId: ChainIdByNetwork[Network.LOCAL],
    },
    hardhat: {
      forking: {
        // eslint-disable-next-line @typescript-eslint/no-non-null-assertion
        url: forkConfig ? forkConfig.nodeURL : 'http:127.0.01:8545',
        blockNumber: forkConfig ? parseInt(forkConfig.blockNumber) : 0,
      },
<<<<<<< HEAD
      chainId: ChainIdByNetwork[Network.LOCAL],
=======
>>>>>>> 3276f81a
      mining: {
        auto: true,
      },
      hardfork: 'london',
      gas: 'auto',
      initialBaseFeePerGas: 1000000000,
      allowUnlimitedContractSize: true,
    },
    ...(includeGoerli
      ? {
          goerli: {
            url: process.env.GOERLI_URL || '',
            accounts: [process.env.PRIV_KEY_GOERLI || ''],
            initialBaseFeePerGas: 1000000000,
          },
        }
      : {}),
    ...(includeMainnet
      ? {
          mainnet: {
            url: process.env.MAINNET_URL || '',
            accounts: [process.env.PRIV_KEY_MAINNET || ''],
            gasPrice: 50000000000,
          },
        }
      : {}),
    ...(includeOptimism
      ? {
          optimism: {
            url: process.env.OPTIMISM_URL || '',
            accounts: [process.env.PRIV_KEY_OPTIMISM || ''],
            initialBaseFeePerGas: 1000000000,
          },
        }
      : {}),
  },
  gasReporter: {
    enabled: process.env.REPORT_GAS === '1',
    currency: 'USD',
  },
  paths: {
    sources: './contracts',
    tests: './test',
    cache: './cache',
    artifacts: './artifacts',
  },
  mocha: {
    timeout: 600000,
  },
  etherscan: {
    apiKey: process.env.ETHERSCAN_API_KEY,
  },
  typechain: {
    outDir: 'typechain',
    externalArtifacts: ['abi/external/**/*.json'],
  },
  docgen: {
    outputDir: './docs',
    pages: 'files',
    exclude: [
      './actions/maker',
      './core/constants',
      './core/types',
      './core/views',
      './interfaces',
      './libs',
      './test',
    ],
  },
  abiExporter: {
    path: './abi/generated',
    runOnCompile: true,
    clear: true,
    flat: false,
    spacing: 2,
    pretty: false,
  },
}

// @ts-ignore
BigInt.prototype.toJSON = function () {
  return this.toString()
}

export default config<|MERGE_RESOLUTION|>--- conflicted
+++ resolved
@@ -128,10 +128,7 @@
         url: forkConfig ? forkConfig.nodeURL : 'http:127.0.01:8545',
         blockNumber: forkConfig ? parseInt(forkConfig.blockNumber) : 0,
       },
-<<<<<<< HEAD
       chainId: ChainIdByNetwork[Network.LOCAL],
-=======
->>>>>>> 3276f81a
       mining: {
         auto: true,
       },
