--- conflicted
+++ resolved
@@ -1,10 +1,7 @@
 import BigNumber from 'bignumber.js'
 import { useAppContext } from 'components/AppContextProvider'
-<<<<<<< HEAD
 import { Balances } from 'components/Balances'
-=======
 import { DepositForm } from 'features/deposit/DepositForm'
->>>>>>> 857585ee
 import { AppLayout } from 'components/Layouts'
 import { VaultView } from 'components/VaultView'
 import { useModal } from 'helpers/modalHook'
