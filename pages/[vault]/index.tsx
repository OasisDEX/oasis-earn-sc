import BigNumber from 'bignumber.js'
import { useAppContext } from 'components/AppContextProvider'
import { AppLayout } from 'components/Layouts'
import { VaultView } from 'components/VaultView'
import { formatCryptoBalance, formatFiatBalance, formatPercent, formatPrecision } from 'helpers/formatters/format'
import { useObservable } from 'helpers/observableHook'
import { useRouter } from 'next/router'
import { Box,Button, Grid, Heading, Text } from 'theme-ui'

function Balances({ owner }: { owner: string }) {
  const { balances$ } = useAppContext()
  const balances = useObservable(balances$(owner))
  console.log('balances', owner, balances)
  return <Text as="pre">{JSON.stringify(balances, null, 2)}</Text>
}

export default function Vault() {
  const { web3Context$, vault$ } = useAppContext()
  const web3Context = useObservable(web3Context$)
  const {
    query: { vault: vaultId },
  } = useRouter()

  const vault = useObservable(vault$(new BigNumber(vaultId as string)))

  const account = web3Context?.status === 'connected' 
    ? web3Context.account
    : 'Not connected'

<<<<<<< HEAD
  if (vault === undefined) {
    return <div>No vault data</div>
  }
  
  return <VaultView vault={vault} account={account} />
=======
  if(!theVault) {
    return null
  }

  return (
    <Grid>
      <Text>Connected Address :: {web3Context?.account}</Text>
      <Text>VaultId :: {vault}</Text>
      <Text as="pre">{JSON.stringify(theVault, null, 2)}</Text>
      {theVault?.owner && <Balances owner={theVault.owner} />}
    </Grid>
  )
>>>>>>> c11a3af6
}

Vault.layout = AppLayout
Vault.layoutProps = {
  backLink: {
    href: '/',
  },
}<|MERGE_RESOLUTION|>--- conflicted
+++ resolved
@@ -27,26 +27,11 @@
     ? web3Context.account
     : 'Not connected'
 
-<<<<<<< HEAD
   if (vault === undefined) {
     return <div>No vault data</div>
   }
   
   return <VaultView vault={vault} account={account} />
-=======
-  if(!theVault) {
-    return null
-  }
-
-  return (
-    <Grid>
-      <Text>Connected Address :: {web3Context?.account}</Text>
-      <Text>VaultId :: {vault}</Text>
-      <Text as="pre">{JSON.stringify(theVault, null, 2)}</Text>
-      {theVault?.owner && <Balances owner={theVault.owner} />}
-    </Grid>
-  )
->>>>>>> c11a3af6
 }
 
 Vault.layout = AppLayout
