--- conflicted
+++ resolved
@@ -10,35 +10,33 @@
   const { web3Context$, vault$ } = useAppContext()
   const web3Context = useObservable(web3Context$)
   const {
-    query: { vault },
+    query: { vault: vaultId },
   } = useRouter()
 
-<<<<<<< HEAD
-  const vaultData = useObservable(vault$(vault as string))
-
-  console.log({ vaultData })
+  const vaultData$ = vault$(new BigNumber(vaultId as string))
+  const vault = useObservable(vaultData$)
 
   const account = web3Context?.status === 'connected' 
     ? web3Context.account
     : 'Not connected'
 
-  const token = vaultData?.token;
-  const liquidationPrice = vaultData?.liquidationPrice ? formatFiatBalance(vaultData.liquidationPrice) : 0
-  const liquidationPenalty = vaultData?.liquidationPenalty ? formatPercent(vaultData.liquidationPenalty?.times(100)) : '0%'
-  const collateralizationRatio = vaultData?.collateralizationRatio?.toString()
-  const stabilityFee = vaultData?.stabilityFee ? formatPrecision(vaultData.stabilityFee, 2) : 0
-  const lockedAmount = vaultData?.collateral ? formatCryptoBalance(vaultData.collateral) : 0
-  const lockedAmountUSD = vaultData?.collateralPrice ? formatFiatBalance(vaultData.collateralPrice) : 0
-  const availableToWithdraw = vaultData?.collateralAvailable ? formatCryptoBalance(vaultData.collateralPrice) : 0
-  const availableToWithdrawPrice = vaultData?.collateralAvailablePrice ? formatCryptoBalance(vaultData.collateralAvailablePrice) : 0
-  const debt = vaultData?.debt ? formatCryptoBalance(vaultData?.debt) : '0'
-  const debtAvailable = vaultData?.debtAvailable ? formatCryptoBalance(vaultData?.debtAvailable) : 0
+  const token = vault?.token;
+  const liquidationPrice = vault?.liquidationPrice ? formatFiatBalance(vault.liquidationPrice) : 0
+  const liquidationPenalty = vault?.liquidationPenalty ? formatPercent(vault.liquidationPenalty?.times(100)) : '0%'
+  const collateralizationRatio = vault?.collateralizationRatio?.toString()
+  const stabilityFee = vault?.stabilityFee ? formatPrecision(vault.stabilityFee, 2) : 0
+  const lockedAmount = vault?.collateral ? formatCryptoBalance(vault.collateral) : 0
+  const lockedAmountUSD = vault?.collateralPrice ? formatFiatBalance(vault.collateralPrice) : 0
+  const availableToWithdraw = vault?.freeCollateral ? formatCryptoBalance(vault.freeCollateral) : 0
+  const availableToWithdrawPrice = vault?.freeCollateralPrice ? formatCryptoBalance(vault.freeCollateralPrice) : 0
+  const debt = vault?.debt ? formatCryptoBalance(vault?.debt) : '0'
+  const debtAvailable = vault?.availableDebt ? formatCryptoBalance(vault?.availableDebt) : 0
     
   return (
     <Grid>
       <Text>Connected Address :: {account}</Text>
       <Text>Vault :: {vault}</Text>
-      <Heading as="h1">{vaultData?.ilk} Vault #{vaultData?.id}</Heading>
+      <Heading as="h1">{vault?.ilk} Vault #{vault?.id}</Heading>
       <Box>
         <Heading as="h2">Liquidation price</Heading>
         <Text>Liquidation price: {liquidationPrice} USD</Text>
@@ -61,17 +59,6 @@
         <Text>Outstanding Dai debt {debt}DAI</Text>
         <Text>Available to generate {debtAvailable}DAI</Text>
       </Box>
-=======
-  const theVault = useObservable(vault$(new BigNumber(vault as any)))
-
-  console.log('theVault', theVault)
-
-  return (
-    <Grid>
-      <Text>Connected Address :: {web3Context?.account}</Text>
-      <Text>VaultId :: {vault}</Text>
-      <Text>{JSON.stringify(theVault, null, '  ')}</Text>
->>>>>>> 8174763f
     </Grid>
   )
 }
