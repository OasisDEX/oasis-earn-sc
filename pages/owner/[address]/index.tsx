import { useAppContext } from 'components/AppContextProvider'
import { AppLayout } from 'components/Layouts'
import { Vault } from 'features/vaults/vault'
import { formatCryptoBalance, formatFiatBalance } from 'helpers/formatters/format'
import { useObservable } from 'helpers/observableHook'
import Link from 'next/link'
import { Box, Grid, Heading, Text } from 'theme-ui'

function ProxyOwner({ proxyAddress }: { proxyAddress: string }) {
  const { proxyOwner$ } = useAppContext()

  const proxyOwner = useObservable(proxyOwner$(proxyAddress))

  return <Text>{proxyOwner}</Text>
}

function VaultsTable({ vaults }: { vaults: Vault[] }) {
  const headerCells = [
    'token',
    'vault id',
    'current ratio',
    'deposited',
    'avail. to withdraw',
    'dai'
  ]
  return (
    <Box>
      <Box as='table' sx={{ width: '100%' }}>
        <Box as="thead">
          <Box as="tr">
            {
              headerCells.map(header => <Box key={header} as="th">{header}</Box>)
            }
          </Box>
        </Box>
        <Box as="tbody">
          {
            vaults.map(vault => (
            <Box as="tr" key={vault.id}>
              <Box as="td">{vault.token}</Box>
              <Box as="td">{vault.id}</Box>
<<<<<<< HEAD
              <Box as="td">{vault.collateralizationRatio.toString()}</Box>
              <Box as="td">{`${formatCryptoBalance(vault.collateral)} ${vault.token}`}</Box>
              <Box as="td">{`${formatCryptoBalance(vault.freeCollateral)} ${vault.token}`}</Box>
              <Box as="td">{formatCryptoBalance(vault.debt)}</Box>
              <Box as="td"><Link href={`/${vault.id}`}>Menage Vault</Link></Box>
=======
              <Box as="td">{vault.collateralizationRatio ? vault.collateralizationRatio.toString() : 0}</Box>
              <Box as="td">{`${formatCryptoBalance(vault.collateral)} ${vault.token}`}</Box>
              <Box as="td">{`${formatCryptoBalance(vault.freeCollateral)} ${vault.token}`}</Box>
              <Box as="td">{formatCryptoBalance(vault.debt)}</Box>
              <Box as="td"><Link href={`/${vault.id}`}>Manage Vault</Link></Box>
>>>>>>> b82b4e17
            </Box>
            ))
          }
        </Box>
      </Box>
    </Box>
  )
}

function Summary({ address }: { address: string }) {
  const { web3Context$, proxyAddress$, vaults$, vaultSummary$ } = useAppContext()
  const web3Context = useObservable(web3Context$)
  const proxyAddress = useObservable(proxyAddress$(address))
  const vaults = useObservable(vaults$(address))
  const vaultSummary = useObservable(vaultSummary$(address))

  const totalCollateral = vaultSummary?.totalCollateralPrice 
    ? formatFiatBalance(vaultSummary?.totalCollateralPrice) 
    : '0'

  const totalDaiDebt = vaultSummary?.totalDaiDebt !== undefined
      ? formatCryptoBalance(vaultSummary.totalDaiDebt)
      : '0'

  return (
    <Grid sx={{ flex: 1 }}>
      <Heading as="h1">Overview</Heading>
      <Box>
        <Heading as="h2">Total collateral locked</Heading>
        <Box>${totalCollateral} USD</Box>
      </Box>
      <Box>
        <Heading as="h2">Total dai debt</Heading>
        <Box>{totalDaiDebt} DAI</Box>
      </Box>
      <Text>Connected Address :: {(web3Context as any)?.account}</Text>
      <Text>Viewing Address :: {address}</Text>
      <Text>ProxyAddress :: {proxyAddress}</Text>
      <Text>ProxyOwner :: {proxyAddress ? <ProxyOwner proxyAddress={proxyAddress} /> : null}</Text>
      <Heading as="h2">Your Vaults:</Heading>
      {vaults && <VaultsTable vaults={vaults} />}
    </Grid>
  )
}

export default function VaultsSummary() {
  const { readonlyAccount$ } = useAppContext()

  const address = useObservable(readonlyAccount$)
  return address ? <Summary {...{ address }} /> : null
}

VaultsSummary.layout = AppLayout
VaultsSummary.layoutProps = {
  variant: 'daiContainer',
  backLink: {
    href: '/',
  },
}<|MERGE_RESOLUTION|>--- conflicted
+++ resolved
@@ -39,19 +39,11 @@
             <Box as="tr" key={vault.id}>
               <Box as="td">{vault.token}</Box>
               <Box as="td">{vault.id}</Box>
-<<<<<<< HEAD
-              <Box as="td">{vault.collateralizationRatio.toString()}</Box>
-              <Box as="td">{`${formatCryptoBalance(vault.collateral)} ${vault.token}`}</Box>
-              <Box as="td">{`${formatCryptoBalance(vault.freeCollateral)} ${vault.token}`}</Box>
-              <Box as="td">{formatCryptoBalance(vault.debt)}</Box>
-              <Box as="td"><Link href={`/${vault.id}`}>Menage Vault</Link></Box>
-=======
               <Box as="td">{vault.collateralizationRatio ? vault.collateralizationRatio.toString() : 0}</Box>
               <Box as="td">{`${formatCryptoBalance(vault.collateral)} ${vault.token}`}</Box>
               <Box as="td">{`${formatCryptoBalance(vault.freeCollateral)} ${vault.token}`}</Box>
               <Box as="td">{formatCryptoBalance(vault.debt)}</Box>
               <Box as="td"><Link href={`/${vault.id}`}>Manage Vault</Link></Box>
->>>>>>> b82b4e17
             </Box>
             ))
           }
