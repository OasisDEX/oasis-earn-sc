--- conflicted
+++ resolved
@@ -26,13 +26,8 @@
         run: yarn compile
         env:
           BLOCK_NUMBER: 15946543
-<<<<<<< HEAD
           NETWORK_FORK: 'mainnet'
-          MAINNET_URL: 'https://mainnet.infura.io/v3/dc90181458b54f00aa581963ab47fdb9'
-=======
-          NETWORK_FORK: 'Mainnet'
           MAINNET_URL: ${{ secrets.MAINNET_URL }}
->>>>>>> 3c3885b2
 
       - name: Lint
         run: yarn lint
