<<<<<<< HEAD
# Oasis Borrow
=======
# Oasis.app [![codecov](https://codecov.io/gh/OasisDEX/oasis-borrow/branch/dev/graph/badge.svg?token=KMXTAUFL48)](https://codecov.io/gh/OasisDEX/oasis-borrow)
>>>>>>> fcedf03b

- TypeScript
- Next.js
- Eslint with TypeSTRICT
- Prettier

### Frontend

```sh
yarn
yarn start
```

If you want to serve the web server over HTTPS (required for Ledger) use:
```sh
HTTPS=true yarn start
```

### Backend dependencies

```sh
# this will block terminal window so please use another one
./scripts/dev.sh
```

## Development

#### Storybook

```sh
yarn storybook
```

### Backend


#### Prisma

We use [Prisma Client](https://github.com/prisma/prisma-client-js) for type-safe database communication.

To regenerate schema based on the current state of a database run:

```
yarn prisma:introspect
```

To generate client based on schema run (it runs automatically after postinstall):

```
yarn prisma:generate
```

#### Migrations

We use raw SQLs for migrations. They are stored in `server/database/migrations`. We use
[`postgres-migrations`](https://www.npmjs.com/package/postgres-migrations).

```
yarn migrate
```

## i18n - Internationalisation

Configuration file `i18n.ts` located in root directory allows to define available languages, default language, translation namespaces
and language detection methods.

Currently supported language detection method and they precedence:
1. `landing-page-language-detection` - Custom detection based on root path with language param, e.g `/en` .
Used for landing page. Not possible to use with subdirectories like `/en/dashboard`
2. `querystring` - Applicable to any url with `lang` query string param, e.g. `/dashboard?lang=es`
3. `cookie` - Language param is set by other methods and stored in browser cookies. Any url without lang url param or query param
will use this method to determine user language if cookie is already set.
4. `header` - Applicable if none of the above method was applied. Language is determined by `Accept-Language` header,
 which reflects user's default language set in a browser.

Translation json files are located in `/public/locales/`, in corresponding directories.

Component that is using i18n should instantiate translation method via hook (optionally passing corresponding translation namespace):

`const { t } = useTranslation('dashboard')`

From this point translation engine can be used by passing key to `t` method:

`<Heading>{t('buy')}</Heading>`

Key needs to exist in every translation json for every language (and namespace).

For detailed i18next documentation please visit [i18n docs](https://www.i18next.com/)<|MERGE_RESOLUTION|>--- conflicted
+++ resolved
@@ -1,8 +1,4 @@
-<<<<<<< HEAD
-# Oasis Borrow
-=======
 # Oasis.app [![codecov](https://codecov.io/gh/OasisDEX/oasis-borrow/branch/dev/graph/badge.svg?token=KMXTAUFL48)](https://codecov.io/gh/OasisDEX/oasis-borrow)
->>>>>>> fcedf03b
 
 - TypeScript
 - Next.js
@@ -17,6 +13,7 @@
 ```
 
 If you want to serve the web server over HTTPS (required for Ledger) use:
+
 ```sh
 HTTPS=true yarn start
 ```
@@ -38,10 +35,10 @@
 
 ### Backend
 
-
 #### Prisma
 
-We use [Prisma Client](https://github.com/prisma/prisma-client-js) for type-safe database communication.
+We use [Prisma Client](https://github.com/prisma/prisma-client-js) for type-safe database
+communication.
 
 To regenerate schema based on the current state of a database run:
 
@@ -66,21 +63,24 @@
 
 ## i18n - Internationalisation
 
-Configuration file `i18n.ts` located in root directory allows to define available languages, default language, translation namespaces
-and language detection methods.
+Configuration file `i18n.ts` located in root directory allows to define available languages, default
+language, translation namespaces and language detection methods.
 
 Currently supported language detection method and they precedence:
-1. `landing-page-language-detection` - Custom detection based on root path with language param, e.g `/en` .
-Used for landing page. Not possible to use with subdirectories like `/en/dashboard`
+
+1. `landing-page-language-detection` - Custom detection based on root path with language param, e.g
+   `/en` . Used for landing page. Not possible to use with subdirectories like `/en/dashboard`
 2. `querystring` - Applicable to any url with `lang` query string param, e.g. `/dashboard?lang=es`
-3. `cookie` - Language param is set by other methods and stored in browser cookies. Any url without lang url param or query param
-will use this method to determine user language if cookie is already set.
-4. `header` - Applicable if none of the above method was applied. Language is determined by `Accept-Language` header,
- which reflects user's default language set in a browser.
+3. `cookie` - Language param is set by other methods and stored in browser cookies. Any url without
+   lang url param or query param will use this method to determine user language if cookie is
+   already set.
+4. `header` - Applicable if none of the above method was applied. Language is determined by
+   `Accept-Language` header, which reflects user's default language set in a browser.
 
 Translation json files are located in `/public/locales/`, in corresponding directories.
 
-Component that is using i18n should instantiate translation method via hook (optionally passing corresponding translation namespace):
+Component that is using i18n should instantiate translation method via hook (optionally passing
+corresponding translation namespace):
 
 `const { t } = useTranslation('dashboard')`
 
